name: Python Tests

on:
  push:
  pull_request:

jobs:

  pre-commit:
    name: pre-commit
    runs-on: ubuntu-latest

    steps:
      - uses: actions/checkout@v2
      - uses: actions/setup-python@v2
      - uses: pre-commit/action@v2.0.0
        with:
          extra_args: --all-files --hook-stage=manual

  build:
    # supercharge/mongodb-github-action requires containers so we don't test other platforms
    runs-on: ${{ matrix.os }}
    strategy:
      matrix:
        os: [ubuntu-20.04]
        python-version: ["3.6", "3.10", "pypy-3.8"]
    name: CPython ${{ matrix.python-version }}-${{ matrix.os }}
    steps:
      - uses: actions/checkout@v2
      - name: Setup Python
        uses: actions/setup-python@v2
        with:
          python-version: ${{ matrix.python-version }}
          cache: 'pip'
          cache-dependency-path: 'setup.py'
      - name: Start MongoDB
        uses: supercharge/mongodb-github-action@1.7.0
        with:
          mongodb-version: 4.4
      - name: Run tests
        run: |
          pip install mypy
          python setup.py test

  mypytest:
    name: Run mypy
    runs-on: ubuntu-latest
    strategy:
      matrix:
        python-version: ['3.7', '3.10']
      fail-fast: false
    steps:
      - uses: actions/checkout@v2
      - name: Set up Python ${{ matrix.python-version }}
        uses: actions/setup-python@v2
        with:
          python-version: ${{ matrix.python-version }}
          cache: 'pip'
          cache-dependency-path: 'setup.py'
      - name: Install dependencies
        run: |
          python -m pip install -U pip mypy
          pip install -e ".[zstd, srv]"
      - name: Run mypy
        run: |
          mypy --install-types --non-interactive bson gridfs tools pymongo
<<<<<<< HEAD
          # Test overshadowed codec_options.py file
          mypy --install-types --non-interactive bson/codec_options.py
          mypy --install-types --non-interactive --disable-error-code var-annotated --disable-error-code attr-defined --disable-error-code union-attr --disable-error-code assignment --disable-error-code no-redef --disable-error-code index --allow-redefinition --allow-untyped-globals --exclude "test/mypy_fails/*.*" test
=======
          mypy --install-types --non-interactive --disable-error-code var-annotated --disable-error-code attr-defined --disable-error-code union-attr --disable-error-code assignment --disable-error-code no-redef --disable-error-code index --allow-redefinition --allow-untyped-globals --exclude "test/mypy_fails/*.*" test

  linkcheck:
    name: Check Links
    runs-on: ubuntu-latest
    steps:
      - uses: actions/checkout@v2
      - uses: actions/setup-python@v2
        with:
          cache: 'pip'
          cache-dependency-path: 'setup.py'
      - name: Install dependencies
        run: |
          python -m pip install -U pip
          python -m pip install sphinx
      - name: Check links
        run: |
          cd doc
          make linkcheck
>>>>>>> 9ada6543
<|MERGE_RESOLUTION|>--- conflicted
+++ resolved
@@ -64,11 +64,8 @@
       - name: Run mypy
         run: |
           mypy --install-types --non-interactive bson gridfs tools pymongo
-<<<<<<< HEAD
           # Test overshadowed codec_options.py file
           mypy --install-types --non-interactive bson/codec_options.py
-          mypy --install-types --non-interactive --disable-error-code var-annotated --disable-error-code attr-defined --disable-error-code union-attr --disable-error-code assignment --disable-error-code no-redef --disable-error-code index --allow-redefinition --allow-untyped-globals --exclude "test/mypy_fails/*.*" test
-=======
           mypy --install-types --non-interactive --disable-error-code var-annotated --disable-error-code attr-defined --disable-error-code union-attr --disable-error-code assignment --disable-error-code no-redef --disable-error-code index --allow-redefinition --allow-untyped-globals --exclude "test/mypy_fails/*.*" test
 
   linkcheck:
@@ -87,5 +84,4 @@
       - name: Check links
         run: |
           cd doc
-          make linkcheck
->>>>>>> 9ada6543
+          make linkcheck