name: Python Dist

on:
  pull_request:
    paths:
      - 'bindings/python/**'
  workflow_dispatch:

concurrency:
  group: dist-${{ github.ref }}
  cancel-in-progress: true

defaults:
  run:
    working-directory: ./bindings/python
    shell:
        bash -eux {0}

jobs:
  build-dist:
    runs-on: ${{ matrix.os }}
    strategy:
      matrix:
        os: [macos-latest, ubuntu-latest]  # windows-2019,
    name: Build ${{ matrix.os }}
    steps:
      - uses: actions/checkout@v2
      - uses: actions/setup-python@v3
      - name: Install Dependencies
        run: |
          python -m pip install -U build pip setuptools
          git fetch origin --tags

<<<<<<< HEAD
      - name: Build SDist on Linux
        if: ${{ startsWith(matrix.os, 'ubuntu') }}
        run:  python -m build --sdist

      - name: Handle libmongocrypt on Macos
        if: ${{ startsWith(matrix.os, 'macos') }}
        run:  LIBMONGOCRYPT_TARGET=macos ./handle_libmongocrypt.sh

      - name: Handle libmongocrypt on Windows
        if: ${{ startsWith(matrix.os, 'windows') }}
        run:  LIBMONGOCRYPT_TARGET=windows ./handle_libmongocrypt.sh

      - name: Handle libmongocrypt on Linux
        if: ${{ startsWith(matrix.os, 'ubuntu') }}
        run:  LIBMONGOCRYPT_TARGET=linux ./handle_libmongocrypt.sh

      - name: Build and Test Wheel
=======
  mypytest:
    name: Run mypy
    runs-on: ubuntu-latest
    strategy:
      matrix:
        python-version: ['3.7', '3.10']
      fail-fast: false
    steps:
      - uses: actions/checkout@v2
      - name: Set up Python ${{ matrix.python-version }}
        uses: actions/setup-python@v2
        with:
          python-version: ${{ matrix.python-version }}
          cache: 'pip'
          cache-dependency-path: 'setup.py'
      - name: Install dependencies
        run: |
          python -m pip install -U pip mypy
          pip install -e ".[zstd, srv, encryption, ocsp]"
      - name: Run mypy
>>>>>>> 864812d4
        run: |
          python -m build --wheel
          pip install ./dist/*.whl
          cd $HOME
          python -c "import pymongocrypt; print(pymongocrypt.libmongocrypt_version())"

      - uses: actions/upload-artifact@v2
        with:
          name: pymongocrypt-${{ matrix.os }}-dist
          path: ./bindings/python/dist/*.*
          if-no-files-found: error

  collect-dist:
    runs-on: ubuntu-latest
    needs: [build-dist]
    name: Download Dist Files
    steps:
      - name: Download all workflow run artifacts
        uses: actions/download-artifact@v2
      - name: Flatten directory
        working-directory: .
        run: |
          find . -mindepth 2 -type f -exec mv {} . \;
          find . -type d -empty -delete
      - uses: actions/upload-artifact@v2
        with:
          name: all-dist
          path: "./*"<|MERGE_RESOLUTION|>--- conflicted
+++ resolved
@@ -1,55 +1,47 @@
-name: Python Dist
+name: Python Tests
 
 on:
+  push:
   pull_request:
-    paths:
-      - 'bindings/python/**'
-  workflow_dispatch:
-
-concurrency:
-  group: dist-${{ github.ref }}
-  cancel-in-progress: true
-
-defaults:
-  run:
-    working-directory: ./bindings/python
-    shell:
-        bash -eux {0}
 
 jobs:
-  build-dist:
+
+  pre-commit:
+    name: pre-commit
+    runs-on: ubuntu-latest
+
+    steps:
+      - uses: actions/checkout@v2
+      - uses: actions/setup-python@v2
+      - uses: pre-commit/action@v2.0.0
+        with:
+          extra_args: --all-files --hook-stage=manual
+
+  build:
+    # supercharge/mongodb-github-action requires containers so we don't test other platforms
     runs-on: ${{ matrix.os }}
     strategy:
       matrix:
-        os: [macos-latest, ubuntu-latest]  # windows-2019,
-    name: Build ${{ matrix.os }}
+        os: [ubuntu-20.04]
+        python-version: ["3.7", "3.10", "pypy-3.8"]
+    name: CPython ${{ matrix.python-version }}-${{ matrix.os }}
     steps:
       - uses: actions/checkout@v2
-      - uses: actions/setup-python@v3
-      - name: Install Dependencies
+      - name: Setup Python
+        uses: actions/setup-python@v2
+        with:
+          python-version: ${{ matrix.python-version }}
+          cache: 'pip'
+          cache-dependency-path: 'setup.py'
+      - name: Start MongoDB
+        uses: supercharge/mongodb-github-action@1.7.0
+        with:
+          mongodb-version: 4.4
+      - name: Run tests
         run: |
-          python -m pip install -U build pip setuptools
-          git fetch origin --tags
+          pip install mypy==0.942
+          python setup.py test
 
-<<<<<<< HEAD
-      - name: Build SDist on Linux
-        if: ${{ startsWith(matrix.os, 'ubuntu') }}
-        run:  python -m build --sdist
-
-      - name: Handle libmongocrypt on Macos
-        if: ${{ startsWith(matrix.os, 'macos') }}
-        run:  LIBMONGOCRYPT_TARGET=macos ./handle_libmongocrypt.sh
-
-      - name: Handle libmongocrypt on Windows
-        if: ${{ startsWith(matrix.os, 'windows') }}
-        run:  LIBMONGOCRYPT_TARGET=windows ./handle_libmongocrypt.sh
-
-      - name: Handle libmongocrypt on Linux
-        if: ${{ startsWith(matrix.os, 'ubuntu') }}
-        run:  LIBMONGOCRYPT_TARGET=linux ./handle_libmongocrypt.sh
-
-      - name: Build and Test Wheel
-=======
   mypytest:
     name: Run mypy
     runs-on: ubuntu-latest
@@ -70,32 +62,26 @@
           python -m pip install -U pip mypy
           pip install -e ".[zstd, srv, encryption, ocsp]"
       - name: Run mypy
->>>>>>> 864812d4
         run: |
-          python -m build --wheel
-          pip install ./dist/*.whl
-          cd $HOME
-          python -c "import pymongocrypt; print(pymongocrypt.libmongocrypt_version())"
+          mypy --install-types --non-interactive bson gridfs tools pymongo
+          # Test overshadowed codec_options.py file
+          mypy --install-types --non-interactive bson/codec_options.py
+          mypy --install-types --non-interactive --disable-error-code var-annotated --disable-error-code attr-defined --disable-error-code union-attr --disable-error-code assignment --disable-error-code no-redef --disable-error-code index --allow-redefinition --allow-untyped-globals --exclude "test/mypy_fails/*.*" test
 
-      - uses: actions/upload-artifact@v2
+  linkcheck:
+    name: Check Links
+    runs-on: ubuntu-latest
+    steps:
+      - uses: actions/checkout@v2
+      - uses: actions/setup-python@v2
         with:
-          name: pymongocrypt-${{ matrix.os }}-dist
-          path: ./bindings/python/dist/*.*
-          if-no-files-found: error
-
-  collect-dist:
-    runs-on: ubuntu-latest
-    needs: [build-dist]
-    name: Download Dist Files
-    steps:
-      - name: Download all workflow run artifacts
-        uses: actions/download-artifact@v2
-      - name: Flatten directory
-        working-directory: .
+          cache: 'pip'
+          cache-dependency-path: 'setup.py'
+      - name: Install dependencies
         run: |
-          find . -mindepth 2 -type f -exec mv {} . \;
-          find . -type d -empty -delete
-      - uses: actions/upload-artifact@v2
-        with:
-          name: all-dist
-          path: "./*"+          python -m pip install -U pip
+          python -m pip install sphinx
+      - name: Check links
+        run: |
+          cd doc
+          make linkcheck