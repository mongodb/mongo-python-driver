name: Python Wheels

on:
  push:
    tags:
      - "[0-9]+.[0-9]+.[0-9]+"
      - "[0-9]+.[0-9]+.[0-9]+.post[0-9]+"
      - "[0-9]+.[0-9]+.[0-9]+[a-b][0-9]+"
      - "[0-9]+.[0-9]+.[0-9]+rc[0-9]+"
  workflow_dispatch:
  pull_request:

concurrency:
  group: wheels-${{ github.ref }}
  cancel-in-progress: true

defaults:
  run:
    shell: bash -eux {0}

jobs:
  build_wheels:
    name: Build wheel for ${{ matrix.python }}-${{ matrix.buildplat[1] }}
    runs-on: ${{ matrix.buildplat[0] }}
    strategy:
      # Ensure that a wheel builder finishes even if another fails
      fail-fast: false
      matrix:
        # Github Actions doesn't support pairing matrix values together, let's improvise
        # https://github.com/github/feedback/discussions/7835#discussioncomment-1769026
        buildplat:
        - [ubuntu-20.04, manylinux_x86_64]
        - [ubuntu-20.04, manylinux_aarch64]
        - [ubuntu-20.04, manylinux_ppc64le]
        - [ubuntu-20.04, manylinux_s390x]
        - [ubuntu-20.04, manylinux_i686]
        - [windows-2019, win_amd64]
        - [windows-2019, win32]
        python: ["cp37", "cp38", "cp39", "cp310", "cp311", "cp312"]
        include:
<<<<<<< HEAD
            - buildplat: [macos-11, macosx_x86_64]
=======
            - buildplat: [macos-11, macosx_*]
>>>>>>> fe37841f
              python: "cp37"
            - buildplat: [macos-11, macosx_*]
              python: "cp38"
            - buildplat: [macos-11, macosx_*]
              python: "cp39"
            - buildplat: [macos-14, macosx_*]
              python: "cp310"
            - buildplat: [macos-14, macosx_*]
              python: "cp311"
            - buildplat: [macos-14, macosx_*]
              python: "cp312"

    steps:
      - name: Checkout pymongo
        uses: actions/checkout@v4
        with:
          fetch-depth: 0

      - name: Set up python version
        run: |
          export PYTHON_VERSION=$(sed 's/^cp3/3./' <<< ${{ matrix.python }} )
          echo "PYTHON_VERSION=$PYTHON_VERSION" >> $GITHUB_ENV

      - uses: actions/setup-python@v5
        with:
          python-version: ${{env.PYTHON_VERSION}}
          cache: 'pip'
          cache-dependency-path: 'pyproject.toml'
          allow-prereleases: true

      - name: Set up QEMU
        if: runner.os == 'Linux'
        uses: docker/setup-qemu-action@v3
        with:
          platforms: all

      - name: Install cibuildwheel
        # Note: the default manylinux is manylinux2014
        run: |
          python -m pip install -U pip
          python -m pip install "cibuildwheel>=2.4,<3"

      - name: Build wheel
        if: ${{ matrix.buildplat[0] != 'macos-14' }}
        env:
          CIBW_BUILD: ${{ matrix.python }}-${{ matrix.buildplat[1] }}
          MACOS_TEST_SKIP: "*arm64"
        run: python -m cibuildwheel --output-dir wheelhouse

      - name: Build wheel on M1
        if: ${{ matrix.buildplat[0] == 'macos-14' }}
        env:
          CIBW_BUILD: ${{ matrix.python }}-${{ matrix.buildplat[1] }}
        run: python -m cibuildwheel --output-dir wheelhouse

      - uses: actions/upload-artifact@v4
        with:
          name: wheel-${{ matrix.python }}-${{ startsWith(matrix.buildplat[1], 'macosx') && 'macosx' || matrix.buildplat[1] }}
          path: ./wheelhouse/*.whl
          if-no-files-found: error

  build_manylinux1_wheels:
    runs-on: ubuntu-latest
    strategy:
      # Ensure that a wheel builder finishes even if another fails
      fail-fast: false
      matrix:
        python: ["cp37", "cp38", "cp39"]
    steps:
    - name: Checkout pymongo
      uses: actions/checkout@v4
      with:
        fetch-depth: 0

    - name: Set up python version
      run: |
        export PYTHON_VERSION=$(sed 's/^cp3/3./' <<< ${{ matrix.python }} )
        echo "PYTHON_VERSION=$PYTHON_VERSION" >> $GITHUB_ENV

    - uses: actions/setup-python@v5
      with:
        python-version: ${{env.PYTHON_VERSION}}
        cache: 'pip'
        cache-dependency-path: 'pyproject.toml'
        allow-prereleases: true

    - name: Install cibuildwheel
      run: |
        python -m pip install -U pip
        python -m pip install "cibuildwheel>=2.4,<3"

    - name: Build manylinux_x86_64
      env:
        CIBW_BUILD: ${{ matrix.python }}-manylinux_x86_64
        CIBW_MANYLINUX_X86_64_IMAGE: manylinux1
      run: python -m cibuildwheel --output-dir wheelhouse

    - name: Build manylinux_i686
      env:
        CIBW_BUILD: ${{ matrix.python }}-manylinux_i686
        CIBW_MANYLINUX_I686_IMAGE: manylinux1
      run: python -m cibuildwheel --output-dir wheelhouse

    - uses: actions/upload-artifact@v4
      with:
        name: wheel-${{ matrix.python }}-manylinux1
        path: ./wheelhouse/*.whl
        if-no-files-found: error

  make_sdist:
    name: Make SDist
    runs-on: macos-latest
    steps:
      - uses: actions/checkout@v4
        with:
          fetch-depth: 0

      - uses: actions/setup-python@v5
        with:
          # Build sdist on lowest supported Python
          python-version: '3.7'

      - name: Build SDist
        run: |
          set -ex
          python -m pip install -U pip build
          python -m build --sdist .

      - name: Test SDist
        run: |
          python -m pip install dist/*.gz
          cd ..
          python -c "from pymongo import has_c; assert has_c()"

      - uses: actions/upload-artifact@v4
        with:
          name: "sdist"
          path: ./dist/*.tar.gz

  collect_dist:
    runs-on: ubuntu-latest
    needs: [build_wheels, build_manylinux1_wheels, make_sdist]
    name: Download Wheels
    steps:
      - name: Download all workflow run artifacts
        uses: actions/download-artifact@v4
      - name: Flatten directory
        working-directory: .
        run: |
          find . -mindepth 2 -type f -exec mv {} . \;
          find . -type d -empty -delete
      - uses: actions/upload-artifact@v4
        with:
          name: all-dist-${{ github.job }}
          path: "./*"

  publish:
    # https://packaging.python.org/en/latest/guides/publishing-package-distribution-releases-using-github-actions-ci-cd-workflows/#publishing-the-distribution-to-pypi
    needs: [collect_dist]
    if: startsWith(github.ref, 'refs/tags/')
    runs-on: ubuntu-latest
    environment: release
    permissions:
      id-token: write
    steps:
    - name: Download all the dists
      uses: actions/download-artifact@v4
      with:
        name: all-dist-${{ github.job }}
        path: dist/
    - name: Publish distribution 📦 to PyPI
      uses: pypa/gh-action-pypi-publish@release/v1<|MERGE_RESOLUTION|>--- conflicted
+++ resolved
@@ -38,11 +38,7 @@
         - [windows-2019, win32]
         python: ["cp37", "cp38", "cp39", "cp310", "cp311", "cp312"]
         include:
-<<<<<<< HEAD
-            - buildplat: [macos-11, macosx_x86_64]
-=======
             - buildplat: [macos-11, macosx_*]
->>>>>>> fe37841f
               python: "cp37"
             - buildplat: [macos-11, macosx_*]
               python: "cp38"
