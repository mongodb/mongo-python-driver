[tox]
requires =
    tox>=4
envlist =
    # Test using the system Python.
    test,
    # Test the extra encryption functionality.
    test-encryption,
    # Run pre-commit on all files.
    lint,
    # Run pre-commit on all files, including stages that require manual fixes.
    lint-manual,
    # Typecheck using mypy.
    typecheck-mypy,
    # Typecheck using pyright.
    typecheck-pyright,
    # Typecheck using pyright strict.
    typecheck-pyright-strict,
    # Typecheck all files.
    typecheck,
    # Build sphinx docs
    doc,
    # Test sphinx docs
    doc-test,
    # Linkcheck sphinx docs
<<<<<<< HEAD
    linkcheck,
    # Test atlas connectivity
    test-atlas
=======
    linkcheck
labels = # Use labels and -m instead of -e so that tox -m <label> fails instantly if the label does not exist
    test = test
    test-encryption = test-encryption
    lint = lint
    lint-manual = lint-manual
    typecheck-mypy = typecheck-mypy
    typecheck-pyright = typecheck-pyright
    typecheck-pyright-strict = typecheck-pyright-strict
    typecheck = typecheck
    doc = doc
    doc-test = doc-test
    linkcheck = linkcheck
    test-mockupdb = test-mockupdb
>>>>>>> 58f04dc3

[testenv:test]
description = run base set of unit tests with no extra functionality
deps =
    pytest>=7
commands =
    python --version
    pytest -v -rs {posargs}

[testenv:test-encryption]
description = run base unit tests with encryption enabled
deps = {[testenv:test]deps}
extras = encryption
commands =
    python --version
    pytest {posargs}

[testenv:lint]
description = run pre-commit
deps =
    pre-commit
commands =
    pre-commit run --all-files

[testenv:lint-manual]
description = run all pre-commit stages, including those that require manual fixes
deps =
    pre-commit
commands =
    pre-commit run --all-files --hook-stage manual

[testenv:typecheck-mypy]
description = run mypy and pyright to typecheck
extras =
    encryption
    ocsp
    zstd
    aws
deps =
    mypy==1.2.0
    certifi; platform_system == "win32" or platform_system == "Darwin"
    typing_extensions
commands =
    mypy --install-types --non-interactive bson gridfs tools pymongo
    mypy --install-types --non-interactive --disable-error-code var-annotated --disable-error-code attr-defined --disable-error-code union-attr --disable-error-code assignment --disable-error-code no-redef --disable-error-code index --allow-redefinition --allow-untyped-globals --exclude "test/mypy_fails/*.*" --exclude "test/conftest.py" test
    mypy --install-types --non-interactive test/test_typing.py test/test_typing_strict.py

[testenv:typecheck-pyright]
description = run pyright to typecheck
deps =
    mypy==1.2.0
    pyright==1.1.290
commands =
    pyright test/test_typing.py test/test_typing_strict.py

[testenv:typecheck-pyright-strict]
description = run pyright with strict mode to typecheck
deps =
    {[testenv:typecheck-pyright]deps}
allowlist_externals=echo
commands =
    echo '{"strict": ["tests/test_typing_strict.py"]}' > pyrightconfig.json
    pyright test/test_typing_strict.py

[testenv:typecheck]
description = run mypy and pyright to typecheck
extras =
    {[testenv:typecheck-mypy]extras}
deps =
    {[testenv:typecheck-mypy]deps}
    {[testenv:typecheck-pyright]deps}
allowlist_externals=echo
commands =
    {[testenv:typecheck-mypy]commands}
    {[testenv:typecheck-pyright]commands}
    {[testenv:typecheck-pyright-strict]commands}

[testenv:doc]
description = build sphinx docs
deps =
    -rdoc/docs-requirements.txt
commands =
    sphinx-build -E -b html doc ./doc/_build/html

[testenv:doc-test]
description = run sphinx doc tests
deps =
    {[testenv:doc]deps}
    gevent
commands =
    sphinx-build -E -b doctest doc ./doc/_build/doctest

[testenv:linkcheck]
description = check links of sphinx docs
deps =
    {[testenv:doc]deps}
commands =
    sphinx-build -E -b linkcheck doc ./doc/_build/linkcheck

[testenv:test-atlas]
description = run atlas connection tests
deps =
     {[testenv:test]deps}
passenv = *
commands =
    python -m pytest -v ./test/atlas/test_connection.py

[testenv:test-mockupdb]
description = run mockupdb tests
deps =
    {[testenv:test]deps}
    https://github.com/ajdavis/mongo-mockup-db/archive/master.zip
passenv = *
commands =
    python -m pytest -v ./test/mockupdb<|MERGE_RESOLUTION|>--- conflicted
+++ resolved
@@ -23,12 +23,8 @@
     # Test sphinx docs
     doc-test,
     # Linkcheck sphinx docs
-<<<<<<< HEAD
-    linkcheck,
-    # Test atlas connectivity
-    test-atlas
-=======
     linkcheck
+    
 labels = # Use labels and -m instead of -e so that tox -m <label> fails instantly if the label does not exist
     test = test
     test-encryption = test-encryption
@@ -41,8 +37,8 @@
     doc = doc
     doc-test = doc-test
     linkcheck = linkcheck
+    test-atlas = test-atlas
     test-mockupdb = test-mockupdb
->>>>>>> 58f04dc3
 
 [testenv:test]
 description = run base set of unit tests with no extra functionality
