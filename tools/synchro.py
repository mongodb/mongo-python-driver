# Copyright 2024-Present MongoDB, Inc.
#
# Licensed under the Apache License, Version 2.0 (the "License");
# you may not use this file except in compliance with the License.
# You may obtain a copy of the License at
#
# http://www.apache.org/licenses/LICENSE-2.0
#
# Unless required by applicable law or agreed to in writing, software
# distributed under the License is distributed on an "AS IS" BASIS,
# WITHOUT WARRANTIES OR CONDITIONS OF ANY KIND, either express or implied.
# See the License for the specific language governing permissions and
# limitations under the License.

"""Synchronization of asynchronous modules.

Used as part of our build system to generate synchronous code.
"""

from __future__ import annotations

import re
from os import listdir
from pathlib import Path

from unasync import Rule, unasync_files  # type: ignore[import-not-found]

replacements = {
    "AsyncCollection": "Collection",
    "AsyncDatabase": "Database",
    "AsyncCursor": "Cursor",
    "AsyncMongoClient": "MongoClient",
    "AsyncCommandCursor": "CommandCursor",
    "AsyncRawBatchCursor": "RawBatchCursor",
    "AsyncRawBatchCommandCursor": "RawBatchCommandCursor",
    "AsyncClientSession": "ClientSession",
    "AsyncChangeStream": "ChangeStream",
    "AsyncCollectionChangeStream": "CollectionChangeStream",
    "AsyncDatabaseChangeStream": "DatabaseChangeStream",
    "AsyncClusterChangeStream": "ClusterChangeStream",
    "_AsyncBulk": "_Bulk",
    "_AsyncClientBulk": "_ClientBulk",
    "AsyncConnection": "Connection",
    "async_command": "command",
    "async_receive_message": "receive_message",
    "async_sendall": "sendall",
    "asynchronous": "synchronous",
    "Asynchronous": "Synchronous",
    "AsyncBulkTestBase": "BulkTestBase",
    "AsyncBulkAuthorizationTestBase": "BulkAuthorizationTestBase",
    "anext": "next",
    "aiter": "iter",
    "_ALock": "_Lock",
    "_ACondition": "_Condition",
    "AsyncGridFS": "GridFS",
    "AsyncGridFSBucket": "GridFSBucket",
    "AsyncGridIn": "GridIn",
    "AsyncGridOut": "GridOut",
    "AsyncGridOutCursor": "GridOutCursor",
    "AsyncGridOutIterator": "GridOutIterator",
    "_AsyncGridOutChunkIterator": "GridOutChunkIterator",
    "_a_grid_in_property": "_grid_in_property",
    "_a_grid_out_property": "_grid_out_property",
    "AsyncClientEncryption": "ClientEncryption",
    "AsyncMongoCryptCallback": "MongoCryptCallback",
    "AsyncExplicitEncrypter": "ExplicitEncrypter",
    "AsyncAutoEncrypter": "AutoEncrypter",
    "AsyncContextManager": "ContextManager",
    "AsyncClientContext": "ClientContext",
    "AsyncTestCollection": "TestCollection",
    "AsyncIntegrationTest": "IntegrationTest",
    "AsyncPyMongoTestCase": "PyMongoTestCase",
    "AsyncMockClientTest": "MockClientTest",
    "async_client_context": "client_context",
    "async_setup": "setup",
    "asyncSetUp": "setUp",
    "asyncTearDown": "tearDown",
    "async_teardown": "teardown",
    "pytest_asyncio": "pytest",
    "async_wait_until": "wait_until",
    "addAsyncCleanup": "addCleanup",
    "async_setup_class": "setup_class",
    "IsolatedAsyncioTestCase": "TestCase",
    "AsyncUnitTest": "UnitTest",
    "AsyncMockClient": "MockClient",
    "AsyncSpecRunner": "SpecRunner",
    "AsyncTransactionsBase": "TransactionsBase",
    "async_get_pool": "get_pool",
    "async_is_mongos": "is_mongos",
    "async_rs_or_single_client": "rs_or_single_client",
    "async_rs_or_single_client_noauth": "rs_or_single_client_noauth",
    "async_rs_client": "rs_client",
    "async_single_client": "single_client",
    "async_from_client": "from_client",
    "aclosing": "closing",
    "asyncAssertRaisesExactly": "assertRaisesExactly",
    "get_async_mock_client": "get_mock_client",
    "aconnect": "_connect",
    "async-transactions-ref": "transactions-ref",
    "async-snapshot-reads-ref": "snapshot-reads-ref",
    "default_async": "default",
    "aclose": "close",
    "PyMongo|async": "PyMongo",
    "PyMongo|c|async": "PyMongo|c",
    "AsyncTestGridFile": "TestGridFile",
    "AsyncTestGridFileNoConnect": "TestGridFileNoConnect",
    "async_set_fail_point": "set_fail_point",
    "async_ensure_all_connected": "ensure_all_connected",
    "async_repl_set_step_down": "repl_set_step_down",
}

docstring_replacements: dict[tuple[str, str], str] = {
    ("MongoClient", "connect"): """If ``True`` (the default), immediately
            begin connecting to MongoDB in the background. Otherwise connect
            on the first operation.  The default value is ``False`` when
            running in a Function-as-a-service environment.""",
    ("Collection", "create"): """If ``True``, force collection
            creation even without options being set.""",
    ("Collection", "session"): """A
            :class:`~pymongo.client_session.ClientSession` that is used with
            the create collection command.""",
    ("Collection", "kwargs"): """Additional keyword arguments will
            be passed as options for the create collection command.""",
}

docstring_removals: set[str] = {
    ".. warning:: This API is currently in beta, meaning the classes, methods, and behaviors described within may change before the full release."
}

type_replacements = {"_Condition": "threading.Condition"}

import_replacements = {"test.synchronous": "test"}

_pymongo_base = "./pymongo/asynchronous/"
_gridfs_base = "./gridfs/asynchronous/"
_test_base = "./test/asynchronous/"

_pymongo_dest_base = "./pymongo/synchronous/"
_gridfs_dest_base = "./gridfs/synchronous/"
_test_dest_base = "./test/"


async_files = [
    _pymongo_base + f for f in listdir(_pymongo_base) if (Path(_pymongo_base) / f).is_file()
]

gridfs_files = [
    _gridfs_base + f for f in listdir(_gridfs_base) if (Path(_gridfs_base) / f).is_file()
]


def async_only_test(f: str) -> bool:
    """Return True for async tests that should not be converted to sync."""
    return f in ["test_locks.py"]


test_files = [
    _test_base + f
    for f in listdir(_test_base)
    if (Path(_test_base) / f).is_file() and not async_only_test(f)
]

sync_files = [
    _pymongo_dest_base + f
    for f in listdir(_pymongo_dest_base)
    if (Path(_pymongo_dest_base) / f).is_file()
]

sync_gridfs_files = [
    _gridfs_dest_base + f
    for f in listdir(_gridfs_dest_base)
    if (Path(_gridfs_dest_base) / f).is_file()
]

# Add each asynchronized test here as part of the converting PR
converted_tests = [
    "__init__.py",
    "conftest.py",
    "helpers.py",
    "pymongo_mocks.py",
    "utils_spec_runner.py",
    "qcheck.py",
    "test_auth.py",
    "test_auth_spec.py",
    "test_bulk.py",
    "test_change_stream.py",
    "test_client.py",
    "test_client_bulk_write.py",
    "test_client_context.py",
    "test_collection.py",
<<<<<<< HEAD
    "test_comment.py",
=======
    "test_connections_survive_primary_stepdown_spec.py",
>>>>>>> af23139b
    "test_cursor.py",
    "test_database.py",
    "test_encryption.py",
    "test_grid_file.py",
    "test_logger.py",
    "test_monitoring.py",
    "test_raw_bson.py",
    "test_retryable_reads.py",
    "test_retryable_writes.py",
    "test_session.py",
    "test_transactions.py",
]

sync_test_files = [
    _test_dest_base + f for f in converted_tests if (Path(_test_dest_base) / f).is_file()
]


docstring_translate_files = sync_files + sync_gridfs_files + sync_test_files


def process_files(files: list[str]) -> None:
    for file in files:
        if "__init__" not in file or "__init__" and "test" in file:
            with open(file, "r+") as f:
                lines = f.readlines()
                lines = apply_is_sync(lines, file)
                lines = translate_coroutine_types(lines)
                lines = translate_async_sleeps(lines)
                if file in docstring_translate_files:
                    lines = translate_docstrings(lines)
                translate_locks(lines)
                translate_types(lines)
                if file in sync_test_files:
                    translate_imports(lines)
                f.seek(0)
                f.writelines(lines)
                f.truncate()


def apply_is_sync(lines: list[str], file: str) -> list[str]:
    try:
        is_sync = next(iter([line for line in lines if line.startswith("_IS_SYNC = ")]))
        index = lines.index(is_sync)
        is_sync = is_sync.replace("False", "True")
        lines[index] = is_sync
    except StopIteration as e:
        print(
            f"Missing _IS_SYNC at top of async file {file.replace('synchronous', 'asynchronous')}"
        )
        raise e
    return lines


def translate_coroutine_types(lines: list[str]) -> list[str]:
    coroutine_types = [line for line in lines if "Coroutine[" in line]
    for type in coroutine_types:
        res = re.search(r"Coroutine\[([A-z]+), ([A-z]+), ([A-z]+)\]", type)
        if res:
            old = res[0]
            index = lines.index(type)
            new = type.replace(old, res.group(3))
            lines[index] = new
    return lines


def translate_locks(lines: list[str]) -> list[str]:
    lock_lines = [line for line in lines if "_Lock(" in line]
    cond_lines = [line for line in lines if "_Condition(" in line]
    for line in lock_lines:
        res = re.search(r"_Lock\(([^()]*\([^()]*\))\)", line)
        if res:
            old = res[0]
            index = lines.index(line)
            lines[index] = line.replace(old, res[1])
    for line in cond_lines:
        res = re.search(r"_Condition\(([^()]*\([^()]*\))\)", line)
        if res:
            old = res[0]
            index = lines.index(line)
            lines[index] = line.replace(old, res[1])

    return lines


def translate_types(lines: list[str]) -> list[str]:
    for k, v in type_replacements.items():
        matches = [line for line in lines if k in line and "import" not in line]
        for line in matches:
            index = lines.index(line)
            lines[index] = line.replace(k, v)
    return lines


def translate_imports(lines: list[str]) -> list[str]:
    for k, v in import_replacements.items():
        matches = [line for line in lines if k in line and "import" in line]
        for line in matches:
            index = lines.index(line)
            lines[index] = line.replace(k, v)
    return lines


def translate_async_sleeps(lines: list[str]) -> list[str]:
    blocking_sleeps = [line for line in lines if "asyncio.sleep(0)" in line]
    lines = [line for line in lines if line not in blocking_sleeps]
    sleeps = [line for line in lines if "asyncio.sleep" in line]

    for line in sleeps:
        res = re.search(r"asyncio.sleep\(([^()]*)\)", line)
        if res:
            old = res[0]
            index = lines.index(line)
            new = f"time.sleep({res[1]})"
            lines[index] = line.replace(old, new)

    return lines


def translate_docstrings(lines: list[str]) -> list[str]:
    for i in range(len(lines)):
        for k in replacements:
            if k in lines[i]:
                # This sequence of replacements fixes the grammar issues caused by translating async -> sync
                if "an Async" in lines[i]:
                    lines[i] = lines[i].replace("an Async", "a Async")
                if "an 'Async" in lines[i]:
                    lines[i] = lines[i].replace("an 'Async", "a 'Async")
                if "An Async" in lines[i]:
                    lines[i] = lines[i].replace("An Async", "A Async")
                if "An 'Async" in lines[i]:
                    lines[i] = lines[i].replace("An 'Async", "A 'Async")
                if "an asynchronous" in lines[i]:
                    lines[i] = lines[i].replace("an asynchronous", "a")
                if "An asynchronous" in lines[i]:
                    lines[i] = lines[i].replace("An asynchronous", "A")
                # This ensures docstring links are for `pymongo.X` instead of `pymongo.synchronous.X`
                if "pymongo.asynchronous" in lines[i] and "import" not in lines[i]:
                    lines[i] = lines[i].replace("pymongo.asynchronous", "pymongo")
                lines[i] = lines[i].replace(k, replacements[k])
            if "Sync" in lines[i] and "Synchronous" not in lines[i] and replacements[k] in lines[i]:
                lines[i] = lines[i].replace("Sync", "")
                if "rsApplyStop" in lines[i]:
                    lines[i] = lines[i].replace("rsApplyStop", "rsSyncApplyStop")
        if "async for" in lines[i] or "async with" in lines[i] or "async def" in lines[i]:
            lines[i] = lines[i].replace("async ", "")
        if "await " in lines[i] and "tailable" not in lines[i]:
            lines[i] = lines[i].replace("await ", "")
    for i in range(len(lines)):
        for k in docstring_replacements:  # type: ignore[assignment]
            if f":param {k[1]}: **Not supported by {k[0]}**." in lines[i]:
                lines[i] = lines[i].replace(
                    f"**Not supported by {k[0]}**.",
                    docstring_replacements[k],  # type: ignore[index]
                )

        for line in docstring_removals:
            if line in lines[i]:
                lines[i] = "DOCSTRING_REMOVED"
                lines[i + 1] = "DOCSTRING_REMOVED"

    return [line for line in lines if line != "DOCSTRING_REMOVED"]


def unasync_directory(files: list[str], src: str, dest: str, replacements: dict[str, str]) -> None:
    unasync_files(
        files,
        [
            Rule(
                fromdir=src,
                todir=dest,
                additional_replacements=replacements,
            )
        ],
    )


def main() -> None:
    unasync_directory(async_files, _pymongo_base, _pymongo_dest_base, replacements)
    unasync_directory(gridfs_files, _gridfs_base, _gridfs_dest_base, replacements)
    unasync_directory(test_files, _test_base, _test_dest_base, replacements)
    process_files(sync_files + sync_gridfs_files + sync_test_files)


if __name__ == "__main__":
    main()<|MERGE_RESOLUTION|>--- conflicted
+++ resolved
@@ -188,11 +188,8 @@
     "test_client_bulk_write.py",
     "test_client_context.py",
     "test_collection.py",
-<<<<<<< HEAD
     "test_comment.py",
-=======
     "test_connections_survive_primary_stepdown_spec.py",
->>>>>>> af23139b
     "test_cursor.py",
     "test_database.py",
     "test_encryption.py",
