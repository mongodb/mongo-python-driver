# Copyright 2024-Present MongoDB, Inc.
#
# Licensed under the Apache License, Version 2.0 (the "License");
# you may not use this file except in compliance with the License.
# You may obtain a copy of the License at
#
# http://www.apache.org/licenses/LICENSE-2.0
#
# Unless required by applicable law or agreed to in writing, software
# distributed under the License is distributed on an "AS IS" BASIS,
# WITHOUT WARRANTIES OR CONDITIONS OF ANY KIND, either express or implied.
# See the License for the specific language governing permissions and
# limitations under the License.

"""Synchronization of asynchronous modules.

Used as part of our build system to generate synchronous code.
"""

from __future__ import annotations

import re
from os import listdir
from pathlib import Path

from unasync import Rule, unasync_files  # type: ignore[import-not-found]

replacements = {
    "AsyncCollection": "Collection",
    "AsyncDatabase": "Database",
    "AsyncCursor": "Cursor",
    "AsyncMongoClient": "MongoClient",
    "AsyncCommandCursor": "CommandCursor",
    "AsyncRawBatchCursor": "RawBatchCursor",
    "AsyncRawBatchCommandCursor": "RawBatchCommandCursor",
    "AsyncClientSession": "ClientSession",
    "AsyncChangeStream": "ChangeStream",
    "AsyncCollectionChangeStream": "CollectionChangeStream",
    "AsyncDatabaseChangeStream": "DatabaseChangeStream",
    "AsyncClusterChangeStream": "ClusterChangeStream",
    "_AsyncBulk": "_Bulk",
    "_AsyncClientBulk": "_ClientBulk",
    "AsyncConnection": "Connection",
    "async_command": "command",
    "async_receive_message": "receive_message",
    "async_receive_data": "receive_data",
    "async_sendall": "sendall",
    "asynchronous": "synchronous",
    "Asynchronous": "Synchronous",
    "AsyncBulkTestBase": "BulkTestBase",
    "AsyncBulkAuthorizationTestBase": "BulkAuthorizationTestBase",
    "anext": "next",
    "aiter": "iter",
    "_ALock": "_Lock",
    "_ACondition": "_Condition",
    "AsyncGridFS": "GridFS",
    "AsyncGridFSBucket": "GridFSBucket",
    "AsyncGridIn": "GridIn",
    "AsyncGridOut": "GridOut",
    "AsyncGridOutCursor": "GridOutCursor",
    "AsyncGridOutIterator": "GridOutIterator",
    "_AsyncGridOutChunkIterator": "GridOutChunkIterator",
    "_a_grid_in_property": "_grid_in_property",
    "_a_grid_out_property": "_grid_out_property",
    "AsyncClientEncryption": "ClientEncryption",
    "AsyncMongoCryptCallback": "MongoCryptCallback",
    "AsyncExplicitEncrypter": "ExplicitEncrypter",
    "AsyncAutoEncrypter": "AutoEncrypter",
    "AsyncContextManager": "ContextManager",
    "AsyncClientContext": "ClientContext",
    "AsyncTestCollection": "TestCollection",
    "AsyncIntegrationTest": "IntegrationTest",
    "AsyncPyMongoTestCase": "PyMongoTestCase",
    "AsyncMockClientTest": "MockClientTest",
    "async_client_context": "client_context",
    "async_setup": "setup",
    "asyncSetUp": "setUp",
    "asyncTearDown": "tearDown",
    "async_teardown": "teardown",
    "pytest_asyncio": "pytest",
    "async_wait_until": "wait_until",
    "addAsyncCleanup": "addCleanup",
    "async_setup_class": "setup_class",
    "IsolatedAsyncioTestCase": "TestCase",
    "AsyncUnitTest": "UnitTest",
    "AsyncMockClient": "MockClient",
    "AsyncSpecRunner": "SpecRunner",
    "AsyncTransactionsBase": "TransactionsBase",
    "async_get_pool": "get_pool",
    "async_is_mongos": "is_mongos",
    "async_rs_or_single_client": "rs_or_single_client",
    "async_rs_or_single_client_noauth": "rs_or_single_client_noauth",
    "async_rs_client": "rs_client",
    "async_single_client": "single_client",
    "async_from_client": "from_client",
    "aclosing": "closing",
    "asyncAssertRaisesExactly": "assertRaisesExactly",
    "get_async_mock_client": "get_mock_client",
    "aconnect": "_connect",
    "async-transactions-ref": "transactions-ref",
    "async-snapshot-reads-ref": "snapshot-reads-ref",
    "default_async": "default",
    "aclose": "close",
    "PyMongo|async": "PyMongo",
    "PyMongo|c|async": "PyMongo|c",
    "AsyncTestGridFile": "TestGridFile",
    "AsyncTestGridFileNoConnect": "TestGridFileNoConnect",
<<<<<<< HEAD
    "AsyncTestSpec": "TestSpec",
    "AsyncSpecTestCreator": "SpecTestCreator",
=======
    "async_set_fail_point": "set_fail_point",
    "async_ensure_all_connected": "ensure_all_connected",
    "async_repl_set_step_down": "repl_set_step_down",
>>>>>>> b111cbf5
}

docstring_replacements: dict[tuple[str, str], str] = {
    ("MongoClient", "connect"): """If ``True`` (the default), immediately
            begin connecting to MongoDB in the background. Otherwise connect
            on the first operation.  The default value is ``False`` when
            running in a Function-as-a-service environment.""",
    ("Collection", "create"): """If ``True``, force collection
            creation even without options being set.""",
    ("Collection", "session"): """A
            :class:`~pymongo.client_session.ClientSession` that is used with
            the create collection command.""",
    ("Collection", "kwargs"): """Additional keyword arguments will
            be passed as options for the create collection command.""",
}

docstring_removals: set[str] = {
    ".. warning:: This API is currently in beta, meaning the classes, methods, and behaviors described within may change before the full release."
}

type_replacements = {"_Condition": "threading.Condition"}

import_replacements = {"test.synchronous": "test"}

_pymongo_base = "./pymongo/asynchronous/"
_gridfs_base = "./gridfs/asynchronous/"
_test_base = "./test/asynchronous/"

_pymongo_dest_base = "./pymongo/synchronous/"
_gridfs_dest_base = "./gridfs/synchronous/"
_test_dest_base = "./test/"


async_files = [
    _pymongo_base + f for f in listdir(_pymongo_base) if (Path(_pymongo_base) / f).is_file()
]

gridfs_files = [
    _gridfs_base + f for f in listdir(_gridfs_base) if (Path(_gridfs_base) / f).is_file()
]


def async_only_test(f: str) -> bool:
    """Return True for async tests that should not be converted to sync."""
    return f in ["test_locks.py"]


test_files = [
    _test_base + f
    for f in listdir(_test_base)
    if (Path(_test_base) / f).is_file() and not async_only_test(f)
]

sync_files = [
    _pymongo_dest_base + f
    for f in listdir(_pymongo_dest_base)
    if (Path(_pymongo_dest_base) / f).is_file()
]

sync_gridfs_files = [
    _gridfs_dest_base + f
    for f in listdir(_gridfs_dest_base)
    if (Path(_gridfs_dest_base) / f).is_file()
]

# Add each asynchronized test here as part of the converting PR
converted_tests = [
    "__init__.py",
    "conftest.py",
    "helpers.py",
    "pymongo_mocks.py",
    "utils_spec_runner.py",
    "qcheck.py",
    "test_auth.py",
    "test_auth_spec.py",
    "test_bulk.py",
    "test_change_stream.py",
    "test_client.py",
    "test_client_bulk_write.py",
    "test_client_context.py",
    "test_collection.py",
    "test_connections_survive_primary_stepdown_spec.py",
    "test_cursor.py",
    "test_database.py",
    "test_encryption.py",
    "test_grid_file.py",
    "test_logger.py",
    "test_monitoring.py",
    "test_raw_bson.py",
    "test_retryable_reads.py",
    "test_retryable_writes.py",
    "test_session.py",
    "test_transactions.py",
]

sync_test_files = [
    _test_dest_base + f for f in converted_tests if (Path(_test_dest_base) / f).is_file()
]


docstring_translate_files = sync_files + sync_gridfs_files + sync_test_files


def process_files(files: list[str]) -> None:
    for file in files:
        if "__init__" not in file or "__init__" and "test" in file:
            with open(file, "r+") as f:
                lines = f.readlines()
                lines = apply_is_sync(lines, file)
                lines = translate_coroutine_types(lines)
                lines = translate_async_sleeps(lines)
                if file in docstring_translate_files:
                    lines = translate_docstrings(lines)
                translate_locks(lines)
                translate_types(lines)
                if file in sync_test_files:
                    translate_imports(lines)
                f.seek(0)
                f.writelines(lines)
                f.truncate()


def apply_is_sync(lines: list[str], file: str) -> list[str]:
    try:
        is_sync = next(iter([line for line in lines if line.startswith("_IS_SYNC = ")]))
        index = lines.index(is_sync)
        is_sync = is_sync.replace("False", "True")
        lines[index] = is_sync
    except StopIteration as e:
        print(
            f"Missing _IS_SYNC at top of async file {file.replace('synchronous', 'asynchronous')}"
        )
        raise e
    return lines


def translate_coroutine_types(lines: list[str]) -> list[str]:
    coroutine_types = [line for line in lines if "Coroutine[" in line]
    for type in coroutine_types:
        res = re.search(r"Coroutine\[([A-z]+), ([A-z]+), ([A-z]+)\]", type)
        if res:
            old = res[0]
            index = lines.index(type)
            new = type.replace(old, res.group(3))
            lines[index] = new
    return lines


def translate_locks(lines: list[str]) -> list[str]:
    lock_lines = [line for line in lines if "_Lock(" in line]
    cond_lines = [line for line in lines if "_Condition(" in line]
    for line in lock_lines:
        res = re.search(r"_Lock\(([^()]*\([^()]*\))\)", line)
        if res:
            old = res[0]
            index = lines.index(line)
            lines[index] = line.replace(old, res[1])
    for line in cond_lines:
        res = re.search(r"_Condition\(([^()]*\([^()]*\))\)", line)
        if res:
            old = res[0]
            index = lines.index(line)
            lines[index] = line.replace(old, res[1])

    return lines


def translate_types(lines: list[str]) -> list[str]:
    for k, v in type_replacements.items():
        matches = [line for line in lines if k in line and "import" not in line]
        for line in matches:
            index = lines.index(line)
            lines[index] = line.replace(k, v)
    return lines


def translate_imports(lines: list[str]) -> list[str]:
    for k, v in import_replacements.items():
        matches = [line for line in lines if k in line and "import" in line]
        for line in matches:
            index = lines.index(line)
            lines[index] = line.replace(k, v)
    return lines


def translate_async_sleeps(lines: list[str]) -> list[str]:
    blocking_sleeps = [line for line in lines if "asyncio.sleep(0)" in line]
    lines = [line for line in lines if line not in blocking_sleeps]
    sleeps = [line for line in lines if "asyncio.sleep" in line]

    for line in sleeps:
        res = re.search(r"asyncio.sleep\(([^()]*)\)", line)
        if res:
            old = res[0]
            index = lines.index(line)
            new = f"time.sleep({res[1]})"
            lines[index] = line.replace(old, new)

    return lines


def translate_docstrings(lines: list[str]) -> list[str]:
    for i in range(len(lines)):
        for k in replacements:
            if k in lines[i]:
                # This sequence of replacements fixes the grammar issues caused by translating async -> sync
                if "an Async" in lines[i]:
                    lines[i] = lines[i].replace("an Async", "a Async")
                if "an 'Async" in lines[i]:
                    lines[i] = lines[i].replace("an 'Async", "a 'Async")
                if "An Async" in lines[i]:
                    lines[i] = lines[i].replace("An Async", "A Async")
                if "An 'Async" in lines[i]:
                    lines[i] = lines[i].replace("An 'Async", "A 'Async")
                if "an asynchronous" in lines[i]:
                    lines[i] = lines[i].replace("an asynchronous", "a")
                if "An asynchronous" in lines[i]:
                    lines[i] = lines[i].replace("An asynchronous", "A")
                # This ensures docstring links are for `pymongo.X` instead of `pymongo.synchronous.X`
                if "pymongo.asynchronous" in lines[i] and "import" not in lines[i]:
                    lines[i] = lines[i].replace("pymongo.asynchronous", "pymongo")
                lines[i] = lines[i].replace(k, replacements[k])
            if "Sync" in lines[i] and "Synchronous" not in lines[i] and replacements[k] in lines[i]:
                lines[i] = lines[i].replace("Sync", "")
                if "rsApplyStop" in lines[i]:
                    lines[i] = lines[i].replace("rsApplyStop", "rsSyncApplyStop")
        if "async for" in lines[i] or "async with" in lines[i] or "async def" in lines[i]:
            lines[i] = lines[i].replace("async ", "")
        if "await " in lines[i] and "tailable" not in lines[i]:
            lines[i] = lines[i].replace("await ", "")
    for i in range(len(lines)):
        for k in docstring_replacements:  # type: ignore[assignment]
            if f":param {k[1]}: **Not supported by {k[0]}**." in lines[i]:
                lines[i] = lines[i].replace(
                    f"**Not supported by {k[0]}**.",
                    docstring_replacements[k],  # type: ignore[index]
                )

        for line in docstring_removals:
            if line in lines[i]:
                lines[i] = "DOCSTRING_REMOVED"
                lines[i + 1] = "DOCSTRING_REMOVED"

    return [line for line in lines if line != "DOCSTRING_REMOVED"]


def unasync_directory(files: list[str], src: str, dest: str, replacements: dict[str, str]) -> None:
    unasync_files(
        files,
        [
            Rule(
                fromdir=src,
                todir=dest,
                additional_replacements=replacements,
            )
        ],
    )


def main() -> None:
    unasync_directory(async_files, _pymongo_base, _pymongo_dest_base, replacements)
    unasync_directory(gridfs_files, _gridfs_base, _gridfs_dest_base, replacements)
    unasync_directory(test_files, _test_base, _test_dest_base, replacements)
    process_files(sync_files + sync_gridfs_files + sync_test_files)


if __name__ == "__main__":
    main()<|MERGE_RESOLUTION|>--- conflicted
+++ resolved
@@ -105,14 +105,11 @@
     "PyMongo|c|async": "PyMongo|c",
     "AsyncTestGridFile": "TestGridFile",
     "AsyncTestGridFileNoConnect": "TestGridFileNoConnect",
-<<<<<<< HEAD
     "AsyncTestSpec": "TestSpec",
     "AsyncSpecTestCreator": "SpecTestCreator",
-=======
     "async_set_fail_point": "set_fail_point",
     "async_ensure_all_connected": "ensure_all_connected",
     "async_repl_set_step_down": "repl_set_step_down",
->>>>>>> b111cbf5
 }
 
 docstring_replacements: dict[tuple[str, str], str] = {
