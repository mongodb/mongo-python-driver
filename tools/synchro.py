# Copyright 2024-Present MongoDB, Inc.
#
# Licensed under the Apache License, Version 2.0 (the "License");
# you may not use this file except in compliance with the License.
# You may obtain a copy of the License at
#
# http://www.apache.org/licenses/LICENSE-2.0
#
# Unless required by applicable law or agreed to in writing, software
# distributed under the License is distributed on an "AS IS" BASIS,
# WITHOUT WARRANTIES OR CONDITIONS OF ANY KIND, either express or implied.
# See the License for the specific language governing permissions and
# limitations under the License.

"""Synchronization of asynchronous modules.

Used as part of our build system to generate synchronous code.
"""

from __future__ import annotations

import re
from os import listdir
from pathlib import Path

from unasync import Rule, unasync_files  # type: ignore[import-not-found]

replacements = {
    "AsyncCollection": "Collection",
    "AsyncDatabase": "Database",
    "AsyncCursor": "Cursor",
    "AsyncMongoClient": "MongoClient",
    "AsyncCommandCursor": "CommandCursor",
    "AsyncRawBatchCursor": "RawBatchCursor",
    "AsyncRawBatchCommandCursor": "RawBatchCommandCursor",
    "AsyncClientSession": "ClientSession",
    "AsyncChangeStream": "ChangeStream",
    "AsyncCollectionChangeStream": "CollectionChangeStream",
    "AsyncDatabaseChangeStream": "DatabaseChangeStream",
    "AsyncClusterChangeStream": "ClusterChangeStream",
    "_AsyncBulk": "_Bulk",
    "_AsyncClientBulk": "_ClientBulk",
    "AsyncConnection": "Connection",
    "async_command": "command",
    "async_receive_message": "receive_message",
    "async_receive_data": "receive_data",
    "async_sendall": "sendall",
    "asynchronous": "synchronous",
    "Asynchronous": "Synchronous",
    "AsyncBulkTestBase": "BulkTestBase",
    "AsyncBulkAuthorizationTestBase": "BulkAuthorizationTestBase",
    "anext": "next",
    "aiter": "iter",
    "_ALock": "_Lock",
    "_ACondition": "_Condition",
    "AsyncGridFS": "GridFS",
    "AsyncGridFSBucket": "GridFSBucket",
    "AsyncGridIn": "GridIn",
    "AsyncGridOut": "GridOut",
    "AsyncGridOutCursor": "GridOutCursor",
    "AsyncGridOutIterator": "GridOutIterator",
    "_AsyncGridOutChunkIterator": "GridOutChunkIterator",
    "_a_grid_in_property": "_grid_in_property",
    "_a_grid_out_property": "_grid_out_property",
    "AsyncClientEncryption": "ClientEncryption",
    "AsyncMongoCryptCallback": "MongoCryptCallback",
    "AsyncExplicitEncrypter": "ExplicitEncrypter",
    "AsyncAutoEncrypter": "AutoEncrypter",
    "AsyncContextManager": "ContextManager",
    "AsyncClientContext": "ClientContext",
    "AsyncTestCollection": "TestCollection",
    "AsyncIntegrationTest": "IntegrationTest",
    "AsyncPyMongoTestCase": "PyMongoTestCase",
    "AsyncMockClientTest": "MockClientTest",
    "async_client_context": "client_context",
    "async_setup": "setup",
    "asyncSetUp": "setUp",
    "asyncTearDown": "tearDown",
    "async_teardown": "teardown",
    "pytest_asyncio": "pytest",
    "async_wait_until": "wait_until",
    "addAsyncCleanup": "addCleanup",
    "async_setup_class": "setup_class",
    "IsolatedAsyncioTestCase": "TestCase",
    "AsyncUnitTest": "UnitTest",
    "AsyncMockClient": "MockClient",
    "AsyncSpecRunner": "SpecRunner",
    "AsyncTransactionsBase": "TransactionsBase",
    "async_get_pool": "get_pool",
    "async_is_mongos": "is_mongos",
    "async_rs_or_single_client": "rs_or_single_client",
    "async_rs_or_single_client_noauth": "rs_or_single_client_noauth",
    "async_rs_client": "rs_client",
    "async_single_client": "single_client",
    "async_from_client": "from_client",
    "aclosing": "closing",
    "asyncAssertRaisesExactly": "assertRaisesExactly",
    "get_async_mock_client": "get_mock_client",
    "aconnect": "_connect",
    "async-transactions-ref": "transactions-ref",
    "async-snapshot-reads-ref": "snapshot-reads-ref",
    "default_async": "default",
    "aclose": "close",
    "PyMongo|async": "PyMongo",
    "PyMongo|c|async": "PyMongo|c",
    "AsyncTestGridFile": "TestGridFile",
    "AsyncTestGridFileNoConnect": "TestGridFileNoConnect",
    "AsyncTestSpec": "TestSpec",
    "AsyncSpecTestCreator": "SpecTestCreator",
    "async_set_fail_point": "set_fail_point",
    "async_ensure_all_connected": "ensure_all_connected",
    "async_repl_set_step_down": "repl_set_step_down",
}

docstring_replacements: dict[tuple[str, str], str] = {
    ("MongoClient", "connect"): """If ``True`` (the default), immediately
            begin connecting to MongoDB in the background. Otherwise connect
            on the first operation.  The default value is ``False`` when
            running in a Function-as-a-service environment.""",
    ("Collection", "create"): """If ``True``, force collection
            creation even without options being set.""",
    ("Collection", "session"): """A
            :class:`~pymongo.client_session.ClientSession` that is used with
            the create collection command.""",
    ("Collection", "kwargs"): """Additional keyword arguments will
            be passed as options for the create collection command.""",
}

docstring_removals: set[str] = {
    ".. warning:: This API is currently in beta, meaning the classes, methods, and behaviors described within may change before the full release."
}

type_replacements = {"_Condition": "threading.Condition"}

import_replacements = {"test.synchronous": "test"}

_pymongo_base = "./pymongo/asynchronous/"
_gridfs_base = "./gridfs/asynchronous/"
_test_base = "./test/asynchronous/"

_pymongo_dest_base = "./pymongo/synchronous/"
_gridfs_dest_base = "./gridfs/synchronous/"
_test_dest_base = "./test/"


async_files = [
    _pymongo_base + f for f in listdir(_pymongo_base) if (Path(_pymongo_base) / f).is_file()
]

gridfs_files = [
    _gridfs_base + f for f in listdir(_gridfs_base) if (Path(_gridfs_base) / f).is_file()
]


def async_only_test(f: str) -> bool:
    """Return True for async tests that should not be converted to sync."""
    return f in ["test_locks.py", "test_concurrency.py"]


test_files = [
    _test_base + f
    for f in listdir(_test_base)
    if (Path(_test_base) / f).is_file() and not async_only_test(f)
]

sync_files = [
    _pymongo_dest_base + f
    for f in listdir(_pymongo_dest_base)
    if (Path(_pymongo_dest_base) / f).is_file()
]

sync_gridfs_files = [
    _gridfs_dest_base + f
    for f in listdir(_gridfs_dest_base)
    if (Path(_gridfs_dest_base) / f).is_file()
]

# Add each asynchronized test here as part of the converting PR
converted_tests = [
    "__init__.py",
    "conftest.py",
    "helpers.py",
    "pymongo_mocks.py",
    "utils_spec_runner.py",
    "qcheck.py",
    "test_auth.py",
    "test_auth_spec.py",
    "test_bulk.py",
    "test_change_stream.py",
    "test_client.py",
    "test_client_bulk_write.py",
    "test_client_context.py",
    "test_collation.py",
    "test_collection.py",
    "test_command_logging.py",
    "test_command_logging.py",
    "test_command_monitoring.py",
    "test_comment.py",
    "test_common.py",
    "test_connection_logging.py",
    "test_connections_survive_primary_stepdown_spec.py",
<<<<<<< HEAD
    "test_create_entities.py",
=======
    "test_crud_unified.py",
>>>>>>> 33163ecc
    "test_cursor.py",
    "test_database.py",
    "test_encryption.py",
    "test_grid_file.py",
    "test_logger.py",
    "test_monitoring.py",
    "test_raw_bson.py",
    "test_retryable_reads.py",
    "test_retryable_writes.py",
    "test_session.py",
    "test_transactions.py",
    "unified_format.py",
]

sync_test_files = [
    _test_dest_base + f for f in converted_tests if (Path(_test_dest_base) / f).is_file()
]


docstring_translate_files = sync_files + sync_gridfs_files + sync_test_files


def process_files(files: list[str]) -> None:
    for file in files:
        if "__init__" not in file or "__init__" and "test" in file:
            with open(file, "r+") as f:
                lines = f.readlines()
                lines = apply_is_sync(lines, file)
                lines = translate_coroutine_types(lines)
                lines = translate_async_sleeps(lines)
                if file in docstring_translate_files:
                    lines = translate_docstrings(lines)
                translate_locks(lines)
                translate_types(lines)
                if file in sync_test_files:
                    translate_imports(lines)
                f.seek(0)
                f.writelines(lines)
                f.truncate()


def apply_is_sync(lines: list[str], file: str) -> list[str]:
    try:
        is_sync = next(iter([line for line in lines if line.startswith("_IS_SYNC = ")]))
        index = lines.index(is_sync)
        is_sync = is_sync.replace("False", "True")
        lines[index] = is_sync
    except StopIteration as e:
        print(
            f"Missing _IS_SYNC at top of async file {file.replace('synchronous', 'asynchronous')}"
        )
        raise e
    return lines


def translate_coroutine_types(lines: list[str]) -> list[str]:
    coroutine_types = [line for line in lines if "Coroutine[" in line]
    for type in coroutine_types:
        res = re.search(r"Coroutine\[([A-z]+), ([A-z]+), ([A-z]+)\]", type)
        if res:
            old = res[0]
            index = lines.index(type)
            new = type.replace(old, res.group(3))
            lines[index] = new
    return lines


def translate_locks(lines: list[str]) -> list[str]:
    lock_lines = [line for line in lines if "_Lock(" in line]
    cond_lines = [line for line in lines if "_Condition(" in line]
    for line in lock_lines:
        res = re.search(r"_Lock\(([^()]*\([^()]*\))\)", line)
        if res:
            old = res[0]
            index = lines.index(line)
            lines[index] = line.replace(old, res[1])
    for line in cond_lines:
        res = re.search(r"_Condition\(([^()]*\([^()]*\))\)", line)
        if res:
            old = res[0]
            index = lines.index(line)
            lines[index] = line.replace(old, res[1])

    return lines


def translate_types(lines: list[str]) -> list[str]:
    for k, v in type_replacements.items():
        matches = [line for line in lines if k in line and "import" not in line]
        for line in matches:
            index = lines.index(line)
            lines[index] = line.replace(k, v)
    return lines


def translate_imports(lines: list[str]) -> list[str]:
    for k, v in import_replacements.items():
        matches = [line for line in lines if k in line and "import" in line]
        for line in matches:
            index = lines.index(line)
            lines[index] = line.replace(k, v)
    return lines


def translate_async_sleeps(lines: list[str]) -> list[str]:
    blocking_sleeps = [line for line in lines if "asyncio.sleep(0)" in line]
    lines = [line for line in lines if line not in blocking_sleeps]
    sleeps = [line for line in lines if "asyncio.sleep" in line]

    for line in sleeps:
        res = re.search(r"asyncio.sleep\(([^()]*)\)", line)
        if res:
            old = res[0]
            index = lines.index(line)
            new = f"time.sleep({res[1]})"
            lines[index] = line.replace(old, new)

    return lines


def translate_docstrings(lines: list[str]) -> list[str]:
    for i in range(len(lines)):
        for k in replacements:
            if k in lines[i]:
                # This sequence of replacements fixes the grammar issues caused by translating async -> sync
                if "an Async" in lines[i]:
                    lines[i] = lines[i].replace("an Async", "a Async")
                if "an 'Async" in lines[i]:
                    lines[i] = lines[i].replace("an 'Async", "a 'Async")
                if "An Async" in lines[i]:
                    lines[i] = lines[i].replace("An Async", "A Async")
                if "An 'Async" in lines[i]:
                    lines[i] = lines[i].replace("An 'Async", "A 'Async")
                if "an asynchronous" in lines[i]:
                    lines[i] = lines[i].replace("an asynchronous", "a")
                if "An asynchronous" in lines[i]:
                    lines[i] = lines[i].replace("An asynchronous", "A")
                # This ensures docstring links are for `pymongo.X` instead of `pymongo.synchronous.X`
                if "pymongo.asynchronous" in lines[i] and "import" not in lines[i]:
                    lines[i] = lines[i].replace("pymongo.asynchronous", "pymongo")
                lines[i] = lines[i].replace(k, replacements[k])
            if "Sync" in lines[i] and "Synchronous" not in lines[i] and replacements[k] in lines[i]:
                lines[i] = lines[i].replace("Sync", "")
                if "rsApplyStop" in lines[i]:
                    lines[i] = lines[i].replace("rsApplyStop", "rsSyncApplyStop")
        if "async for" in lines[i] or "async with" in lines[i] or "async def" in lines[i]:
            lines[i] = lines[i].replace("async ", "")
        if "await " in lines[i] and "tailable" not in lines[i]:
            lines[i] = lines[i].replace("await ", "")
    for i in range(len(lines)):
        for k in docstring_replacements:  # type: ignore[assignment]
            if f":param {k[1]}: **Not supported by {k[0]}**." in lines[i]:
                lines[i] = lines[i].replace(
                    f"**Not supported by {k[0]}**.",
                    docstring_replacements[k],  # type: ignore[index]
                )

        for line in docstring_removals:
            if line in lines[i]:
                lines[i] = "DOCSTRING_REMOVED"
                lines[i + 1] = "DOCSTRING_REMOVED"

    return [line for line in lines if line != "DOCSTRING_REMOVED"]


def unasync_directory(files: list[str], src: str, dest: str, replacements: dict[str, str]) -> None:
    unasync_files(
        files,
        [
            Rule(
                fromdir=src,
                todir=dest,
                additional_replacements=replacements,
            )
        ],
    )


def main() -> None:
    unasync_directory(async_files, _pymongo_base, _pymongo_dest_base, replacements)
    unasync_directory(gridfs_files, _gridfs_base, _gridfs_dest_base, replacements)
    unasync_directory(test_files, _test_base, _test_dest_base, replacements)
    process_files(sync_files + sync_gridfs_files + sync_test_files)


if __name__ == "__main__":
    main()<|MERGE_RESOLUTION|>--- conflicted
+++ resolved
@@ -199,11 +199,8 @@
     "test_common.py",
     "test_connection_logging.py",
     "test_connections_survive_primary_stepdown_spec.py",
-<<<<<<< HEAD
     "test_create_entities.py",
-=======
     "test_crud_unified.py",
->>>>>>> 33163ecc
     "test_cursor.py",
     "test_database.py",
     "test_encryption.py",
