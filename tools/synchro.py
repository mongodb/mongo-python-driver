# Copyright 2024-Present MongoDB, Inc.
#
# Licensed under the Apache License, Version 2.0 (the "License");
# you may not use this file except in compliance with the License.
# You may obtain a copy of the License at
#
# http://www.apache.org/licenses/LICENSE-2.0
#
# Unless required by applicable law or agreed to in writing, software
# distributed under the License is distributed on an "AS IS" BASIS,
# WITHOUT WARRANTIES OR CONDITIONS OF ANY KIND, either express or implied.
# See the License for the specific language governing permissions and
# limitations under the License.

"""Synchronization of asynchronous modules.

Used as part of our build system to generate synchronous code.
"""

from __future__ import annotations

import os
import re
import sys
from os import listdir
from pathlib import Path

from unasync import Rule, unasync_files  # type: ignore[import-not-found]

replacements = {
    "AsyncCollection": "Collection",
    "AsyncDatabase": "Database",
    "AsyncCursor": "Cursor",
    "AsyncMongoClient": "MongoClient",
    "AsyncCommandCursor": "CommandCursor",
    "AsyncRawBatchCursor": "RawBatchCursor",
    "AsyncRawBatchCommandCursor": "RawBatchCommandCursor",
    "AsyncClientSession": "ClientSession",
    "AsyncChangeStream": "ChangeStream",
    "AsyncCollectionChangeStream": "CollectionChangeStream",
    "AsyncDatabaseChangeStream": "DatabaseChangeStream",
    "AsyncClusterChangeStream": "ClusterChangeStream",
    "_AsyncBulk": "_Bulk",
    "_AsyncClientBulk": "_ClientBulk",
    "AsyncConnection": "Connection",
    "async_command": "command",
    "async_receive_message": "receive_message",
    "async_receive_data": "receive_data",
    "async_sendall": "sendall",
    "asynchronous": "synchronous",
    "Asynchronous": "Synchronous",
    "AsyncBulkTestBase": "BulkTestBase",
    "AsyncBulkAuthorizationTestBase": "BulkAuthorizationTestBase",
    "anext": "next",
    "aiter": "iter",
    "_ALock": "_Lock",
    "_ACondition": "_Condition",
    "AsyncGridFS": "GridFS",
    "AsyncGridFSBucket": "GridFSBucket",
    "AsyncGridIn": "GridIn",
    "AsyncGridOut": "GridOut",
    "AsyncGridOutCursor": "GridOutCursor",
    "AsyncGridOutIterator": "GridOutIterator",
    "_AsyncGridOutChunkIterator": "GridOutChunkIterator",
    "_a_grid_in_property": "_grid_in_property",
    "_a_grid_out_property": "_grid_out_property",
    "AsyncClientEncryption": "ClientEncryption",
    "AsyncMongoCryptCallback": "MongoCryptCallback",
    "AsyncExplicitEncrypter": "ExplicitEncrypter",
    "AsyncAutoEncrypter": "AutoEncrypter",
    "AsyncContextManager": "ContextManager",
    "AsyncClientContext": "ClientContext",
    "AsyncTestCollection": "TestCollection",
    "AsyncIntegrationTest": "IntegrationTest",
    "AsyncPyMongoTestCase": "PyMongoTestCase",
    "AsyncMockClientTest": "MockClientTest",
    "async_client_context": "client_context",
    "async_setup": "setup",
    "asyncSetUp": "setUp",
    "asyncTearDown": "tearDown",
    "async_teardown": "teardown",
    "pytest_asyncio": "pytest",
    "async_wait_until": "wait_until",
    "addAsyncCleanup": "addCleanup",
    "async_setup_class": "setup_class",
    "IsolatedAsyncioTestCase": "TestCase",
    "AsyncUnitTest": "UnitTest",
    "AsyncMockClient": "MockClient",
    "AsyncSpecRunner": "SpecRunner",
    "AsyncTransactionsBase": "TransactionsBase",
    "async_get_pool": "get_pool",
    "async_is_mongos": "is_mongos",
    "async_rs_or_single_client": "rs_or_single_client",
    "async_rs_or_single_client_noauth": "rs_or_single_client_noauth",
    "async_rs_client": "rs_client",
    "async_single_client": "single_client",
    "async_from_client": "from_client",
    "aclosing": "closing",
    "asyncAssertRaisesExactly": "assertRaisesExactly",
    "get_async_mock_client": "get_mock_client",
    "aconnect": "_connect",
    "async-transactions-ref": "transactions-ref",
    "async-snapshot-reads-ref": "snapshot-reads-ref",
    "default_async": "default",
    "aclose": "close",
    "PyMongo|async": "PyMongo",
    "PyMongo|c|async": "PyMongo|c",
    "AsyncTestGridFile": "TestGridFile",
    "AsyncTestGridFileNoConnect": "TestGridFileNoConnect",
    "AsyncTestSpec": "TestSpec",
    "AsyncSpecTestCreator": "SpecTestCreator",
    "async_set_fail_point": "set_fail_point",
    "async_ensure_all_connected": "ensure_all_connected",
    "async_repl_set_step_down": "repl_set_step_down",
    "AsyncPeriodicExecutor": "PeriodicExecutor",
    "async_wait_for_event": "wait_for_event",
    "pymongo_server_monitor_task": "pymongo_server_monitor_thread",
    "pymongo_server_rtt_task": "pymongo_server_rtt_thread",
    "_async_create_lock": "_create_lock",
    "_async_create_condition": "_create_condition",
    "_async_cond_wait": "_cond_wait",
    "SpecRunnerTask": "SpecRunnerThread",
    "AsyncMockConnection": "MockConnection",
    "AsyncMockPool": "MockPool",
}

docstring_replacements: dict[tuple[str, str], str] = {
    ("MongoClient", "connect"): """If ``True`` (the default), immediately
            begin connecting to MongoDB in the background. Otherwise connect
            on the first operation.  The default value is ``False`` when
            running in a Function-as-a-service environment.""",
    ("Collection", "create"): """If ``True``, force collection
            creation even without options being set.""",
    ("Collection", "session"): """A
            :class:`~pymongo.client_session.ClientSession` that is used with
            the create collection command.""",
    ("Collection", "kwargs"): """Additional keyword arguments will
            be passed as options for the create collection command.""",
}

docstring_removals: set[str] = {
    ".. warning:: This API is currently in beta, meaning the classes, methods, and behaviors described within may change before the full release."
}

import_replacements = {"test.synchronous": "test"}

_pymongo_base = "./pymongo/asynchronous/"
_gridfs_base = "./gridfs/asynchronous/"
_test_base = "./test/asynchronous/"

_pymongo_dest_base = "./pymongo/synchronous/"
_gridfs_dest_base = "./gridfs/synchronous/"
_test_dest_base = "./test/"

if not Path.exists(Path(_pymongo_dest_base)):
    Path.mkdir(Path(_pymongo_dest_base))
if not Path.exists(Path(_gridfs_dest_base)):
    Path.mkdir(Path(_gridfs_dest_base))

async_files = [
    _pymongo_base + f for f in listdir(_pymongo_base) if (Path(_pymongo_base) / f).is_file()
]

gridfs_files = [
    _gridfs_base + f for f in listdir(_gridfs_base) if (Path(_gridfs_base) / f).is_file()
]


def async_only_test(f: str) -> bool:
    """Return True for async tests that should not be converted to sync."""
    return f in ["test_locks.py", "test_concurrency.py"]


test_files = [
    _test_base + f
    for f in listdir(_test_base)
    if (Path(_test_base) / f).is_file() and not async_only_test(f)
]

# Add each asynchronized test here as part of the converting PR
converted_tests = [
    "__init__.py",
    "conftest.py",
    "helpers.py",
    "pymongo_mocks.py",
    "utils_spec_runner.py",
    "qcheck.py",
    "test_auth.py",
    "test_auth_spec.py",
    "test_bulk.py",
    "test_change_stream.py",
    "test_client.py",
    "test_client_bulk_write.py",
    "test_client_context.py",
    "test_collation.py",
    "test_collection.py",
    "test_collection_management.py",
    "test_command_logging.py",
    "test_command_logging.py",
    "test_command_monitoring.py",
    "test_comment.py",
    "test_common.py",
    "test_connection_logging.py",
    "test_connections_survive_primary_stepdown_spec.py",
    "test_create_entities.py",
    "test_crud_unified.py",
    "test_cursor.py",
    "test_custom_types.py",
    "test_database.py",
    "test_data_lake.py",
    "test_dns.py",
    "test_encryption.py",
    "test_examples.py",
    "test_heartbeat_monitoring.py",
    "test_index_management.py",
    "test_grid_file.py",
    "test_json_util_integration.py",
    "test_gridfs_spec.py",
    "test_logger.py",
    "test_max_staleness.py",
    "test_monitoring.py",
    "test_on_demand_csfle.py",
    "test_raw_bson.py",
    "test_read_concern.py",
    "test_read_preferences.py",
    "test_read_write_concern_spec.py",
    "test_retryable_reads.py",
    "test_retryable_reads_unified.py",
    "test_retryable_writes.py",
    "test_retryable_writes_unified.py",
<<<<<<< HEAD
    "test_sdam_monitoring_spec.py",
=======
    "test_run_command.py",
    "test_server_selection_logging.py",
>>>>>>> 1b818470
    "test_session.py",
    "test_server_selection_rtt.py",
    "test_sessions_unified.py",
    "test_srv_polling.py",
    "test_ssl.py",
    "test_streaming_protocol.py",
    "test_transactions.py",
    "test_transactions_unified.py",
    "test_unified_format.py",
    "test_versioned_api_integration.py",
    "unified_format.py",
]


def process_files(
    files: list[str], docstring_translate_files: list[str], sync_test_files: list[str]
) -> None:
    for file in files:
        if "__init__" not in file or "__init__" and "test" in file:
            with open(file, "r+") as f:
                lines = f.readlines()
                lines = apply_is_sync(lines, file)
                lines = translate_coroutine_types(lines)
                lines = translate_async_sleeps(lines)
                if file in docstring_translate_files:
                    lines = translate_docstrings(lines)
                if file in sync_test_files:
                    translate_imports(lines)
                f.seek(0)
                f.writelines(lines)
                f.truncate()


def apply_is_sync(lines: list[str], file: str) -> list[str]:
    try:
        is_sync = next(iter([line for line in lines if line.startswith("_IS_SYNC = ")]))
        index = lines.index(is_sync)
        is_sync = is_sync.replace("False", "True")
        lines[index] = is_sync
    except StopIteration as e:
        print(
            f"Missing _IS_SYNC at top of async file {file.replace('synchronous', 'asynchronous')}"
        )
        raise e
    return lines


def translate_coroutine_types(lines: list[str]) -> list[str]:
    coroutine_types = [line for line in lines if "Coroutine[" in line]
    for type in coroutine_types:
        res = re.search(r"Coroutine\[([A-z]+), ([A-z]+), ([A-z]+)\]", type)
        if res:
            old = res[0]
            index = lines.index(type)
            new = type.replace(old, res.group(3))
            lines[index] = new
    return lines


def translate_imports(lines: list[str]) -> list[str]:
    for k, v in import_replacements.items():
        matches = [line for line in lines if k in line and "import" in line]
        for line in matches:
            index = lines.index(line)
            lines[index] = line.replace(k, v)
    return lines


def translate_async_sleeps(lines: list[str]) -> list[str]:
    blocking_sleeps = [line for line in lines if "asyncio.sleep(0)" in line]
    lines = [line for line in lines if line not in blocking_sleeps]
    sleeps = [line for line in lines if "asyncio.sleep" in line]

    for line in sleeps:
        res = re.search(r"asyncio.sleep\(([^()]*)\)", line)
        if res:
            old = res[0]
            index = lines.index(line)
            new = f"time.sleep({res[1]})"
            lines[index] = line.replace(old, new)

    return lines


def translate_docstrings(lines: list[str]) -> list[str]:
    for i in range(len(lines)):
        for k in replacements:
            if k in lines[i]:
                # This sequence of replacements fixes the grammar issues caused by translating async -> sync
                if "an Async" in lines[i]:
                    lines[i] = lines[i].replace("an Async", "a Async")
                if "an 'Async" in lines[i]:
                    lines[i] = lines[i].replace("an 'Async", "a 'Async")
                if "An Async" in lines[i]:
                    lines[i] = lines[i].replace("An Async", "A Async")
                if "An 'Async" in lines[i]:
                    lines[i] = lines[i].replace("An 'Async", "A 'Async")
                if "an asynchronous" in lines[i]:
                    lines[i] = lines[i].replace("an asynchronous", "a")
                if "An asynchronous" in lines[i]:
                    lines[i] = lines[i].replace("An asynchronous", "A")
                # This ensures docstring links are for `pymongo.X` instead of `pymongo.synchronous.X`
                if "pymongo.asynchronous" in lines[i] and "import" not in lines[i]:
                    lines[i] = lines[i].replace("pymongo.asynchronous", "pymongo")
                lines[i] = lines[i].replace(k, replacements[k])
            if "Sync" in lines[i] and "Synchronous" not in lines[i] and replacements[k] in lines[i]:
                lines[i] = lines[i].replace("Sync", "")
                if "rsApplyStop" in lines[i]:
                    lines[i] = lines[i].replace("rsApplyStop", "rsSyncApplyStop")
        if "async for" in lines[i] or "async with" in lines[i] or "async def" in lines[i]:
            lines[i] = lines[i].replace("async ", "")
        if "await " in lines[i] and "tailable" not in lines[i]:
            lines[i] = lines[i].replace("await ", "")
    for i in range(len(lines)):
        for k in docstring_replacements:  # type: ignore[assignment]
            if f":param {k[1]}: **Not supported by {k[0]}**." in lines[i]:
                lines[i] = lines[i].replace(
                    f"**Not supported by {k[0]}**.",
                    docstring_replacements[k],  # type: ignore[index]
                )

        for line in docstring_removals:
            if line in lines[i]:
                lines[i] = "DOCSTRING_REMOVED"
                lines[i + 1] = "DOCSTRING_REMOVED"

    return [line for line in lines if line != "DOCSTRING_REMOVED"]


def unasync_directory(files: list[str], src: str, dest: str, replacements: dict[str, str]) -> None:
    unasync_files(
        files,
        [
            Rule(
                fromdir=src,
                todir=dest,
                additional_replacements=replacements,
            )
        ],
    )


def main() -> None:
    modified_files = [f"./{f}" for f in sys.argv[1:]]
    errored = False
    for fname in async_files + gridfs_files:
        # If the async file was modified, we don't need to check if the sync file was also modified.
        if str(fname) in modified_files:
            continue
        sync_name = str(fname).replace("asynchronous", "synchronous")
        if sync_name in modified_files and "OVERRIDE_SYNCHRO_CHECK" not in os.environ:
            print(f"Refusing to overwrite {sync_name}")
            errored = True
    if errored:
        raise ValueError("Aborting synchro due to errors")

    unasync_directory(async_files, _pymongo_base, _pymongo_dest_base, replacements)
    unasync_directory(gridfs_files, _gridfs_base, _gridfs_dest_base, replacements)
    unasync_directory(test_files, _test_base, _test_dest_base, replacements)

    sync_files = [
        _pymongo_dest_base + f
        for f in listdir(_pymongo_dest_base)
        if (Path(_pymongo_dest_base) / f).is_file()
    ]

    sync_gridfs_files = [
        _gridfs_dest_base + f
        for f in listdir(_gridfs_dest_base)
        if (Path(_gridfs_dest_base) / f).is_file()
    ]
    sync_test_files = [
        _test_dest_base + f for f in converted_tests if (Path(_test_dest_base) / f).is_file()
    ]

    docstring_translate_files = sync_files + sync_gridfs_files + sync_test_files

    process_files(
        sync_files + sync_gridfs_files + sync_test_files, docstring_translate_files, sync_test_files
    )


if __name__ == "__main__":
    main()<|MERGE_RESOLUTION|>--- conflicted
+++ resolved
@@ -228,12 +228,9 @@
     "test_retryable_reads_unified.py",
     "test_retryable_writes.py",
     "test_retryable_writes_unified.py",
-<<<<<<< HEAD
+    "test_run_command.py",
     "test_sdam_monitoring_spec.py",
-=======
-    "test_run_command.py",
     "test_server_selection_logging.py",
->>>>>>> 1b818470
     "test_session.py",
     "test_server_selection_rtt.py",
     "test_sessions_unified.py",
