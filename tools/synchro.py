--- conflicted
+++ resolved
@@ -193,12 +193,9 @@
     "test_collation.py",
     "test_collection.py",
     "test_command_logging.py",
-<<<<<<< HEAD
+    "test_command_logging.py",
+    "test_command_monitoring.py",
     "test_comment.py",
-    "test_command_logging.py",
-=======
-    "test_command_monitoring.py",
->>>>>>> 4eeaa4b7
     "test_common.py",
     "test_connection_logging.py",
     "test_connections_survive_primary_stepdown_spec.py",
