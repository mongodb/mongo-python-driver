--- conflicted
+++ resolved
@@ -231,11 +231,8 @@
     "test_srv_polling.py",
     "test_ssl.py",
     "test_transactions.py",
-<<<<<<< HEAD
     "test_transactions_unified.py",
-=======
     "test_unified_format.py",
->>>>>>> 554e1fdd
     "unified_format.py",
 ]
 
