# Copyright 2024-Present MongoDB, Inc.
#
# Licensed under the Apache License, Version 2.0 (the "License");
# you may not use this file except in compliance with the License.
# You may obtain a copy of the License at
#
# http://www.apache.org/licenses/LICENSE-2.0
#
# Unless required by applicable law or agreed to in writing, software
# distributed under the License is distributed on an "AS IS" BASIS,
# WITHOUT WARRANTIES OR CONDITIONS OF ANY KIND, either express or implied.
# See the License for the specific language governing permissions and
# limitations under the License.

"""Synchronization of asynchronous modules.

Used as part of our build system to generate synchronous code.
"""

from __future__ import annotations

import os
import re
import sys
from os import listdir
from pathlib import Path

from unasync import Rule, unasync_files  # type: ignore[import-not-found]

replacements = {
    "AsyncCollection": "Collection",
    "AsyncDatabase": "Database",
    "AsyncCursor": "Cursor",
    "AsyncMongoClient": "MongoClient",
    "AsyncCommandCursor": "CommandCursor",
    "AsyncRawBatchCursor": "RawBatchCursor",
    "AsyncRawBatchCommandCursor": "RawBatchCommandCursor",
    "AsyncClientSession": "ClientSession",
    "AsyncChangeStream": "ChangeStream",
    "AsyncCollectionChangeStream": "CollectionChangeStream",
    "AsyncDatabaseChangeStream": "DatabaseChangeStream",
    "AsyncClusterChangeStream": "ClusterChangeStream",
    "_AsyncBulk": "_Bulk",
    "_AsyncClientBulk": "_ClientBulk",
    "AsyncConnection": "Connection",
    "async_command": "command",
    "async_receive_message": "receive_message",
    "async_receive_data": "receive_data",
    "async_sendall": "sendall",
    "asynchronous": "synchronous",
    "Asynchronous": "Synchronous",
    "AsyncBulkTestBase": "BulkTestBase",
    "AsyncBulkAuthorizationTestBase": "BulkAuthorizationTestBase",
    "anext": "next",
    "aiter": "iter",
    "_ALock": "_Lock",
    "_ACondition": "_Condition",
    "AsyncGridFS": "GridFS",
    "AsyncGridFSBucket": "GridFSBucket",
    "AsyncGridIn": "GridIn",
    "AsyncGridOut": "GridOut",
    "AsyncGridOutCursor": "GridOutCursor",
    "AsyncGridOutIterator": "GridOutIterator",
    "_AsyncGridOutChunkIterator": "GridOutChunkIterator",
    "_a_grid_in_property": "_grid_in_property",
    "_a_grid_out_property": "_grid_out_property",
    "AsyncClientEncryption": "ClientEncryption",
    "AsyncMongoCryptCallback": "MongoCryptCallback",
    "AsyncExplicitEncrypter": "ExplicitEncrypter",
    "AsyncAutoEncrypter": "AutoEncrypter",
    "AsyncContextManager": "ContextManager",
    "AsyncClientContext": "ClientContext",
    "AsyncTestCollection": "TestCollection",
    "AsyncIntegrationTest": "IntegrationTest",
    "AsyncPyMongoTestCase": "PyMongoTestCase",
    "AsyncMockClientTest": "MockClientTest",
    "async_client_context": "client_context",
    "async_setup": "setup",
    "asyncSetUp": "setUp",
    "asyncTearDown": "tearDown",
    "async_teardown": "teardown",
    "pytest_asyncio": "pytest",
    "async_wait_until": "wait_until",
    "addAsyncCleanup": "addCleanup",
    "async_setup_class": "setup_class",
    "IsolatedAsyncioTestCase": "TestCase",
    "AsyncUnitTest": "UnitTest",
    "AsyncMockClient": "MockClient",
    "AsyncSpecRunner": "SpecRunner",
    "AsyncTransactionsBase": "TransactionsBase",
    "async_get_pool": "get_pool",
    "async_is_mongos": "is_mongos",
    "async_rs_or_single_client": "rs_or_single_client",
    "async_rs_or_single_client_noauth": "rs_or_single_client_noauth",
    "async_rs_client": "rs_client",
    "async_single_client": "single_client",
    "async_from_client": "from_client",
    "aclosing": "closing",
    "asyncAssertRaisesExactly": "assertRaisesExactly",
    "get_async_mock_client": "get_mock_client",
    "aconnect": "_connect",
    "async-transactions-ref": "transactions-ref",
    "async-snapshot-reads-ref": "snapshot-reads-ref",
    "default_async": "default",
    "aclose": "close",
    "PyMongo|async": "PyMongo",
    "PyMongo|c|async": "PyMongo|c",
    "AsyncTestGridFile": "TestGridFile",
    "AsyncTestGridFileNoConnect": "TestGridFileNoConnect",
    "AsyncTestSpec": "TestSpec",
    "AsyncSpecTestCreator": "SpecTestCreator",
    "async_set_fail_point": "set_fail_point",
    "async_ensure_all_connected": "ensure_all_connected",
    "async_repl_set_step_down": "repl_set_step_down",
    "AsyncPeriodicExecutor": "PeriodicExecutor",
    "async_wait_for_event": "wait_for_event",
    "pymongo_server_monitor_task": "pymongo_server_monitor_thread",
    "pymongo_server_rtt_task": "pymongo_server_rtt_thread",
    "_async_create_lock": "_create_lock",
    "_async_create_condition": "_create_condition",
    "_async_cond_wait": "_cond_wait",
    "SpecRunnerTask": "SpecRunnerThread",
    "AsyncMockConnection": "MockConnection",
    "AsyncMockPool": "MockPool",
    "StopAsyncIteration": "StopIteration",
    "create_async_event": "create_event",
    "async_joinall": "joinall",
}

docstring_replacements: dict[tuple[str, str], str] = {
    ("MongoClient", "connect"): """If ``True`` (the default), immediately
            begin connecting to MongoDB in the background. Otherwise connect
            on the first operation.  The default value is ``False`` when
            running in a Function-as-a-service environment.""",
    ("Collection", "create"): """If ``True``, force collection
            creation even without options being set.""",
    ("Collection", "session"): """A
            :class:`~pymongo.client_session.ClientSession` that is used with
            the create collection command.""",
    ("Collection", "kwargs"): """Additional keyword arguments will
            be passed as options for the create collection command.""",
}

docstring_removals: set[str] = {
    ".. warning:: This API is currently in beta, meaning the classes, methods, and behaviors described within may change before the full release."
}

import_replacements = {"test.synchronous": "test"}

_pymongo_base = "./pymongo/asynchronous/"
_gridfs_base = "./gridfs/asynchronous/"
_test_base = "./test/asynchronous/"

_pymongo_dest_base = "./pymongo/synchronous/"
_gridfs_dest_base = "./gridfs/synchronous/"
_test_dest_base = "./test/"

if not Path.exists(Path(_pymongo_dest_base)):
    Path.mkdir(Path(_pymongo_dest_base))
if not Path.exists(Path(_gridfs_dest_base)):
    Path.mkdir(Path(_gridfs_dest_base))

async_files = [
    _pymongo_base + f for f in listdir(_pymongo_base) if (Path(_pymongo_base) / f).is_file()
]

gridfs_files = [
    _gridfs_base + f for f in listdir(_gridfs_base) if (Path(_gridfs_base) / f).is_file()
]


def async_only_test(f: str) -> bool:
    """Return True for async tests that should not be converted to sync."""
    return f in ["test_locks.py", "test_concurrency.py", "test_async_cancellation.py"]


test_files = [
    _test_base + f
    for f in listdir(_test_base)
    if (Path(_test_base) / f).is_file() and not async_only_test(f)
]

# Add each asynchronized test here as part of the converting PR
converted_tests = [
    "__init__.py",
    "conftest.py",
    "helpers.py",
    "pymongo_mocks.py",
    "utils_spec_runner.py",
    "qcheck.py",
    "test_auth.py",
    "test_auth_spec.py",
    "test_bulk.py",
    "test_change_stream.py",
    "test_client.py",
    "test_client_bulk_write.py",
    "test_client_context.py",
    "test_collation.py",
    "test_collection.py",
    "test_collection_management.py",
    "test_command_logging.py",
    "test_command_logging.py",
    "test_command_monitoring.py",
    "test_comment.py",
    "test_common.py",
    "test_connection_logging.py",
    "test_connection_monitoring.py",
    "test_connections_survive_primary_stepdown_spec.py",
    "test_create_entities.py",
    "test_crud_unified.py",
    "test_cursor.py",
    "test_custom_types.py",
    "test_database.py",
    "test_data_lake.py",
    "test_dns.py",
    "test_encryption.py",
    "test_examples.py",
    "test_grid_file.py",
    "test_gridfs.py",
    "test_gridfs_bucket.py",
    "test_gridfs_spec.py",
    "test_heartbeat_monitoring.py",
    "test_index_management.py",
    "test_json_util_integration.py",
    "test_load_balancer.py",
    "test_logger.py",
<<<<<<< HEAD
    "test_monitor.py",
=======
    "test_max_staleness.py",
>>>>>>> 3e296714
    "test_monitoring.py",
    "test_mongos_load_balancing.py",
    "test_on_demand_csfle.py",
    "test_pooling.py",
    "test_raw_bson.py",
    "test_read_concern.py",
    "test_read_preferences.py",
    "test_read_write_concern_spec.py",
    "test_retryable_reads.py",
    "test_retryable_reads_unified.py",
    "test_retryable_writes.py",
    "test_retryable_writes_unified.py",
    "test_run_command.py",
    "test_sdam_monitoring_spec.py",
    "test_server_selection.py",
    "test_server_selection_in_window.py",
    "test_server_selection_logging.py",
    "test_server_selection_rtt.py",
    "test_session.py",
    "test_sessions_unified.py",
    "test_srv_polling.py",
    "test_ssl.py",
    "test_streaming_protocol.py",
    "test_transactions.py",
    "test_transactions_unified.py",
    "test_unified_format.py",
    "test_versioned_api_integration.py",
    "unified_format.py",
    "utils_selection_tests.py",
]


def process_files(
    files: list[str], docstring_translate_files: list[str], sync_test_files: list[str]
) -> None:
    for file in files:
        if "__init__" not in file or "__init__" and "test" in file:
            with open(file, "r+") as f:
                lines = f.readlines()
                lines = apply_is_sync(lines, file)
                lines = translate_coroutine_types(lines)
                lines = translate_async_sleeps(lines)
                if file in docstring_translate_files:
                    lines = translate_docstrings(lines)
                if file in sync_test_files:
                    translate_imports(lines)
                f.seek(0)
                f.writelines(lines)
                f.truncate()


def apply_is_sync(lines: list[str], file: str) -> list[str]:
    try:
        is_sync = next(iter([line for line in lines if line.startswith("_IS_SYNC = ")]))
        index = lines.index(is_sync)
        is_sync = is_sync.replace("False", "True")
        lines[index] = is_sync
    except StopIteration as e:
        print(
            f"Missing _IS_SYNC at top of async file {file.replace('synchronous', 'asynchronous')}"
        )
        raise e
    return lines


def translate_coroutine_types(lines: list[str]) -> list[str]:
    coroutine_types = [line for line in lines if "Coroutine[" in line]
    for type in coroutine_types:
        res = re.search(r"Coroutine\[([A-z]+), ([A-z]+), ([A-z]+)\]", type)
        if res:
            old = res[0]
            index = lines.index(type)
            new = type.replace(old, res.group(3))
            lines[index] = new
    return lines


def translate_imports(lines: list[str]) -> list[str]:
    for k, v in import_replacements.items():
        matches = [line for line in lines if k in line and "import" in line]
        for line in matches:
            index = lines.index(line)
            lines[index] = line.replace(k, v)
    return lines


def translate_async_sleeps(lines: list[str]) -> list[str]:
    blocking_sleeps = [line for line in lines if "asyncio.sleep(0)" in line]
    lines = [line for line in lines if line not in blocking_sleeps]
    sleeps = [line for line in lines if "asyncio.sleep" in line]

    for line in sleeps:
        res = re.search(r"asyncio.sleep\(([^()]*)\)", line)
        if res:
            old = res[0]
            index = lines.index(line)
            new = f"time.sleep({res[1]})"
            lines[index] = line.replace(old, new)

    return lines


def translate_docstrings(lines: list[str]) -> list[str]:
    for i in range(len(lines)):
        for k in replacements:
            if k in lines[i]:
                # This sequence of replacements fixes the grammar issues caused by translating async -> sync
                if "an Async" in lines[i]:
                    lines[i] = lines[i].replace("an Async", "a Async")
                if "an 'Async" in lines[i]:
                    lines[i] = lines[i].replace("an 'Async", "a 'Async")
                if "An Async" in lines[i]:
                    lines[i] = lines[i].replace("An Async", "A Async")
                if "An 'Async" in lines[i]:
                    lines[i] = lines[i].replace("An 'Async", "A 'Async")
                if "an asynchronous" in lines[i]:
                    lines[i] = lines[i].replace("an asynchronous", "a")
                if "An asynchronous" in lines[i]:
                    lines[i] = lines[i].replace("An asynchronous", "A")
                # This ensures docstring links are for `pymongo.X` instead of `pymongo.synchronous.X`
                if "pymongo.asynchronous" in lines[i] and "import" not in lines[i]:
                    lines[i] = lines[i].replace("pymongo.asynchronous", "pymongo")
                lines[i] = lines[i].replace(k, replacements[k])
            if "Sync" in lines[i] and "Synchronous" not in lines[i] and replacements[k] in lines[i]:
                lines[i] = lines[i].replace("Sync", "")
                if "rsApplyStop" in lines[i]:
                    lines[i] = lines[i].replace("rsApplyStop", "rsSyncApplyStop")
        if "async for" in lines[i] or "async with" in lines[i] or "async def" in lines[i]:
            lines[i] = lines[i].replace("async ", "")
        if "await " in lines[i] and "tailable" not in lines[i]:
            lines[i] = lines[i].replace("await ", "")
    for i in range(len(lines)):
        for k in docstring_replacements:  # type: ignore[assignment]
            if f":param {k[1]}: **Not supported by {k[0]}**." in lines[i]:
                lines[i] = lines[i].replace(
                    f"**Not supported by {k[0]}**.",
                    docstring_replacements[k],  # type: ignore[index]
                )

        for line in docstring_removals:
            if line in lines[i]:
                lines[i] = "DOCSTRING_REMOVED"
                lines[i + 1] = "DOCSTRING_REMOVED"

    return [line for line in lines if line != "DOCSTRING_REMOVED"]


def unasync_directory(files: list[str], src: str, dest: str, replacements: dict[str, str]) -> None:
    unasync_files(
        files,
        [
            Rule(
                fromdir=src,
                todir=dest,
                additional_replacements=replacements,
            )
        ],
    )


def main() -> None:
    modified_files = [f"./{f}" for f in sys.argv[1:]]
    errored = False
    for fname in async_files + gridfs_files:
        # If the async file was modified, we don't need to check if the sync file was also modified.
        if str(fname) in modified_files:
            continue
        sync_name = str(fname).replace("asynchronous", "synchronous")
        if sync_name in modified_files and "OVERRIDE_SYNCHRO_CHECK" not in os.environ:
            print(f"Refusing to overwrite {sync_name}")
            errored = True
    if errored:
        raise ValueError("Aborting synchro due to errors")

    unasync_directory(async_files, _pymongo_base, _pymongo_dest_base, replacements)
    unasync_directory(gridfs_files, _gridfs_base, _gridfs_dest_base, replacements)
    unasync_directory(test_files, _test_base, _test_dest_base, replacements)

    sync_files = [
        _pymongo_dest_base + f
        for f in listdir(_pymongo_dest_base)
        if (Path(_pymongo_dest_base) / f).is_file()
    ]

    sync_gridfs_files = [
        _gridfs_dest_base + f
        for f in listdir(_gridfs_dest_base)
        if (Path(_gridfs_dest_base) / f).is_file()
    ]
    sync_test_files = [
        _test_dest_base + f for f in converted_tests if (Path(_test_dest_base) / f).is_file()
    ]

    docstring_translate_files = sync_files + sync_gridfs_files + sync_test_files

    process_files(
        sync_files + sync_gridfs_files + sync_test_files, docstring_translate_files, sync_test_files
    )


if __name__ == "__main__":
    main()<|MERGE_RESOLUTION|>--- conflicted
+++ resolved
@@ -224,11 +224,8 @@
     "test_json_util_integration.py",
     "test_load_balancer.py",
     "test_logger.py",
-<<<<<<< HEAD
+    "test_max_staleness.py",
     "test_monitor.py",
-=======
-    "test_max_staleness.py",
->>>>>>> 3e296714
     "test_monitoring.py",
     "test_mongos_load_balancing.py",
     "test_on_demand_csfle.py",
