# Copyright 2024-Present MongoDB, Inc.
#
# Licensed under the Apache License, Version 2.0 (the "License");
# you may not use this file except in compliance with the License.
# You may obtain a copy of the License at
#
# http://www.apache.org/licenses/LICENSE-2.0
#
# Unless required by applicable law or agreed to in writing, software
# distributed under the License is distributed on an "AS IS" BASIS,
# WITHOUT WARRANTIES OR CONDITIONS OF ANY KIND, either express or implied.
# See the License for the specific language governing permissions and
# limitations under the License.

"""Synchronization of asynchronous modules.

Used as part of our build system to generate synchronous code.
"""

from __future__ import annotations

import os
import re
import sys
from os import listdir
from pathlib import Path

from unasync import Rule, unasync_files  # type: ignore[import-not-found]

replacements = {
    "AsyncCollection": "Collection",
    "AsyncDatabase": "Database",
    "AsyncCursor": "Cursor",
    "AsyncMongoClient": "MongoClient",
    "AsyncCommandCursor": "CommandCursor",
    "AsyncRawBatchCursor": "RawBatchCursor",
    "AsyncRawBatchCommandCursor": "RawBatchCommandCursor",
    "AsyncClientSession": "ClientSession",
    "AsyncChangeStream": "ChangeStream",
    "AsyncCollectionChangeStream": "CollectionChangeStream",
    "AsyncDatabaseChangeStream": "DatabaseChangeStream",
    "AsyncClusterChangeStream": "ClusterChangeStream",
    "_AsyncBulk": "_Bulk",
    "_AsyncClientBulk": "_ClientBulk",
    "AsyncConnection": "Connection",
    "async_command": "command",
    "async_receive_message": "receive_message",
    "async_receive_data": "receive_data",
    "async_sendall": "sendall",
    "asynchronous": "synchronous",
    "Asynchronous": "Synchronous",
    "AsyncBulkTestBase": "BulkTestBase",
    "AsyncBulkAuthorizationTestBase": "BulkAuthorizationTestBase",
    "anext": "next",
    "aiter": "iter",
    "_ALock": "_Lock",
    "_ACondition": "_Condition",
    "AsyncGridFS": "GridFS",
    "AsyncGridFSBucket": "GridFSBucket",
    "AsyncGridIn": "GridIn",
    "AsyncGridOut": "GridOut",
    "AsyncGridOutCursor": "GridOutCursor",
    "AsyncGridOutIterator": "GridOutIterator",
    "_AsyncGridOutChunkIterator": "GridOutChunkIterator",
    "_a_grid_in_property": "_grid_in_property",
    "_a_grid_out_property": "_grid_out_property",
    "AsyncClientEncryption": "ClientEncryption",
    "AsyncMongoCryptCallback": "MongoCryptCallback",
    "AsyncExplicitEncrypter": "ExplicitEncrypter",
    "AsyncAutoEncrypter": "AutoEncrypter",
    "AsyncContextManager": "ContextManager",
    "AsyncClientContext": "ClientContext",
    "AsyncTestCollection": "TestCollection",
    "AsyncIntegrationTest": "IntegrationTest",
    "AsyncPyMongoTestCase": "PyMongoTestCase",
    "AsyncMockClientTest": "MockClientTest",
    "async_client_context": "client_context",
    "async_setup": "setup",
    "asyncSetUp": "setUp",
    "asyncTearDown": "tearDown",
    "async_teardown": "teardown",
    "pytest_asyncio": "pytest",
    "async_wait_until": "wait_until",
    "addAsyncCleanup": "addCleanup",
    "async_setup_class": "setup_class",
    "IsolatedAsyncioTestCase": "TestCase",
    "AsyncUnitTest": "UnitTest",
    "AsyncMockClient": "MockClient",
    "AsyncSpecRunner": "SpecRunner",
    "AsyncTransactionsBase": "TransactionsBase",
    "async_get_pool": "get_pool",
    "async_is_mongos": "is_mongos",
    "async_rs_or_single_client": "rs_or_single_client",
    "async_rs_or_single_client_noauth": "rs_or_single_client_noauth",
    "async_rs_client": "rs_client",
    "async_single_client": "single_client",
    "async_from_client": "from_client",
    "aclosing": "closing",
    "asyncAssertRaisesExactly": "assertRaisesExactly",
    "get_async_mock_client": "get_mock_client",
    "aconnect": "_connect",
    "async-transactions-ref": "transactions-ref",
    "async-snapshot-reads-ref": "snapshot-reads-ref",
    "default_async": "default",
    "aclose": "close",
    "PyMongo|async": "PyMongo",
    "PyMongo|c|async": "PyMongo|c",
    "AsyncTestGridFile": "TestGridFile",
    "AsyncTestGridFileNoConnect": "TestGridFileNoConnect",
    "AsyncTestSpec": "TestSpec",
    "AsyncSpecTestCreator": "SpecTestCreator",
    "async_set_fail_point": "set_fail_point",
    "async_ensure_all_connected": "ensure_all_connected",
    "async_repl_set_step_down": "repl_set_step_down",
    "AsyncPeriodicExecutor": "PeriodicExecutor",
    "async_wait_for_event": "wait_for_event",
    "pymongo_server_monitor_task": "pymongo_server_monitor_thread",
    "pymongo_server_rtt_task": "pymongo_server_rtt_thread",
    "_async_create_lock": "_create_lock",
    "_async_create_condition": "_create_condition",
    "_async_cond_wait": "_cond_wait",
    "AsyncMockConnection": "MockConnection",
    "AsyncMockPool": "MockPool",
}

docstring_replacements: dict[tuple[str, str], str] = {
    ("MongoClient", "connect"): """If ``True`` (the default), immediately
            begin connecting to MongoDB in the background. Otherwise connect
            on the first operation.  The default value is ``False`` when
            running in a Function-as-a-service environment.""",
    ("Collection", "create"): """If ``True``, force collection
            creation even without options being set.""",
    ("Collection", "session"): """A
            :class:`~pymongo.client_session.ClientSession` that is used with
            the create collection command.""",
    ("Collection", "kwargs"): """Additional keyword arguments will
            be passed as options for the create collection command.""",
}

docstring_removals: set[str] = {
    ".. warning:: This API is currently in beta, meaning the classes, methods, and behaviors described within may change before the full release."
}

import_replacements = {"test.synchronous": "test"}

_pymongo_base = "./pymongo/asynchronous/"
_gridfs_base = "./gridfs/asynchronous/"
_test_base = "./test/asynchronous/"

_pymongo_dest_base = "./pymongo/synchronous/"
_gridfs_dest_base = "./gridfs/synchronous/"
_test_dest_base = "./test/"

if not Path.exists(Path(_pymongo_dest_base)):
    Path.mkdir(Path(_pymongo_dest_base))
if not Path.exists(Path(_gridfs_dest_base)):
    Path.mkdir(Path(_gridfs_dest_base))

async_files = [
    _pymongo_base + f for f in listdir(_pymongo_base) if (Path(_pymongo_base) / f).is_file()
]

gridfs_files = [
    _gridfs_base + f for f in listdir(_gridfs_base) if (Path(_gridfs_base) / f).is_file()
]


def async_only_test(f: str) -> bool:
    """Return True for async tests that should not be converted to sync."""
    return f in ["test_locks.py", "test_concurrency.py"]


test_files = [
    _test_base + f
    for f in listdir(_test_base)
    if (Path(_test_base) / f).is_file() and not async_only_test(f)
]

# Add each asynchronized test here as part of the converting PR
converted_tests = [
    "__init__.py",
    "conftest.py",
    "helpers.py",
    "pymongo_mocks.py",
    "utils_spec_runner.py",
    "qcheck.py",
    "test_auth.py",
    "test_auth_spec.py",
    "test_bulk.py",
    "test_change_stream.py",
    "test_client.py",
    "test_client_bulk_write.py",
    "test_client_context.py",
    "test_collation.py",
    "test_collection.py",
    "test_collection_management.py",
    "test_command_logging.py",
    "test_command_logging.py",
    "test_command_monitoring.py",
    "test_comment.py",
    "test_common.py",
    "test_connection_logging.py",
    "test_connections_survive_primary_stepdown_spec.py",
    "test_create_entities.py",
    "test_crud_unified.py",
    "test_cursor.py",
    "test_custom_types.py",
    "test_database.py",
    "test_data_lake.py",
    "test_dns.py",
    "test_encryption.py",
    "test_heartbeat_monitoring.py",
    "test_index_management.py",
    "test_grid_file.py",
    "test_json_util_integration.py",
    "test_gridfs_spec.py",
    "test_logger.py",
    "test_monitoring.py",
<<<<<<< HEAD
    "test_mongos_load_balancing.py",
=======
    "test_on_demand_csfle.py",
>>>>>>> c42f3d64
    "test_raw_bson.py",
    "test_read_concern.py",
    "test_retryable_reads.py",
    "test_retryable_writes.py",
    "test_session.py",
    "test_transactions.py",
    "unified_format.py",
]


def process_files(
    files: list[str], docstring_translate_files: list[str], sync_test_files: list[str]
) -> None:
    for file in files:
        if "__init__" not in file or "__init__" and "test" in file:
            with open(file, "r+") as f:
                lines = f.readlines()
                lines = apply_is_sync(lines, file)
                lines = translate_coroutine_types(lines)
                lines = translate_async_sleeps(lines)
                if file in docstring_translate_files:
                    lines = translate_docstrings(lines)
                if file in sync_test_files:
                    translate_imports(lines)
                f.seek(0)
                f.writelines(lines)
                f.truncate()


def apply_is_sync(lines: list[str], file: str) -> list[str]:
    try:
        is_sync = next(iter([line for line in lines if line.startswith("_IS_SYNC = ")]))
        index = lines.index(is_sync)
        is_sync = is_sync.replace("False", "True")
        lines[index] = is_sync
    except StopIteration as e:
        print(
            f"Missing _IS_SYNC at top of async file {file.replace('synchronous', 'asynchronous')}"
        )
        raise e
    return lines


def translate_coroutine_types(lines: list[str]) -> list[str]:
    coroutine_types = [line for line in lines if "Coroutine[" in line]
    for type in coroutine_types:
        res = re.search(r"Coroutine\[([A-z]+), ([A-z]+), ([A-z]+)\]", type)
        if res:
            old = res[0]
            index = lines.index(type)
            new = type.replace(old, res.group(3))
            lines[index] = new
    return lines


def translate_imports(lines: list[str]) -> list[str]:
    for k, v in import_replacements.items():
        matches = [line for line in lines if k in line and "import" in line]
        for line in matches:
            index = lines.index(line)
            lines[index] = line.replace(k, v)
    return lines


def translate_async_sleeps(lines: list[str]) -> list[str]:
    blocking_sleeps = [line for line in lines if "asyncio.sleep(0)" in line]
    lines = [line for line in lines if line not in blocking_sleeps]
    sleeps = [line for line in lines if "asyncio.sleep" in line]

    for line in sleeps:
        res = re.search(r"asyncio.sleep\(([^()]*)\)", line)
        if res:
            old = res[0]
            index = lines.index(line)
            new = f"time.sleep({res[1]})"
            lines[index] = line.replace(old, new)

    return lines


def translate_docstrings(lines: list[str]) -> list[str]:
    for i in range(len(lines)):
        for k in replacements:
            if k in lines[i]:
                # This sequence of replacements fixes the grammar issues caused by translating async -> sync
                if "an Async" in lines[i]:
                    lines[i] = lines[i].replace("an Async", "a Async")
                if "an 'Async" in lines[i]:
                    lines[i] = lines[i].replace("an 'Async", "a 'Async")
                if "An Async" in lines[i]:
                    lines[i] = lines[i].replace("An Async", "A Async")
                if "An 'Async" in lines[i]:
                    lines[i] = lines[i].replace("An 'Async", "A 'Async")
                if "an asynchronous" in lines[i]:
                    lines[i] = lines[i].replace("an asynchronous", "a")
                if "An asynchronous" in lines[i]:
                    lines[i] = lines[i].replace("An asynchronous", "A")
                # This ensures docstring links are for `pymongo.X` instead of `pymongo.synchronous.X`
                if "pymongo.asynchronous" in lines[i] and "import" not in lines[i]:
                    lines[i] = lines[i].replace("pymongo.asynchronous", "pymongo")
                lines[i] = lines[i].replace(k, replacements[k])
            if "Sync" in lines[i] and "Synchronous" not in lines[i] and replacements[k] in lines[i]:
                lines[i] = lines[i].replace("Sync", "")
                if "rsApplyStop" in lines[i]:
                    lines[i] = lines[i].replace("rsApplyStop", "rsSyncApplyStop")
        if "async for" in lines[i] or "async with" in lines[i] or "async def" in lines[i]:
            lines[i] = lines[i].replace("async ", "")
        if "await " in lines[i] and "tailable" not in lines[i]:
            lines[i] = lines[i].replace("await ", "")
    for i in range(len(lines)):
        for k in docstring_replacements:  # type: ignore[assignment]
            if f":param {k[1]}: **Not supported by {k[0]}**." in lines[i]:
                lines[i] = lines[i].replace(
                    f"**Not supported by {k[0]}**.",
                    docstring_replacements[k],  # type: ignore[index]
                )

        for line in docstring_removals:
            if line in lines[i]:
                lines[i] = "DOCSTRING_REMOVED"
                lines[i + 1] = "DOCSTRING_REMOVED"

    return [line for line in lines if line != "DOCSTRING_REMOVED"]


def unasync_directory(files: list[str], src: str, dest: str, replacements: dict[str, str]) -> None:
    unasync_files(
        files,
        [
            Rule(
                fromdir=src,
                todir=dest,
                additional_replacements=replacements,
            )
        ],
    )


def main() -> None:
    modified_files = [f"./{f}" for f in sys.argv[1:]]
    errored = False
    for fname in async_files + gridfs_files:
        # If the async file was modified, we don't need to check if the sync file was also modified.
        if str(fname) in modified_files:
            continue
        sync_name = str(fname).replace("asynchronous", "synchronous")
        if sync_name in modified_files and "OVERRIDE_SYNCHRO_CHECK" not in os.environ:
            print(f"Refusing to overwrite {sync_name}")
            errored = True
    if errored:
        raise ValueError("Aborting synchro due to errors")

    unasync_directory(async_files, _pymongo_base, _pymongo_dest_base, replacements)
    unasync_directory(gridfs_files, _gridfs_base, _gridfs_dest_base, replacements)
    unasync_directory(test_files, _test_base, _test_dest_base, replacements)

    sync_files = [
        _pymongo_dest_base + f
        for f in listdir(_pymongo_dest_base)
        if (Path(_pymongo_dest_base) / f).is_file()
    ]

    sync_gridfs_files = [
        _gridfs_dest_base + f
        for f in listdir(_gridfs_dest_base)
        if (Path(_gridfs_dest_base) / f).is_file()
    ]
    sync_test_files = [
        _test_dest_base + f for f in converted_tests if (Path(_test_dest_base) / f).is_file()
    ]

    docstring_translate_files = sync_files + sync_gridfs_files + sync_test_files

    process_files(
        sync_files + sync_gridfs_files + sync_test_files, docstring_translate_files, sync_test_files
    )


if __name__ == "__main__":
    main()<|MERGE_RESOLUTION|>--- conflicted
+++ resolved
@@ -216,11 +216,8 @@
     "test_gridfs_spec.py",
     "test_logger.py",
     "test_monitoring.py",
-<<<<<<< HEAD
     "test_mongos_load_balancing.py",
-=======
     "test_on_demand_csfle.py",
->>>>>>> c42f3d64
     "test_raw_bson.py",
     "test_read_concern.py",
     "test_retryable_reads.py",
