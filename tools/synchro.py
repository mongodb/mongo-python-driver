--- conflicted
+++ resolved
@@ -192,11 +192,8 @@
     "test_client_context.py",
     "test_collation.py",
     "test_collection.py",
-<<<<<<< HEAD
+    "test_command_logging.py",
     "test_command_monitoring.py",
-=======
-    "test_command_logging.py",
->>>>>>> b2332b2a
     "test_common.py",
     "test_connection_logging.py",
     "test_connections_survive_primary_stepdown_spec.py",
