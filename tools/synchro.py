# Copyright 2024-Present MongoDB, Inc.
#
# Licensed under the Apache License, Version 2.0 (the "License");
# you may not use this file except in compliance with the License.
# You may obtain a copy of the License at
#
# http://www.apache.org/licenses/LICENSE-2.0
#
# Unless required by applicable law or agreed to in writing, software
# distributed under the License is distributed on an "AS IS" BASIS,
# WITHOUT WARRANTIES OR CONDITIONS OF ANY KIND, either express or implied.
# See the License for the specific language governing permissions and
# limitations under the License.

"""Synchronization of asynchronous modules.

Used as part of our build system to generate synchronous code.
"""

from __future__ import annotations

import os
import re
import sys
from os import listdir
from pathlib import Path

from unasync import Rule, unasync_files  # type: ignore[import-not-found]

replacements = {
    "AsyncCollection": "Collection",
    "AsyncDatabase": "Database",
    "AsyncCursor": "Cursor",
    "AsyncMongoClient": "MongoClient",
    "AsyncCommandCursor": "CommandCursor",
    "AsyncRawBatchCursor": "RawBatchCursor",
    "AsyncRawBatchCommandCursor": "RawBatchCommandCursor",
    "AsyncClientSession": "ClientSession",
    "AsyncChangeStream": "ChangeStream",
    "AsyncCollectionChangeStream": "CollectionChangeStream",
    "AsyncDatabaseChangeStream": "DatabaseChangeStream",
    "AsyncClusterChangeStream": "ClusterChangeStream",
    "_AsyncBulk": "_Bulk",
    "_AsyncClientBulk": "_ClientBulk",
    "AsyncConnection": "Connection",
    "async_command": "command",
    "async_receive_message": "receive_message",
    "async_receive_data": "receive_data",
    "async_sendall": "sendall",
    "asynchronous": "synchronous",
    "Asynchronous": "Synchronous",
    "AsyncBulkTestBase": "BulkTestBase",
    "AsyncBulkAuthorizationTestBase": "BulkAuthorizationTestBase",
    "anext": "next",
    "aiter": "iter",
    "_ALock": "_Lock",
    "_ACondition": "_Condition",
    "AsyncGridFS": "GridFS",
    "AsyncGridFSBucket": "GridFSBucket",
    "AsyncGridIn": "GridIn",
    "AsyncGridOut": "GridOut",
    "AsyncGridOutCursor": "GridOutCursor",
    "AsyncGridOutIterator": "GridOutIterator",
    "_AsyncGridOutChunkIterator": "GridOutChunkIterator",
    "_a_grid_in_property": "_grid_in_property",
    "_a_grid_out_property": "_grid_out_property",
    "AsyncClientEncryption": "ClientEncryption",
    "AsyncMongoCryptCallback": "MongoCryptCallback",
    "AsyncExplicitEncrypter": "ExplicitEncrypter",
    "AsyncAutoEncrypter": "AutoEncrypter",
    "AsyncContextManager": "ContextManager",
    "AsyncClientContext": "ClientContext",
    "AsyncTestCollection": "TestCollection",
    "AsyncIntegrationTest": "IntegrationTest",
    "AsyncPyMongoTestCase": "PyMongoTestCase",
    "AsyncMockClientTest": "MockClientTest",
    "async_client_context": "client_context",
    "async_setup": "setup",
    "asyncSetUp": "setUp",
    "asyncTearDown": "tearDown",
    "async_teardown": "teardown",
    "pytest_asyncio": "pytest",
    "async_wait_until": "wait_until",
    "addAsyncCleanup": "addCleanup",
    "async_setup_class": "setup_class",
    "IsolatedAsyncioTestCase": "TestCase",
    "AsyncUnitTest": "UnitTest",
    "AsyncMockClient": "MockClient",
    "AsyncSpecRunner": "SpecRunner",
    "AsyncTransactionsBase": "TransactionsBase",
    "async_get_pool": "get_pool",
    "async_is_mongos": "is_mongos",
    "async_rs_or_single_client": "rs_or_single_client",
    "async_rs_or_single_client_noauth": "rs_or_single_client_noauth",
    "async_rs_client": "rs_client",
    "async_single_client": "single_client",
    "async_from_client": "from_client",
    "aclosing": "closing",
    "asyncAssertRaisesExactly": "assertRaisesExactly",
    "get_async_mock_client": "get_mock_client",
    "aconnect": "_connect",
    "async-transactions-ref": "transactions-ref",
    "async-snapshot-reads-ref": "snapshot-reads-ref",
    "default_async": "default",
    "aclose": "close",
    "PyMongo|async": "PyMongo",
    "PyMongo|c|async": "PyMongo|c",
    "AsyncTestGridFile": "TestGridFile",
    "AsyncTestGridFileNoConnect": "TestGridFileNoConnect",
    "AsyncTestSpec": "TestSpec",
    "AsyncSpecTestCreator": "SpecTestCreator",
    "async_set_fail_point": "set_fail_point",
    "async_ensure_all_connected": "ensure_all_connected",
    "async_repl_set_step_down": "repl_set_step_down",
    "AsyncPeriodicExecutor": "PeriodicExecutor",
    "async_wait_for_event": "wait_for_event",
    "pymongo_server_monitor_task": "pymongo_server_monitor_thread",
    "pymongo_server_rtt_task": "pymongo_server_rtt_thread",
    "_async_create_lock": "_create_lock",
    "_async_create_condition": "_create_condition",
    "_async_cond_wait": "_cond_wait",
<<<<<<< HEAD
    "StopAsyncIteration": "StopIteration",
    "asyncjoinall": "joinall",
=======
    "AsyncMockConnection": "MockConnection",
    "AsyncMockPool": "MockPool",
>>>>>>> c8d3afde
}

docstring_replacements: dict[tuple[str, str], str] = {
    ("MongoClient", "connect"): """If ``True`` (the default), immediately
            begin connecting to MongoDB in the background. Otherwise connect
            on the first operation.  The default value is ``False`` when
            running in a Function-as-a-service environment.""",
    ("Collection", "create"): """If ``True``, force collection
            creation even without options being set.""",
    ("Collection", "session"): """A
            :class:`~pymongo.client_session.ClientSession` that is used with
            the create collection command.""",
    ("Collection", "kwargs"): """Additional keyword arguments will
            be passed as options for the create collection command.""",
}

docstring_removals: set[str] = {
    ".. warning:: This API is currently in beta, meaning the classes, methods, and behaviors described within may change before the full release."
}

import_replacements = {"test.synchronous": "test"}

_pymongo_base = "./pymongo/asynchronous/"
_gridfs_base = "./gridfs/asynchronous/"
_test_base = "./test/asynchronous/"

_pymongo_dest_base = "./pymongo/synchronous/"
_gridfs_dest_base = "./gridfs/synchronous/"
_test_dest_base = "./test/"

if not Path.exists(Path(_pymongo_dest_base)):
    Path.mkdir(Path(_pymongo_dest_base))
if not Path.exists(Path(_gridfs_dest_base)):
    Path.mkdir(Path(_gridfs_dest_base))

async_files = [
    _pymongo_base + f for f in listdir(_pymongo_base) if (Path(_pymongo_base) / f).is_file()
]

gridfs_files = [
    _gridfs_base + f for f in listdir(_gridfs_base) if (Path(_gridfs_base) / f).is_file()
]


def async_only_test(f: str) -> bool:
    """Return True for async tests that should not be converted to sync."""
    return f in ["test_locks.py", "test_concurrency.py"]


test_files = [
    _test_base + f
    for f in listdir(_test_base)
    if (Path(_test_base) / f).is_file() and not async_only_test(f)
]

# Add each asynchronized test here as part of the converting PR
converted_tests = [
    "__init__.py",
    "conftest.py",
    "helpers.py",
    "pymongo_mocks.py",
    "utils_spec_runner.py",
    "qcheck.py",
    "test_auth.py",
    "test_auth_spec.py",
    "test_bulk.py",
    "test_change_stream.py",
    "test_client.py",
    "test_client_bulk_write.py",
    "test_client_context.py",
    "test_collation.py",
    "test_collection.py",
    "test_collection_management.py",
    "test_command_logging.py",
    "test_command_logging.py",
    "test_command_monitoring.py",
    "test_comment.py",
    "test_common.py",
    "test_connection_logging.py",
    "test_connections_survive_primary_stepdown_spec.py",
    "test_create_entities.py",
    "test_crud_unified.py",
    "test_cursor.py",
    "test_custom_types.py",
    "test_database.py",
    "test_data_lake.py",
    "test_encryption.py",
    "test_heartbeat_monitoring.py",
    "test_index_management.py",
    "test_grid_file.py",
<<<<<<< HEAD
    "test_gridfs.py",
=======
    "test_json_util_integration.py",
>>>>>>> c8d3afde
    "test_gridfs_spec.py",
    "test_logger.py",
    "test_monitoring.py",
    "test_raw_bson.py",
    "test_retryable_reads.py",
    "test_retryable_writes.py",
    "test_session.py",
    "test_transactions.py",
    "unified_format.py",
]


def process_files(
    files: list[str], docstring_translate_files: list[str], sync_test_files: list[str]
) -> None:
    for file in files:
        if "__init__" not in file or "__init__" and "test" in file:
            with open(file, "r+") as f:
                lines = f.readlines()
                lines = apply_is_sync(lines, file)
                lines = translate_coroutine_types(lines)
                lines = translate_async_sleeps(lines)
                if file in docstring_translate_files:
                    lines = translate_docstrings(lines)
                if file in sync_test_files:
                    translate_imports(lines)
                f.seek(0)
                f.writelines(lines)
                f.truncate()


def apply_is_sync(lines: list[str], file: str) -> list[str]:
    try:
        is_sync = next(iter([line for line in lines if line.startswith("_IS_SYNC = ")]))
        index = lines.index(is_sync)
        is_sync = is_sync.replace("False", "True")
        lines[index] = is_sync
    except StopIteration as e:
        print(
            f"Missing _IS_SYNC at top of async file {file.replace('synchronous', 'asynchronous')}"
        )
        raise e
    return lines


def translate_coroutine_types(lines: list[str]) -> list[str]:
    coroutine_types = [line for line in lines if "Coroutine[" in line]
    for type in coroutine_types:
        res = re.search(r"Coroutine\[([A-z]+), ([A-z]+), ([A-z]+)\]", type)
        if res:
            old = res[0]
            index = lines.index(type)
            new = type.replace(old, res.group(3))
            lines[index] = new
    return lines


def translate_imports(lines: list[str]) -> list[str]:
    for k, v in import_replacements.items():
        matches = [line for line in lines if k in line and "import" in line]
        for line in matches:
            index = lines.index(line)
            lines[index] = line.replace(k, v)
    return lines


def translate_async_sleeps(lines: list[str]) -> list[str]:
    blocking_sleeps = [line for line in lines if "asyncio.sleep(0)" in line]
    lines = [line for line in lines if line not in blocking_sleeps]
    sleeps = [line for line in lines if "asyncio.sleep" in line]

    for line in sleeps:
        res = re.search(r"asyncio.sleep\(([^()]*)\)", line)
        if res:
            old = res[0]
            index = lines.index(line)
            new = f"time.sleep({res[1]})"
            lines[index] = line.replace(old, new)

    return lines


def translate_docstrings(lines: list[str]) -> list[str]:
    for i in range(len(lines)):
        for k in replacements:
            if k in lines[i]:
                # This sequence of replacements fixes the grammar issues caused by translating async -> sync
                if "an Async" in lines[i]:
                    lines[i] = lines[i].replace("an Async", "a Async")
                if "an 'Async" in lines[i]:
                    lines[i] = lines[i].replace("an 'Async", "a 'Async")
                if "An Async" in lines[i]:
                    lines[i] = lines[i].replace("An Async", "A Async")
                if "An 'Async" in lines[i]:
                    lines[i] = lines[i].replace("An 'Async", "A 'Async")
                if "an asynchronous" in lines[i]:
                    lines[i] = lines[i].replace("an asynchronous", "a")
                if "An asynchronous" in lines[i]:
                    lines[i] = lines[i].replace("An asynchronous", "A")
                # This ensures docstring links are for `pymongo.X` instead of `pymongo.synchronous.X`
                if "pymongo.asynchronous" in lines[i] and "import" not in lines[i]:
                    lines[i] = lines[i].replace("pymongo.asynchronous", "pymongo")
                lines[i] = lines[i].replace(k, replacements[k])
            if "Sync" in lines[i] and "Synchronous" not in lines[i] and replacements[k] in lines[i]:
                lines[i] = lines[i].replace("Sync", "")
                if "rsApplyStop" in lines[i]:
                    lines[i] = lines[i].replace("rsApplyStop", "rsSyncApplyStop")
        if "async for" in lines[i] or "async with" in lines[i] or "async def" in lines[i]:
            lines[i] = lines[i].replace("async ", "")
        if "await " in lines[i] and "tailable" not in lines[i]:
            lines[i] = lines[i].replace("await ", "")
    for i in range(len(lines)):
        for k in docstring_replacements:  # type: ignore[assignment]
            if f":param {k[1]}: **Not supported by {k[0]}**." in lines[i]:
                lines[i] = lines[i].replace(
                    f"**Not supported by {k[0]}**.",
                    docstring_replacements[k],  # type: ignore[index]
                )

        for line in docstring_removals:
            if line in lines[i]:
                lines[i] = "DOCSTRING_REMOVED"
                lines[i + 1] = "DOCSTRING_REMOVED"

    return [line for line in lines if line != "DOCSTRING_REMOVED"]


def unasync_directory(files: list[str], src: str, dest: str, replacements: dict[str, str]) -> None:
    unasync_files(
        files,
        [
            Rule(
                fromdir=src,
                todir=dest,
                additional_replacements=replacements,
            )
        ],
    )


def main() -> None:
    modified_files = [f"./{f}" for f in sys.argv[1:]]
    errored = False
    for fname in async_files + gridfs_files:
        # If the async file was modified, we don't need to check if the sync file was also modified.
        if str(fname) in modified_files:
            continue
        sync_name = str(fname).replace("asynchronous", "synchronous")
        if sync_name in modified_files and "OVERRIDE_SYNCHRO_CHECK" not in os.environ:
            print(f"Refusing to overwrite {sync_name}")
            errored = True
    if errored:
        raise ValueError("Aborting synchro due to errors")

    unasync_directory(async_files, _pymongo_base, _pymongo_dest_base, replacements)
    unasync_directory(gridfs_files, _gridfs_base, _gridfs_dest_base, replacements)
    unasync_directory(test_files, _test_base, _test_dest_base, replacements)

    sync_files = [
        _pymongo_dest_base + f
        for f in listdir(_pymongo_dest_base)
        if (Path(_pymongo_dest_base) / f).is_file()
    ]

    sync_gridfs_files = [
        _gridfs_dest_base + f
        for f in listdir(_gridfs_dest_base)
        if (Path(_gridfs_dest_base) / f).is_file()
    ]
    sync_test_files = [
        _test_dest_base + f for f in converted_tests if (Path(_test_dest_base) / f).is_file()
    ]

    docstring_translate_files = sync_files + sync_gridfs_files + sync_test_files

    process_files(
        sync_files + sync_gridfs_files + sync_test_files, docstring_translate_files, sync_test_files
    )


if __name__ == "__main__":
    main()<|MERGE_RESOLUTION|>--- conflicted
+++ resolved
@@ -119,13 +119,10 @@
     "_async_create_lock": "_create_lock",
     "_async_create_condition": "_create_condition",
     "_async_cond_wait": "_cond_wait",
-<<<<<<< HEAD
+    "AsyncMockConnection": "MockConnection",
+    "AsyncMockPool": "MockPool",
     "StopAsyncIteration": "StopIteration",
     "asyncjoinall": "joinall",
-=======
-    "AsyncMockConnection": "MockConnection",
-    "AsyncMockPool": "MockPool",
->>>>>>> c8d3afde
 }
 
 docstring_replacements: dict[tuple[str, str], str] = {
@@ -216,12 +213,9 @@
     "test_heartbeat_monitoring.py",
     "test_index_management.py",
     "test_grid_file.py",
-<<<<<<< HEAD
     "test_gridfs.py",
-=======
+    "test_gridfs_spec.py",
     "test_json_util_integration.py",
->>>>>>> c8d3afde
-    "test_gridfs_spec.py",
     "test_logger.py",
     "test_monitoring.py",
     "test_raw_bson.py",
