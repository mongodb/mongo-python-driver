# Copyright 2024-Present MongoDB, Inc.
#
# Licensed under the Apache License, Version 2.0 (the "License");
# you may not use this file except in compliance with the License.
# You may obtain a copy of the License at
#
# http://www.apache.org/licenses/LICENSE-2.0
#
# Unless required by applicable law or agreed to in writing, software
# distributed under the License is distributed on an "AS IS" BASIS,
# WITHOUT WARRANTIES OR CONDITIONS OF ANY KIND, either express or implied.
# See the License for the specific language governing permissions and
# limitations under the License.

"""Synchronization of asynchronous modules.

Used as part of our build system to generate synchronous code.
"""

from __future__ import annotations

import os
import re
import sys
from os import listdir
from pathlib import Path

from unasync import Rule, unasync_files  # type: ignore[import-not-found]

replacements = {
    "AsyncCollection": "Collection",
    "AsyncDatabase": "Database",
    "AsyncCursor": "Cursor",
    "AsyncMongoClient": "MongoClient",
    "AsyncCommandCursor": "CommandCursor",
    "AsyncRawBatchCursor": "RawBatchCursor",
    "AsyncRawBatchCommandCursor": "RawBatchCommandCursor",
    "AsyncClientSession": "ClientSession",
    "AsyncChangeStream": "ChangeStream",
    "AsyncCollectionChangeStream": "CollectionChangeStream",
    "AsyncDatabaseChangeStream": "DatabaseChangeStream",
    "AsyncClusterChangeStream": "ClusterChangeStream",
    "_AsyncBulk": "_Bulk",
    "_AsyncClientBulk": "_ClientBulk",
    "AsyncConnection": "Connection",
    "async_command": "command",
    "async_receive_message": "receive_message",
    "async_receive_data": "receive_data",
    "async_sendall": "sendall",
    "asynchronous": "synchronous",
    "Asynchronous": "Synchronous",
    "AsyncBulkTestBase": "BulkTestBase",
    "AsyncBulkAuthorizationTestBase": "BulkAuthorizationTestBase",
    "anext": "next",
    "aiter": "iter",
    "_ALock": "_Lock",
    "_ACondition": "_Condition",
    "AsyncGridFS": "GridFS",
    "AsyncGridFSBucket": "GridFSBucket",
    "AsyncGridIn": "GridIn",
    "AsyncGridOut": "GridOut",
    "AsyncGridOutCursor": "GridOutCursor",
    "AsyncGridOutIterator": "GridOutIterator",
    "_AsyncGridOutChunkIterator": "GridOutChunkIterator",
    "_a_grid_in_property": "_grid_in_property",
    "_a_grid_out_property": "_grid_out_property",
    "AsyncClientEncryption": "ClientEncryption",
    "AsyncMongoCryptCallback": "MongoCryptCallback",
    "AsyncExplicitEncrypter": "ExplicitEncrypter",
    "AsyncAutoEncrypter": "AutoEncrypter",
    "AsyncContextManager": "ContextManager",
    "AsyncClientContext": "ClientContext",
    "AsyncTestCollection": "TestCollection",
    "AsyncIntegrationTest": "IntegrationTest",
    "AsyncPyMongoTestCase": "PyMongoTestCase",
    "AsyncMockClientTest": "MockClientTest",
    "async_client_context": "client_context",
    "async_setup": "setup",
    "asyncSetUp": "setUp",
    "asyncTearDown": "tearDown",
    "async_teardown": "teardown",
    "pytest_asyncio": "pytest",
    "async_wait_until": "wait_until",
    "addAsyncCleanup": "addCleanup",
    "async_setup_class": "setup_class",
    "IsolatedAsyncioTestCase": "TestCase",
    "AsyncUnitTest": "UnitTest",
    "AsyncMockClient": "MockClient",
    "AsyncSpecRunner": "SpecRunner",
    "AsyncTransactionsBase": "TransactionsBase",
    "async_get_pool": "get_pool",
    "async_is_mongos": "is_mongos",
    "async_rs_or_single_client": "rs_or_single_client",
    "async_rs_or_single_client_noauth": "rs_or_single_client_noauth",
    "async_rs_client": "rs_client",
    "async_single_client": "single_client",
    "async_from_client": "from_client",
    "aclosing": "closing",
    "asyncAssertRaisesExactly": "assertRaisesExactly",
    "get_async_mock_client": "get_mock_client",
    "aconnect": "_connect",
    "async-transactions-ref": "transactions-ref",
    "async-snapshot-reads-ref": "snapshot-reads-ref",
    "default_async": "default",
    "aclose": "close",
    "PyMongo|async": "PyMongo",
    "PyMongo|c|async": "PyMongo|c",
    "AsyncTestGridFile": "TestGridFile",
    "AsyncTestGridFileNoConnect": "TestGridFileNoConnect",
    "AsyncTestSpec": "TestSpec",
    "AsyncSpecTestCreator": "SpecTestCreator",
    "async_set_fail_point": "set_fail_point",
    "async_ensure_all_connected": "ensure_all_connected",
    "async_repl_set_step_down": "repl_set_step_down",
    "AsyncPeriodicExecutor": "PeriodicExecutor",
    "async_wait_for_event": "wait_for_event",
    "pymongo_server_monitor_task": "pymongo_server_monitor_thread",
    "pymongo_server_rtt_task": "pymongo_server_rtt_thread",
    "_async_create_lock": "_create_lock",
    "_async_create_condition": "_create_condition",
    "_async_cond_wait": "_cond_wait",
    "SpecRunnerTask": "SpecRunnerThread",
    "AsyncMockConnection": "MockConnection",
    "AsyncMockPool": "MockPool",
    "create_async_event": "create_event",
}

docstring_replacements: dict[tuple[str, str], str] = {
    ("MongoClient", "connect"): """If ``True`` (the default), immediately
            begin connecting to MongoDB in the background. Otherwise connect
            on the first operation.  The default value is ``False`` when
            running in a Function-as-a-service environment.""",
    ("Collection", "create"): """If ``True``, force collection
            creation even without options being set.""",
    ("Collection", "session"): """A
            :class:`~pymongo.client_session.ClientSession` that is used with
            the create collection command.""",
    ("Collection", "kwargs"): """Additional keyword arguments will
            be passed as options for the create collection command.""",
}

docstring_removals: set[str] = {
    ".. warning:: This API is currently in beta, meaning the classes, methods, and behaviors described within may change before the full release."
}

import_replacements = {"test.synchronous": "test"}

_pymongo_base = "./pymongo/asynchronous/"
_gridfs_base = "./gridfs/asynchronous/"
_test_base = "./test/asynchronous/"

_pymongo_dest_base = "./pymongo/synchronous/"
_gridfs_dest_base = "./gridfs/synchronous/"
_test_dest_base = "./test/"

if not Path.exists(Path(_pymongo_dest_base)):
    Path.mkdir(Path(_pymongo_dest_base))
if not Path.exists(Path(_gridfs_dest_base)):
    Path.mkdir(Path(_gridfs_dest_base))

async_files = [
    _pymongo_base + f for f in listdir(_pymongo_base) if (Path(_pymongo_base) / f).is_file()
]

gridfs_files = [
    _gridfs_base + f for f in listdir(_gridfs_base) if (Path(_gridfs_base) / f).is_file()
]


def async_only_test(f: str) -> bool:
    """Return True for async tests that should not be converted to sync."""
    return f in ["test_locks.py", "test_concurrency.py"]


test_files = [
    _test_base + f
    for f in listdir(_test_base)
    if (Path(_test_base) / f).is_file() and not async_only_test(f)
]

# Add each asynchronized test here as part of the converting PR
converted_tests = [
    "__init__.py",
    "conftest.py",
    "helpers.py",
    "pymongo_mocks.py",
    "utils_spec_runner.py",
    "qcheck.py",
    "test_auth.py",
    "test_auth_spec.py",
    "test_bulk.py",
    "test_change_stream.py",
    "test_client.py",
    "test_client_bulk_write.py",
    "test_client_context.py",
    "test_collation.py",
    "test_collection.py",
    "test_collection_management.py",
    "test_command_logging.py",
    "test_command_logging.py",
    "test_command_monitoring.py",
    "test_comment.py",
    "test_common.py",
    "test_connection_logging.py",
    "test_connections_survive_primary_stepdown_spec.py",
    "test_create_entities.py",
    "test_crud_unified.py",
    "test_cursor.py",
    "test_custom_types.py",
    "test_database.py",
    "test_data_lake.py",
    "test_dns.py",
    "test_encryption.py",
    "test_examples.py",
    "test_heartbeat_monitoring.py",
    "test_index_management.py",
    "test_grid_file.py",
    "test_load_balancer.py",
    "test_json_util_integration.py",
    "test_gridfs_spec.py",
    "test_logger.py",
    "test_max_staleness.py",
    "test_monitoring.py",
    "test_mongos_load_balancing.py",
    "test_on_demand_csfle.py",
    "test_raw_bson.py",
    "test_read_concern.py",
    "test_read_preferences.py",
    "test_read_write_concern_spec.py",
    "test_retryable_reads.py",
    "test_retryable_reads_unified.py",
    "test_retryable_writes.py",
    "test_retryable_writes_unified.py",
    "test_run_command.py",
<<<<<<< HEAD
    "test_server_selection_in_window.py",
=======
    "test_sdam_monitoring_spec.py",
>>>>>>> a641337b
    "test_server_selection_logging.py",
    "test_session.py",
    "test_server_selection_rtt.py",
    "test_sessions_unified.py",
    "test_srv_polling.py",
    "test_ssl.py",
    "test_streaming_protocol.py",
    "test_transactions.py",
    "test_transactions_unified.py",
    "test_unified_format.py",
    "test_versioned_api_integration.py",
    "unified_format.py",
]


def process_files(
    files: list[str], docstring_translate_files: list[str], sync_test_files: list[str]
) -> None:
    for file in files:
        if "__init__" not in file or "__init__" and "test" in file:
            with open(file, "r+") as f:
                lines = f.readlines()
                lines = apply_is_sync(lines, file)
                lines = translate_coroutine_types(lines)
                lines = translate_async_sleeps(lines)
                if file in docstring_translate_files:
                    lines = translate_docstrings(lines)
                if file in sync_test_files:
                    translate_imports(lines)
                f.seek(0)
                f.writelines(lines)
                f.truncate()


def apply_is_sync(lines: list[str], file: str) -> list[str]:
    try:
        is_sync = next(iter([line for line in lines if line.startswith("_IS_SYNC = ")]))
        index = lines.index(is_sync)
        is_sync = is_sync.replace("False", "True")
        lines[index] = is_sync
    except StopIteration as e:
        print(
            f"Missing _IS_SYNC at top of async file {file.replace('synchronous', 'asynchronous')}"
        )
        raise e
    return lines


def translate_coroutine_types(lines: list[str]) -> list[str]:
    coroutine_types = [line for line in lines if "Coroutine[" in line]
    for type in coroutine_types:
        res = re.search(r"Coroutine\[([A-z]+), ([A-z]+), ([A-z]+)\]", type)
        if res:
            old = res[0]
            index = lines.index(type)
            new = type.replace(old, res.group(3))
            lines[index] = new
    return lines


def translate_imports(lines: list[str]) -> list[str]:
    for k, v in import_replacements.items():
        matches = [line for line in lines if k in line and "import" in line]
        for line in matches:
            index = lines.index(line)
            lines[index] = line.replace(k, v)
    return lines


def translate_async_sleeps(lines: list[str]) -> list[str]:
    blocking_sleeps = [line for line in lines if "asyncio.sleep(0)" in line]
    lines = [line for line in lines if line not in blocking_sleeps]
    sleeps = [line for line in lines if "asyncio.sleep" in line]

    for line in sleeps:
        res = re.search(r"asyncio.sleep\(([^()]*)\)", line)
        if res:
            old = res[0]
            index = lines.index(line)
            new = f"time.sleep({res[1]})"
            lines[index] = line.replace(old, new)

    return lines


def translate_docstrings(lines: list[str]) -> list[str]:
    for i in range(len(lines)):
        for k in replacements:
            if k in lines[i]:
                # This sequence of replacements fixes the grammar issues caused by translating async -> sync
                if "an Async" in lines[i]:
                    lines[i] = lines[i].replace("an Async", "a Async")
                if "an 'Async" in lines[i]:
                    lines[i] = lines[i].replace("an 'Async", "a 'Async")
                if "An Async" in lines[i]:
                    lines[i] = lines[i].replace("An Async", "A Async")
                if "An 'Async" in lines[i]:
                    lines[i] = lines[i].replace("An 'Async", "A 'Async")
                if "an asynchronous" in lines[i]:
                    lines[i] = lines[i].replace("an asynchronous", "a")
                if "An asynchronous" in lines[i]:
                    lines[i] = lines[i].replace("An asynchronous", "A")
                # This ensures docstring links are for `pymongo.X` instead of `pymongo.synchronous.X`
                if "pymongo.asynchronous" in lines[i] and "import" not in lines[i]:
                    lines[i] = lines[i].replace("pymongo.asynchronous", "pymongo")
                lines[i] = lines[i].replace(k, replacements[k])
            if "Sync" in lines[i] and "Synchronous" not in lines[i] and replacements[k] in lines[i]:
                lines[i] = lines[i].replace("Sync", "")
                if "rsApplyStop" in lines[i]:
                    lines[i] = lines[i].replace("rsApplyStop", "rsSyncApplyStop")
        if "async for" in lines[i] or "async with" in lines[i] or "async def" in lines[i]:
            lines[i] = lines[i].replace("async ", "")
        if "await " in lines[i] and "tailable" not in lines[i]:
            lines[i] = lines[i].replace("await ", "")
    for i in range(len(lines)):
        for k in docstring_replacements:  # type: ignore[assignment]
            if f":param {k[1]}: **Not supported by {k[0]}**." in lines[i]:
                lines[i] = lines[i].replace(
                    f"**Not supported by {k[0]}**.",
                    docstring_replacements[k],  # type: ignore[index]
                )

        for line in docstring_removals:
            if line in lines[i]:
                lines[i] = "DOCSTRING_REMOVED"
                lines[i + 1] = "DOCSTRING_REMOVED"

    return [line for line in lines if line != "DOCSTRING_REMOVED"]


def unasync_directory(files: list[str], src: str, dest: str, replacements: dict[str, str]) -> None:
    unasync_files(
        files,
        [
            Rule(
                fromdir=src,
                todir=dest,
                additional_replacements=replacements,
            )
        ],
    )


def main() -> None:
    modified_files = [f"./{f}" for f in sys.argv[1:]]
    errored = False
    for fname in async_files + gridfs_files:
        # If the async file was modified, we don't need to check if the sync file was also modified.
        if str(fname) in modified_files:
            continue
        sync_name = str(fname).replace("asynchronous", "synchronous")
        if sync_name in modified_files and "OVERRIDE_SYNCHRO_CHECK" not in os.environ:
            print(f"Refusing to overwrite {sync_name}")
            errored = True
    if errored:
        raise ValueError("Aborting synchro due to errors")

    unasync_directory(async_files, _pymongo_base, _pymongo_dest_base, replacements)
    unasync_directory(gridfs_files, _gridfs_base, _gridfs_dest_base, replacements)
    unasync_directory(test_files, _test_base, _test_dest_base, replacements)

    sync_files = [
        _pymongo_dest_base + f
        for f in listdir(_pymongo_dest_base)
        if (Path(_pymongo_dest_base) / f).is_file()
    ]

    sync_gridfs_files = [
        _gridfs_dest_base + f
        for f in listdir(_gridfs_dest_base)
        if (Path(_gridfs_dest_base) / f).is_file()
    ]
    sync_test_files = [
        _test_dest_base + f for f in converted_tests if (Path(_test_dest_base) / f).is_file()
    ]

    docstring_translate_files = sync_files + sync_gridfs_files + sync_test_files

    process_files(
        sync_files + sync_gridfs_files + sync_test_files, docstring_translate_files, sync_test_files
    )


if __name__ == "__main__":
    main()<|MERGE_RESOLUTION|>--- conflicted
+++ resolved
@@ -232,11 +232,8 @@
     "test_retryable_writes.py",
     "test_retryable_writes_unified.py",
     "test_run_command.py",
-<<<<<<< HEAD
+    "test_sdam_monitoring_spec.py",
     "test_server_selection_in_window.py",
-=======
-    "test_sdam_monitoring_spec.py",
->>>>>>> a641337b
     "test_server_selection_logging.py",
     "test_session.py",
     "test_server_selection_rtt.py",
