--- conflicted
+++ resolved
@@ -210,11 +210,8 @@
     "test_encryption.py",
     "test_index_management.py",
     "test_grid_file.py",
-<<<<<<< HEAD
     "test_gridfs.py",
-=======
     "test_gridfs_spec.py",
->>>>>>> 2909e1fc
     "test_logger.py",
     "test_monitoring.py",
     "test_raw_bson.py",
