--- conflicted
+++ resolved
@@ -197,10 +197,7 @@
     "test_client_context.py",
     "test_collation.py",
     "test_collection.py",
-<<<<<<< HEAD
-=======
     "test_collection_management.py",
->>>>>>> a1ade45d
     "test_command_logging.py",
     "test_command_logging.py",
     "test_command_monitoring.py",
@@ -208,10 +205,7 @@
     "test_common.py",
     "test_connection_logging.py",
     "test_connections_survive_primary_stepdown_spec.py",
-<<<<<<< HEAD
-=======
     "test_create_entities.py",
->>>>>>> a1ade45d
     "test_crud_unified.py",
     "test_cursor.py",
     "test_database.py",
