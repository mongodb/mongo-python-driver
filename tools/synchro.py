# Copyright 2024-Present MongoDB, Inc.
#
# Licensed under the Apache License, Version 2.0 (the "License");
# you may not use this file except in compliance with the License.
# You may obtain a copy of the License at
#
# http://www.apache.org/licenses/LICENSE-2.0
#
# Unless required by applicable law or agreed to in writing, software
# distributed under the License is distributed on an "AS IS" BASIS,
# WITHOUT WARRANTIES OR CONDITIONS OF ANY KIND, either express or implied.
# See the License for the specific language governing permissions and
# limitations under the License.

"""Synchronization of asynchronous modules.

Used as part of our build system to generate synchronous code.
"""

from __future__ import annotations

import os
import re
import sys
from os import listdir
from pathlib import Path

from unasync import Rule, unasync_files  # type: ignore[import-not-found]

replacements = {
    "AsyncCollection": "Collection",
    "AsyncDatabase": "Database",
    "AsyncCursor": "Cursor",
    "AsyncMongoClient": "MongoClient",
    "AsyncCommandCursor": "CommandCursor",
    "AsyncRawBatchCursor": "RawBatchCursor",
    "AsyncRawBatchCommandCursor": "RawBatchCommandCursor",
    "AsyncClientSession": "ClientSession",
    "AsyncChangeStream": "ChangeStream",
    "AsyncCollectionChangeStream": "CollectionChangeStream",
    "AsyncDatabaseChangeStream": "DatabaseChangeStream",
    "AsyncClusterChangeStream": "ClusterChangeStream",
    "_AsyncBulk": "_Bulk",
    "_AsyncClientBulk": "_ClientBulk",
    "AsyncConnection": "Connection",
    "async_command": "command",
    "async_receive_message": "receive_message",
    "async_receive_data": "receive_data",
    "async_sendall": "sendall",
    "asynchronous": "synchronous",
    "Asynchronous": "Synchronous",
    "AsyncBulkTestBase": "BulkTestBase",
    "AsyncBulkAuthorizationTestBase": "BulkAuthorizationTestBase",
    "anext": "next",
    "aiter": "iter",
    "_ALock": "_Lock",
    "_ACondition": "_Condition",
    "AsyncGridFS": "GridFS",
    "AsyncGridFSBucket": "GridFSBucket",
    "AsyncGridIn": "GridIn",
    "AsyncGridOut": "GridOut",
    "AsyncGridOutCursor": "GridOutCursor",
    "AsyncGridOutIterator": "GridOutIterator",
    "_AsyncGridOutChunkIterator": "GridOutChunkIterator",
    "_a_grid_in_property": "_grid_in_property",
    "_a_grid_out_property": "_grid_out_property",
    "AsyncClientEncryption": "ClientEncryption",
    "AsyncMongoCryptCallback": "MongoCryptCallback",
    "AsyncExplicitEncrypter": "ExplicitEncrypter",
    "AsyncAutoEncrypter": "AutoEncrypter",
    "AsyncContextManager": "ContextManager",
    "AsyncClientContext": "ClientContext",
    "AsyncTestCollection": "TestCollection",
    "AsyncIntegrationTest": "IntegrationTest",
    "AsyncPyMongoTestCase": "PyMongoTestCase",
    "AsyncMockClientTest": "MockClientTest",
    "async_client_context": "client_context",
    "async_setup": "setup",
    "asyncSetUp": "setUp",
    "asyncTearDown": "tearDown",
    "async_teardown": "teardown",
    "pytest_asyncio": "pytest",
    "async_wait_until": "wait_until",
    "addAsyncCleanup": "addCleanup",
    "async_setup_class": "setup_class",
    "IsolatedAsyncioTestCase": "TestCase",
    "AsyncUnitTest": "UnitTest",
    "AsyncMockClient": "MockClient",
    "AsyncSpecRunner": "SpecRunner",
    "AsyncTransactionsBase": "TransactionsBase",
    "async_get_pool": "get_pool",
    "async_is_mongos": "is_mongos",
    "async_rs_or_single_client": "rs_or_single_client",
    "async_rs_or_single_client_noauth": "rs_or_single_client_noauth",
    "async_rs_client": "rs_client",
    "async_single_client": "single_client",
    "async_from_client": "from_client",
    "aclosing": "closing",
    "asyncAssertRaisesExactly": "assertRaisesExactly",
    "get_async_mock_client": "get_mock_client",
    "aconnect": "_connect",
    "async-transactions-ref": "transactions-ref",
    "async-snapshot-reads-ref": "snapshot-reads-ref",
    "default_async": "default",
    "aclose": "close",
    "PyMongo|async": "PyMongo",
    "PyMongo|c|async": "PyMongo|c",
    "AsyncTestGridFile": "TestGridFile",
    "AsyncTestGridFileNoConnect": "TestGridFileNoConnect",
    "AsyncTestSpec": "TestSpec",
    "AsyncSpecTestCreator": "SpecTestCreator",
    "async_set_fail_point": "set_fail_point",
    "async_ensure_all_connected": "ensure_all_connected",
    "async_repl_set_step_down": "repl_set_step_down",
    "AsyncPeriodicExecutor": "PeriodicExecutor",
    "async_wait_for_event": "wait_for_event",
    "pymongo_server_monitor_task": "pymongo_server_monitor_thread",
    "pymongo_server_rtt_task": "pymongo_server_rtt_thread",
    "_async_create_lock": "_create_lock",
    "_async_create_condition": "_create_condition",
    "_async_cond_wait": "_cond_wait",
    "SpecRunnerTask": "SpecRunnerThread",
    "AsyncMockConnection": "MockConnection",
    "AsyncMockPool": "MockPool",
<<<<<<< HEAD
    "async_create_barrier": "create_barrier",
    "async_barrier_wait": "barrier_wait",
=======
    "create_async_event": "create_event",
>>>>>>> 1a7239c5
}

docstring_replacements: dict[tuple[str, str], str] = {
    ("MongoClient", "connect"): """If ``True`` (the default), immediately
            begin connecting to MongoDB in the background. Otherwise connect
            on the first operation.  The default value is ``False`` when
            running in a Function-as-a-service environment.""",
    ("Collection", "create"): """If ``True``, force collection
            creation even without options being set.""",
    ("Collection", "session"): """A
            :class:`~pymongo.client_session.ClientSession` that is used with
            the create collection command.""",
    ("Collection", "kwargs"): """Additional keyword arguments will
            be passed as options for the create collection command.""",
}

docstring_removals: set[str] = {
    ".. warning:: This API is currently in beta, meaning the classes, methods, and behaviors described within may change before the full release."
}

import_replacements = {"test.synchronous": "test"}

_pymongo_base = "./pymongo/asynchronous/"
_gridfs_base = "./gridfs/asynchronous/"
_test_base = "./test/asynchronous/"

_pymongo_dest_base = "./pymongo/synchronous/"
_gridfs_dest_base = "./gridfs/synchronous/"
_test_dest_base = "./test/"

if not Path.exists(Path(_pymongo_dest_base)):
    Path.mkdir(Path(_pymongo_dest_base))
if not Path.exists(Path(_gridfs_dest_base)):
    Path.mkdir(Path(_gridfs_dest_base))

async_files = [
    _pymongo_base + f for f in listdir(_pymongo_base) if (Path(_pymongo_base) / f).is_file()
]

gridfs_files = [
    _gridfs_base + f for f in listdir(_gridfs_base) if (Path(_gridfs_base) / f).is_file()
]


def async_only_test(f: str) -> bool:
    """Return True for async tests that should not be converted to sync."""
    return f in ["test_locks.py", "test_concurrency.py", "test_async_cancellation.py"]


test_files = [
    _test_base + f
    for f in listdir(_test_base)
    if (Path(_test_base) / f).is_file() and not async_only_test(f)
]

# Add each asynchronized test here as part of the converting PR
converted_tests = [
    "__init__.py",
    "conftest.py",
    "helpers.py",
    "pymongo_mocks.py",
    "utils_spec_runner.py",
    "qcheck.py",
    "test_auth.py",
    "test_auth_spec.py",
    "test_bulk.py",
    "test_change_stream.py",
    "test_client.py",
    "test_client_bulk_write.py",
    "test_client_context.py",
    "test_collation.py",
    "test_collection.py",
    "test_collection_management.py",
    "test_command_logging.py",
    "test_command_logging.py",
    "test_command_monitoring.py",
    "test_comment.py",
    "test_common.py",
    "test_connection_logging.py",
    "test_connections_survive_primary_stepdown_spec.py",
    "test_create_entities.py",
    "test_crud_unified.py",
    "test_cursor.py",
    "test_custom_types.py",
    "test_database.py",
    "test_data_lake.py",
    "test_discovery_and_monitoring.py",
    "test_dns.py",
    "test_encryption.py",
    "test_examples.py",
    "test_heartbeat_monitoring.py",
    "test_index_management.py",
    "test_grid_file.py",
    "test_load_balancer.py",
    "test_json_util_integration.py",
    "test_gridfs_spec.py",
    "test_logger.py",
    "test_max_staleness.py",
    "test_monitoring.py",
    "test_mongos_load_balancing.py",
    "test_on_demand_csfle.py",
    "test_raw_bson.py",
    "test_read_concern.py",
    "test_read_preferences.py",
    "test_read_write_concern_spec.py",
    "test_retryable_reads.py",
    "test_retryable_reads_unified.py",
    "test_retryable_writes.py",
    "test_retryable_writes_unified.py",
    "test_run_command.py",
    "test_sdam_monitoring_spec.py",
    "test_server_selection_logging.py",
    "test_session.py",
    "test_server_selection_rtt.py",
    "test_sessions_unified.py",
    "test_srv_polling.py",
    "test_ssl.py",
    "test_streaming_protocol.py",
    "test_transactions.py",
    "test_transactions_unified.py",
    "test_unified_format.py",
    "test_versioned_api_integration.py",
    "unified_format.py",
]


def process_files(
    files: list[str], docstring_translate_files: list[str], sync_test_files: list[str]
) -> None:
    for file in files:
        if "__init__" not in file or "__init__" and "test" in file:
            with open(file, "r+") as f:
                lines = f.readlines()
                lines = apply_is_sync(lines, file)
                lines = translate_coroutine_types(lines)
                lines = translate_async_sleeps(lines)
                if file in docstring_translate_files:
                    lines = translate_docstrings(lines)
                if file in sync_test_files:
                    translate_imports(lines)
                f.seek(0)
                f.writelines(lines)
                f.truncate()


def apply_is_sync(lines: list[str], file: str) -> list[str]:
    try:
        is_sync = next(iter([line for line in lines if line.startswith("_IS_SYNC = ")]))
        index = lines.index(is_sync)
        is_sync = is_sync.replace("False", "True")
        lines[index] = is_sync
    except StopIteration as e:
        print(
            f"Missing _IS_SYNC at top of async file {file.replace('synchronous', 'asynchronous')}"
        )
        raise e
    return lines


def translate_coroutine_types(lines: list[str]) -> list[str]:
    coroutine_types = [line for line in lines if "Coroutine[" in line]
    for type in coroutine_types:
        res = re.search(r"Coroutine\[([A-z]+), ([A-z]+), ([A-z]+)\]", type)
        if res:
            old = res[0]
            index = lines.index(type)
            new = type.replace(old, res.group(3))
            lines[index] = new
    return lines


def translate_imports(lines: list[str]) -> list[str]:
    for k, v in import_replacements.items():
        matches = [line for line in lines if k in line and "import" in line]
        for line in matches:
            index = lines.index(line)
            lines[index] = line.replace(k, v)
    return lines


def translate_async_sleeps(lines: list[str]) -> list[str]:
    blocking_sleeps = [line for line in lines if "asyncio.sleep(0)" in line]
    lines = [line for line in lines if line not in blocking_sleeps]
    sleeps = [line for line in lines if "asyncio.sleep" in line]

    for line in sleeps:
        res = re.search(r"asyncio.sleep\(([^()]*)\)", line)
        if res:
            old = res[0]
            index = lines.index(line)
            new = f"time.sleep({res[1]})"
            lines[index] = line.replace(old, new)

    return lines


def translate_docstrings(lines: list[str]) -> list[str]:
    for i in range(len(lines)):
        for k in replacements:
            if k in lines[i]:
                # This sequence of replacements fixes the grammar issues caused by translating async -> sync
                if "an Async" in lines[i]:
                    lines[i] = lines[i].replace("an Async", "a Async")
                if "an 'Async" in lines[i]:
                    lines[i] = lines[i].replace("an 'Async", "a 'Async")
                if "An Async" in lines[i]:
                    lines[i] = lines[i].replace("An Async", "A Async")
                if "An 'Async" in lines[i]:
                    lines[i] = lines[i].replace("An 'Async", "A 'Async")
                if "an asynchronous" in lines[i]:
                    lines[i] = lines[i].replace("an asynchronous", "a")
                if "An asynchronous" in lines[i]:
                    lines[i] = lines[i].replace("An asynchronous", "A")
                # This ensures docstring links are for `pymongo.X` instead of `pymongo.synchronous.X`
                if "pymongo.asynchronous" in lines[i] and "import" not in lines[i]:
                    lines[i] = lines[i].replace("pymongo.asynchronous", "pymongo")
                lines[i] = lines[i].replace(k, replacements[k])
            if "Sync" in lines[i] and "Synchronous" not in lines[i] and replacements[k] in lines[i]:
                lines[i] = lines[i].replace("Sync", "")
                if "rsApplyStop" in lines[i]:
                    lines[i] = lines[i].replace("rsApplyStop", "rsSyncApplyStop")
        if "async for" in lines[i] or "async with" in lines[i] or "async def" in lines[i]:
            lines[i] = lines[i].replace("async ", "")
        if "await " in lines[i] and "tailable" not in lines[i]:
            lines[i] = lines[i].replace("await ", "")
    for i in range(len(lines)):
        for k in docstring_replacements:  # type: ignore[assignment]
            if f":param {k[1]}: **Not supported by {k[0]}**." in lines[i]:
                lines[i] = lines[i].replace(
                    f"**Not supported by {k[0]}**.",
                    docstring_replacements[k],  # type: ignore[index]
                )

        for line in docstring_removals:
            if line in lines[i]:
                lines[i] = "DOCSTRING_REMOVED"
                lines[i + 1] = "DOCSTRING_REMOVED"

    return [line for line in lines if line != "DOCSTRING_REMOVED"]


def unasync_directory(files: list[str], src: str, dest: str, replacements: dict[str, str]) -> None:
    unasync_files(
        files,
        [
            Rule(
                fromdir=src,
                todir=dest,
                additional_replacements=replacements,
            )
        ],
    )


def main() -> None:
    modified_files = [f"./{f}" for f in sys.argv[1:]]
    errored = False
    for fname in async_files + gridfs_files:
        # If the async file was modified, we don't need to check if the sync file was also modified.
        if str(fname) in modified_files:
            continue
        sync_name = str(fname).replace("asynchronous", "synchronous")
        if sync_name in modified_files and "OVERRIDE_SYNCHRO_CHECK" not in os.environ:
            print(f"Refusing to overwrite {sync_name}")
            errored = True
    if errored:
        raise ValueError("Aborting synchro due to errors")

    unasync_directory(async_files, _pymongo_base, _pymongo_dest_base, replacements)
    unasync_directory(gridfs_files, _gridfs_base, _gridfs_dest_base, replacements)
    unasync_directory(test_files, _test_base, _test_dest_base, replacements)

    sync_files = [
        _pymongo_dest_base + f
        for f in listdir(_pymongo_dest_base)
        if (Path(_pymongo_dest_base) / f).is_file()
    ]

    sync_gridfs_files = [
        _gridfs_dest_base + f
        for f in listdir(_gridfs_dest_base)
        if (Path(_gridfs_dest_base) / f).is_file()
    ]
    sync_test_files = [
        _test_dest_base + f for f in converted_tests if (Path(_test_dest_base) / f).is_file()
    ]

    docstring_translate_files = sync_files + sync_gridfs_files + sync_test_files

    process_files(
        sync_files + sync_gridfs_files + sync_test_files, docstring_translate_files, sync_test_files
    )


if __name__ == "__main__":
    main()<|MERGE_RESOLUTION|>--- conflicted
+++ resolved
@@ -122,12 +122,9 @@
     "SpecRunnerTask": "SpecRunnerThread",
     "AsyncMockConnection": "MockConnection",
     "AsyncMockPool": "MockPool",
-<<<<<<< HEAD
+    "create_async_event": "create_event",
     "async_create_barrier": "create_barrier",
     "async_barrier_wait": "barrier_wait",
-=======
-    "create_async_event": "create_event",
->>>>>>> 1a7239c5
 }
 
 docstring_replacements: dict[tuple[str, str], str] = {
