# Copyright 2024-Present MongoDB, Inc.
#
# Licensed under the Apache License, Version 2.0 (the "License");
# you may not use this file except in compliance with the License.
# You may obtain a copy of the License at
#
# http://www.apache.org/licenses/LICENSE-2.0
#
# Unless required by applicable law or agreed to in writing, software
# distributed under the License is distributed on an "AS IS" BASIS,
# WITHOUT WARRANTIES OR CONDITIONS OF ANY KIND, either express or implied.
# See the License for the specific language governing permissions and
# limitations under the License.

"""Synchronization of asynchronous modules.

Used as part of our build system to generate synchronous code.
"""

from __future__ import annotations

import os
import re
import sys
from os import listdir
from pathlib import Path

from unasync import Rule, unasync_files  # type: ignore[import-not-found]

replacements = {
    "AsyncCollection": "Collection",
    "AsyncDatabase": "Database",
    "AsyncCursor": "Cursor",
    "AsyncMongoClient": "MongoClient",
    "AsyncCommandCursor": "CommandCursor",
    "AsyncRawBatchCursor": "RawBatchCursor",
    "AsyncRawBatchCommandCursor": "RawBatchCommandCursor",
    "AsyncClientSession": "ClientSession",
    "AsyncChangeStream": "ChangeStream",
    "AsyncCollectionChangeStream": "CollectionChangeStream",
    "AsyncDatabaseChangeStream": "DatabaseChangeStream",
    "AsyncClusterChangeStream": "ClusterChangeStream",
    "_AsyncBulk": "_Bulk",
    "_AsyncClientBulk": "_ClientBulk",
    "AsyncConnection": "Connection",
    "async_command": "command",
    "async_receive_message": "receive_message",
    "async_receive_data": "receive_data",
    "async_sendall": "sendall",
    "asynchronous": "synchronous",
    "Asynchronous": "Synchronous",
    "AsyncBulkTestBase": "BulkTestBase",
    "AsyncBulkAuthorizationTestBase": "BulkAuthorizationTestBase",
    "anext": "next",
    "aiter": "iter",
    "_ALock": "_Lock",
    "_ACondition": "_Condition",
    "AsyncGridFS": "GridFS",
    "AsyncGridFSBucket": "GridFSBucket",
    "AsyncGridIn": "GridIn",
    "AsyncGridOut": "GridOut",
    "AsyncGridOutCursor": "GridOutCursor",
    "AsyncGridOutIterator": "GridOutIterator",
    "_AsyncGridOutChunkIterator": "GridOutChunkIterator",
    "_a_grid_in_property": "_grid_in_property",
    "_a_grid_out_property": "_grid_out_property",
    "AsyncClientEncryption": "ClientEncryption",
    "AsyncMongoCryptCallback": "MongoCryptCallback",
    "AsyncExplicitEncrypter": "ExplicitEncrypter",
    "AsyncAutoEncrypter": "AutoEncrypter",
    "AsyncContextManager": "ContextManager",
    "AsyncClientContext": "ClientContext",
    "AsyncTestCollection": "TestCollection",
    "AsyncIntegrationTest": "IntegrationTest",
    "AsyncPyMongoTestCase": "PyMongoTestCase",
    "AsyncMockClientTest": "MockClientTest",
    "async_client_context": "client_context",
    "async_setup": "setup",
    "asyncSetUp": "setUp",
    "asyncTearDown": "tearDown",
    "async_teardown": "teardown",
    "pytest_asyncio": "pytest",
    "async_wait_until": "wait_until",
    "addAsyncCleanup": "addCleanup",
    "async_setup_class": "setup_class",
    "IsolatedAsyncioTestCase": "TestCase",
    "AsyncUnitTest": "UnitTest",
    "AsyncMockClient": "MockClient",
    "AsyncSpecRunner": "SpecRunner",
    "AsyncTransactionsBase": "TransactionsBase",
    "async_get_pool": "get_pool",
    "async_is_mongos": "is_mongos",
    "async_rs_or_single_client": "rs_or_single_client",
    "async_rs_or_single_client_noauth": "rs_or_single_client_noauth",
    "async_rs_client": "rs_client",
    "async_single_client": "single_client",
    "async_from_client": "from_client",
    "aclosing": "closing",
    "asyncAssertRaisesExactly": "assertRaisesExactly",
    "get_async_mock_client": "get_mock_client",
    "aconnect": "_connect",
    "async-transactions-ref": "transactions-ref",
    "async-snapshot-reads-ref": "snapshot-reads-ref",
    "default_async": "default",
    "aclose": "close",
    "PyMongo|async": "PyMongo",
    "PyMongo|c|async": "PyMongo|c",
    "AsyncTestGridFile": "TestGridFile",
    "AsyncTestGridFileNoConnect": "TestGridFileNoConnect",
    "AsyncTestSpec": "TestSpec",
    "AsyncSpecTestCreator": "SpecTestCreator",
    "async_set_fail_point": "set_fail_point",
    "async_ensure_all_connected": "ensure_all_connected",
    "async_repl_set_step_down": "repl_set_step_down",
    "AsyncPeriodicExecutor": "PeriodicExecutor",
    "async_wait_for_event": "wait_for_event",
    "pymongo_server_monitor_task": "pymongo_server_monitor_thread",
    "pymongo_server_rtt_task": "pymongo_server_rtt_thread",
    "_async_create_lock": "_create_lock",
    "_async_create_condition": "_create_condition",
    "_async_cond_wait": "_cond_wait",
    "SpecRunnerTask": "SpecRunnerThread",
    "AsyncMockConnection": "MockConnection",
    "AsyncMockPool": "MockPool",
}

docstring_replacements: dict[tuple[str, str], str] = {
    ("MongoClient", "connect"): """If ``True`` (the default), immediately
            begin connecting to MongoDB in the background. Otherwise connect
            on the first operation.  The default value is ``False`` when
            running in a Function-as-a-service environment.""",
    ("Collection", "create"): """If ``True``, force collection
            creation even without options being set.""",
    ("Collection", "session"): """A
            :class:`~pymongo.client_session.ClientSession` that is used with
            the create collection command.""",
    ("Collection", "kwargs"): """Additional keyword arguments will
            be passed as options for the create collection command.""",
}

docstring_removals: set[str] = {
    ".. warning:: This API is currently in beta, meaning the classes, methods, and behaviors described within may change before the full release."
}

import_replacements = {"test.synchronous": "test"}

_pymongo_base = "./pymongo/asynchronous/"
_gridfs_base = "./gridfs/asynchronous/"
_test_base = "./test/asynchronous/"

_pymongo_dest_base = "./pymongo/synchronous/"
_gridfs_dest_base = "./gridfs/synchronous/"
_test_dest_base = "./test/"

if not Path.exists(Path(_pymongo_dest_base)):
    Path.mkdir(Path(_pymongo_dest_base))
if not Path.exists(Path(_gridfs_dest_base)):
    Path.mkdir(Path(_gridfs_dest_base))

async_files = [
    _pymongo_base + f for f in listdir(_pymongo_base) if (Path(_pymongo_base) / f).is_file()
]

gridfs_files = [
    _gridfs_base + f for f in listdir(_gridfs_base) if (Path(_gridfs_base) / f).is_file()
]


def async_only_test(f: str) -> bool:
    """Return True for async tests that should not be converted to sync."""
    return f in ["test_locks.py", "test_concurrency.py"]


test_files = [
    _test_base + f
    for f in listdir(_test_base)
    if (Path(_test_base) / f).is_file() and not async_only_test(f)
]

# Add each asynchronized test here as part of the converting PR
converted_tests = [
    "__init__.py",
    "conftest.py",
    "helpers.py",
    "pymongo_mocks.py",
    "utils_spec_runner.py",
    "qcheck.py",
    "test_auth.py",
    "test_auth_spec.py",
    "test_bulk.py",
    "test_change_stream.py",
    "test_client.py",
    "test_client_bulk_write.py",
    "test_client_context.py",
    "test_collation.py",
    "test_collection.py",
    "test_collection_management.py",
    "test_command_logging.py",
    "test_command_logging.py",
    "test_command_monitoring.py",
    "test_comment.py",
    "test_common.py",
    "test_connection_logging.py",
    "test_connections_survive_primary_stepdown_spec.py",
    "test_create_entities.py",
    "test_crud_unified.py",
    "test_cursor.py",
    "test_custom_types.py",
    "test_database.py",
    "test_data_lake.py",
<<<<<<< HEAD
    "test_discovery_and_monitoring.py",
=======
    "test_dns.py",
>>>>>>> 1b818470
    "test_encryption.py",
    "test_examples.py",
    "test_heartbeat_monitoring.py",
    "test_index_management.py",
    "test_grid_file.py",
    "test_json_util_integration.py",
    "test_gridfs_spec.py",
    "test_logger.py",
    "test_max_staleness.py",
    "test_monitoring.py",
    "test_on_demand_csfle.py",
    "test_raw_bson.py",
    "test_read_concern.py",
    "test_read_preferences.py",
    "test_read_write_concern_spec.py",
    "test_retryable_reads.py",
    "test_retryable_reads_unified.py",
    "test_retryable_writes.py",
    "test_retryable_writes_unified.py",
    "test_run_command.py",
    "test_server_selection_logging.py",
    "test_session.py",
    "test_server_selection_rtt.py",
    "test_sessions_unified.py",
    "test_srv_polling.py",
    "test_ssl.py",
    "test_streaming_protocol.py",
    "test_transactions.py",
    "test_transactions_unified.py",
    "test_unified_format.py",
    "test_versioned_api_integration.py",
    "unified_format.py",
]


def process_files(
    files: list[str], docstring_translate_files: list[str], sync_test_files: list[str]
) -> None:
    for file in files:
        if "__init__" not in file or "__init__" and "test" in file:
            with open(file, "r+") as f:
                lines = f.readlines()
                lines = apply_is_sync(lines, file)
                lines = translate_coroutine_types(lines)
                lines = translate_async_sleeps(lines)
                if file in docstring_translate_files:
                    lines = translate_docstrings(lines)
                if file in sync_test_files:
                    translate_imports(lines)
                f.seek(0)
                f.writelines(lines)
                f.truncate()


def apply_is_sync(lines: list[str], file: str) -> list[str]:
    try:
        is_sync = next(iter([line for line in lines if line.startswith("_IS_SYNC = ")]))
        index = lines.index(is_sync)
        is_sync = is_sync.replace("False", "True")
        lines[index] = is_sync
    except StopIteration as e:
        print(
            f"Missing _IS_SYNC at top of async file {file.replace('synchronous', 'asynchronous')}"
        )
        raise e
    return lines


def translate_coroutine_types(lines: list[str]) -> list[str]:
    coroutine_types = [line for line in lines if "Coroutine[" in line]
    for type in coroutine_types:
        res = re.search(r"Coroutine\[([A-z]+), ([A-z]+), ([A-z]+)\]", type)
        if res:
            old = res[0]
            index = lines.index(type)
            new = type.replace(old, res.group(3))
            lines[index] = new
    return lines


def translate_imports(lines: list[str]) -> list[str]:
    for k, v in import_replacements.items():
        matches = [line for line in lines if k in line and "import" in line]
        for line in matches:
            index = lines.index(line)
            lines[index] = line.replace(k, v)
    return lines


def translate_async_sleeps(lines: list[str]) -> list[str]:
    blocking_sleeps = [line for line in lines if "asyncio.sleep(0)" in line]
    lines = [line for line in lines if line not in blocking_sleeps]
    sleeps = [line for line in lines if "asyncio.sleep" in line]

    for line in sleeps:
        res = re.search(r"asyncio.sleep\(([^()]*)\)", line)
        if res:
            old = res[0]
            index = lines.index(line)
            new = f"time.sleep({res[1]})"
            lines[index] = line.replace(old, new)

    return lines


def translate_docstrings(lines: list[str]) -> list[str]:
    for i in range(len(lines)):
        for k in replacements:
            if k in lines[i]:
                # This sequence of replacements fixes the grammar issues caused by translating async -> sync
                if "an Async" in lines[i]:
                    lines[i] = lines[i].replace("an Async", "a Async")
                if "an 'Async" in lines[i]:
                    lines[i] = lines[i].replace("an 'Async", "a 'Async")
                if "An Async" in lines[i]:
                    lines[i] = lines[i].replace("An Async", "A Async")
                if "An 'Async" in lines[i]:
                    lines[i] = lines[i].replace("An 'Async", "A 'Async")
                if "an asynchronous" in lines[i]:
                    lines[i] = lines[i].replace("an asynchronous", "a")
                if "An asynchronous" in lines[i]:
                    lines[i] = lines[i].replace("An asynchronous", "A")
                # This ensures docstring links are for `pymongo.X` instead of `pymongo.synchronous.X`
                if "pymongo.asynchronous" in lines[i] and "import" not in lines[i]:
                    lines[i] = lines[i].replace("pymongo.asynchronous", "pymongo")
                lines[i] = lines[i].replace(k, replacements[k])
            if "Sync" in lines[i] and "Synchronous" not in lines[i] and replacements[k] in lines[i]:
                lines[i] = lines[i].replace("Sync", "")
                if "rsApplyStop" in lines[i]:
                    lines[i] = lines[i].replace("rsApplyStop", "rsSyncApplyStop")
        if "async for" in lines[i] or "async with" in lines[i] or "async def" in lines[i]:
            lines[i] = lines[i].replace("async ", "")
        if "await " in lines[i] and "tailable" not in lines[i]:
            lines[i] = lines[i].replace("await ", "")
    for i in range(len(lines)):
        for k in docstring_replacements:  # type: ignore[assignment]
            if f":param {k[1]}: **Not supported by {k[0]}**." in lines[i]:
                lines[i] = lines[i].replace(
                    f"**Not supported by {k[0]}**.",
                    docstring_replacements[k],  # type: ignore[index]
                )

        for line in docstring_removals:
            if line in lines[i]:
                lines[i] = "DOCSTRING_REMOVED"
                lines[i + 1] = "DOCSTRING_REMOVED"

    return [line for line in lines if line != "DOCSTRING_REMOVED"]


def unasync_directory(files: list[str], src: str, dest: str, replacements: dict[str, str]) -> None:
    unasync_files(
        files,
        [
            Rule(
                fromdir=src,
                todir=dest,
                additional_replacements=replacements,
            )
        ],
    )


def main() -> None:
    modified_files = [f"./{f}" for f in sys.argv[1:]]
    errored = False
    for fname in async_files + gridfs_files:
        # If the async file was modified, we don't need to check if the sync file was also modified.
        if str(fname) in modified_files:
            continue
        sync_name = str(fname).replace("asynchronous", "synchronous")
        if sync_name in modified_files and "OVERRIDE_SYNCHRO_CHECK" not in os.environ:
            print(f"Refusing to overwrite {sync_name}")
            errored = True
    if errored:
        raise ValueError("Aborting synchro due to errors")

    unasync_directory(async_files, _pymongo_base, _pymongo_dest_base, replacements)
    unasync_directory(gridfs_files, _gridfs_base, _gridfs_dest_base, replacements)
    unasync_directory(test_files, _test_base, _test_dest_base, replacements)

    sync_files = [
        _pymongo_dest_base + f
        for f in listdir(_pymongo_dest_base)
        if (Path(_pymongo_dest_base) / f).is_file()
    ]

    sync_gridfs_files = [
        _gridfs_dest_base + f
        for f in listdir(_gridfs_dest_base)
        if (Path(_gridfs_dest_base) / f).is_file()
    ]
    sync_test_files = [
        _test_dest_base + f for f in converted_tests if (Path(_test_dest_base) / f).is_file()
    ]

    docstring_translate_files = sync_files + sync_gridfs_files + sync_test_files

    process_files(
        sync_files + sync_gridfs_files + sync_test_files, docstring_translate_files, sync_test_files
    )


if __name__ == "__main__":
    main()<|MERGE_RESOLUTION|>--- conflicted
+++ resolved
@@ -208,11 +208,8 @@
     "test_custom_types.py",
     "test_database.py",
     "test_data_lake.py",
-<<<<<<< HEAD
     "test_discovery_and_monitoring.py",
-=======
     "test_dns.py",
->>>>>>> 1b818470
     "test_encryption.py",
     "test_examples.py",
     "test_heartbeat_monitoring.py",
