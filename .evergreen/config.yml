--- conflicted
+++ resolved
@@ -333,31 +333,6 @@
             VERSION: "8.0"
             TOPOLOGY: "replica_set"
         - func: "run tests"
-
-<<<<<<< HEAD
-    - name: atlas-data-lake-tests
-      commands:
-        - func: "bootstrap data lake"
-        - func: "run tests"
-          vars:
-            TEST_NAME: "data_lake"
-=======
-    - name: "test-aws-lambda-deployed"
-      commands:
-        - command: ec2.assume_role
-          params:
-            role_arn: ${LAMBDA_AWS_ROLE_ARN}
-            duration_seconds: 3600
-        - command: subprocess.exec
-          params:
-            working_dir: src
-            binary: bash
-            add_expansions_to_env: true
-            args:
-              - .evergreen/run-deployed-lambda-aws-tests.sh
-            env:
-              TEST_LAMBDA_DIRECTORY: ${PROJECT_DIRECTORY}/test/lambda
->>>>>>> dc44b491
 
 # }}}
     - name: "coverage-report"
