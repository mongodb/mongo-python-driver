--- conflicted
+++ resolved
@@ -1303,46 +1303,20 @@
     tasks:
     - testazurekms-task
 
-<<<<<<< HEAD
   - name: test_aws_lambda_task_group
     setup_group:
       - func: fetch source
       - func: prepare resources
-=======
-  - name: test_atlas_task_group_search_indexes
-    setup_group:
-      - func: fetch source
-      - func: prepare resources
-      - func: fix absolute paths
-      - func: make files executable
->>>>>>> 0d44783e
       - command: subprocess.exec
         params:
           working_dir: src
           binary: bash
           add_expansions_to_env: true
-<<<<<<< HEAD
-=======
-          env:
-            MONGODB_VERSION: "7.0"
->>>>>>> 0d44783e
           args:
             - ${DRIVERS_TOOLS}/.evergreen/atlas/setup-atlas-cluster.sh
       - command: expansions.update
         params:
           file: src/atlas-expansion.yml
-<<<<<<< HEAD
-=======
-      - command: shell.exec
-        params:
-          working_dir: src
-          shell: bash
-          script: |-
-            echo "TEST_INDEX_URI: ${MONGODB_URI}" > atlas-expansion.yml
-      - command: expansions.update
-        params:
-          file: src/atlas-expansion.yml
->>>>>>> 0d44783e
     teardown_group:
       - command: subprocess.exec
         params:
@@ -1354,11 +1328,47 @@
     setup_group_can_fail_task: true
     setup_group_timeout_secs: 1800
     tasks:
-<<<<<<< HEAD
       - test-aws-lambda-deployed
-=======
+
+  - name: test_atlas_task_group_search_indexes
+    setup_group:
+      - func: fetch source
+      - func: prepare resources
+      - func: fix absolute paths
+      - func: make files executable
+      - command: subprocess.exec
+        params:
+          working_dir: src
+          binary: bash
+          add_expansions_to_env: true
+          env:
+            MONGODB_VERSION: "7.0"
+          args:
+            - ${DRIVERS_TOOLS}/.evergreen/atlas/setup-atlas-cluster.sh
+      - command: expansions.update
+        params:
+          file: src/atlas-expansion.yml
+      - command: shell.exec
+        params:
+          working_dir: src
+          shell: bash
+          script: |-
+            echo "TEST_INDEX_URI: ${MONGODB_URI}" > atlas-expansion.yml
+      - command: expansions.update
+        params:
+          file: src/atlas-expansion.yml
+    teardown_group:
+      - command: subprocess.exec
+        params:
+          working_dir: src
+          binary: bash
+          add_expansions_to_env: true
+          args:
+            - ${DRIVERS_TOOLS}/.evergreen/atlas/teardown-atlas-cluster.sh
+    setup_group_can_fail_task: true
+    setup_group_timeout_secs: 1800
+    tasks:
       - test-search-index-helpers
->>>>>>> 0d44783e
 
 tasks:
     # Wildcard task. Do you need to find out what tools are available and where?
