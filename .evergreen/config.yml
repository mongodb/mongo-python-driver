--- conflicted
+++ resolved
@@ -372,118 +372,6 @@
   - func: "cleanup"
 
 task_groups:
-<<<<<<< HEAD
-  - name: testazureoidc_task_group
-    setup_group:
-      - func: fetch source
-      - func: setup system
-      - command: subprocess.exec
-        params:
-          binary: bash
-          env:
-            AZUREOIDC_VMNAME_PREFIX: "PYTHON_DRIVER"
-          args:
-            - ${DRIVERS_TOOLS}/.evergreen/auth_oidc/azure/create-and-setup-vm.sh
-    teardown_task:
-      - command: subprocess.exec
-        params:
-          binary: bash
-          args:
-            - ${DRIVERS_TOOLS}/.evergreen/auth_oidc/azure/delete-vm.sh
-    setup_group_can_fail_task: true
-    setup_group_timeout_secs: 1800
-    tasks:
-      - oidc-auth-test-azure
-
-  - name: testgcpoidc_task_group
-    setup_group:
-      - func: fetch source
-      - func: setup system
-=======
-  - name: serverless_task_group
-    setup_group_can_fail_task: true
-    setup_group_timeout_secs: 1800 # 30 minutes
-    setup_group:
-      - func: "fetch source"
-      - func: "setup system"
->>>>>>> 6e5126d6
-      - command: subprocess.exec
-        params:
-          binary: bash
-          env:
-<<<<<<< HEAD
-            GCPOIDC_VMNAME_PREFIX: "PYTHON_DRIVER"
-          args:
-            - ${DRIVERS_TOOLS}/.evergreen/auth_oidc/gcp/setup.sh
-=======
-            VAULT_NAME: ${VAULT_NAME}
-          args:
-            - ${DRIVERS_TOOLS}/.evergreen/serverless/create-instance.sh
->>>>>>> 6e5126d6
-    teardown_task:
-      - command: subprocess.exec
-        params:
-          binary: bash
-          args:
-<<<<<<< HEAD
-            - ${DRIVERS_TOOLS}/.evergreen/auth_oidc/gcp/teardown.sh
-    setup_group_can_fail_task: true
-    setup_group_timeout_secs: 1800
-    tasks:
-      - oidc-auth-test-gcp
-
-  - name: testk8soidc_task_group
-    setup_group:
-      - func: fetch source
-      - func: setup system
-      - command: ec2.assume_role
-        params:
-          role_arn: ${aws_test_secrets_role}
-          duration_seconds: 1800
-      - command: subprocess.exec
-        params:
-          binary: bash
-          args:
-            - ${DRIVERS_TOOLS}/.evergreen/auth_oidc/k8s/setup.sh
-    teardown_task:
-      - command: subprocess.exec
-        params:
-          binary: bash
-          args:
-            - ${DRIVERS_TOOLS}/.evergreen/auth_oidc/k8s/teardown.sh
-    setup_group_can_fail_task: true
-    setup_group_timeout_secs: 1800
-    tasks:
-      - oidc-auth-test-k8s
-
-  - name: testoidc_task_group
-    setup_group:
-      - func: fetch source
-      - func: setup system
-      - func: "assume ec2 role"
-      - command: subprocess.exec
-        params:
-          binary: bash
-          include_expansions_in_env: ["AWS_ACCESS_KEY_ID", "AWS_SECRET_ACCESS_KEY", "AWS_SESSION_TOKEN"]
-          args:
-            - ${DRIVERS_TOOLS}/.evergreen/auth_oidc/setup.sh
-    teardown_task:
-      - command: subprocess.exec
-        params:
-          binary: bash
-          args:
-            - ${DRIVERS_TOOLS}/.evergreen/auth_oidc/teardown.sh
-    setup_group_can_fail_task: true
-    setup_group_timeout_secs: 1800
-    tasks:
-      - oidc-auth-test
-=======
-            - ${DRIVERS_TOOLS}/.evergreen/serverless/delete-instance.sh
-      - func: "upload test results"
-    tasks:
-      - ".serverless"
->>>>>>> 6e5126d6
-
   - name: test_aws_lambda_task_group
     setup_group:
       - func: fetch source
