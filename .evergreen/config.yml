--- conflicted
+++ resolved
@@ -2176,11 +2176,6 @@
           skip_web_identity_auth_test: true
           python3_binary: /Library/Frameworks/Python.framework/Versions/3.8/bin/python3
           libmongocrypt_url: https://s3.amazonaws.com/mciuploads/libmongocrypt/macos/master/latest/libmongocrypt.tar.gz
-<<<<<<< HEAD
-      - id: rhel84
-        display_name: "RHEL 8.4"
-        run_on: rhel84-small
-=======
       - id: macos-1100-arm64
         display_name: "macOS 11.00 Arm64"
         run_on: macos-1100-arm64
@@ -2190,10 +2185,9 @@
           skip_web_identity_auth_test: true
           python3_binary: /Library/Frameworks/Python.framework/Versions/3.8/bin/python3
           libmongocrypt_url: https://s3.amazonaws.com/mciuploads/libmongocrypt/macos/master/latest/libmongocrypt.tar.gz
-      - id: rhel62
-        display_name: "RHEL 6.2 (x86_64)"
-        run_on: rhel62-small
->>>>>>> 3077bbf1
+      - id: rhel84
+        display_name: "RHEL 8.4"
+        run_on: rhel84-small
         batchtime: 10080  # 7 days
         variables:
           libmongocrypt_url: https://s3.amazonaws.com/mciuploads/libmongocrypt/rhel-80-64-bit/master/latest/libmongocrypt.tar.gz
