--- conflicted
+++ resolved
@@ -2247,34 +2247,6 @@
         variables:
           MOD_WSGI_VERSION: "4"
 
-<<<<<<< HEAD
-  # Choice of MongoDB storage engine
-  - id: storage-engine
-    display_name: Storage
-    values:
-      - id: mmapv1
-        display_name: MMAPv1
-        variables:
-           STORAGE_ENGINE: "mmapv1"
-      - id: inmemory
-        display_name: InMemory
-        variables:
-           STORAGE_ENGINE: "inmemory"
-=======
-  # Install and use the driver's C-extensions?
-  - id: c-extensions
-    display_name: "C Extensions"
-    values:
-      - id: "without-c-extensions"
-        display_name: "Without C Extensions"
-        variables:
-          NO_EXT: "1"
-      - id: "with-c-extensions"
-        display_name: "With C Extensions"
-        variables:
-          NO_EXT: ""
->>>>>>> 52805961
-
   # Run with test commands disabled on server?
   - id: disableTestCommands
     display_name: Disable test commands
