########################################
# Evergreen Template for MongoDB Drivers
########################################

# When a task that used to pass starts to fail
# Go through all versions that may have been skipped to detect
# when the task started failing
stepback: true

# Mark a failure as a system/bootstrap failure (purple box) rather then a task
# failure by default.
# Actual testing tasks are marked with `type: test`
command_type: system

# Protect ourselves against rogue test case, or curl gone wild, that runs forever
# Good rule of thumb: the averageish length a task takes, times 5
# That roughly accounts for variable system performance for various buildvariants
exec_timeout_secs: 3600 # 60 minutes is the longest we'll ever run (primarily
                        # for macos hosts)

# What to do when evergreen hits the timeout (`post:` tasks are run automatically)
timeout:
  - command: subprocess.exec
    params:
      binary: ls -la

include:
  - filename: .evergreen/generated_configs/tasks.yml
  - filename: .evergreen/generated_configs/variants.yml

functions:
  "fetch source":
    # Executes clone and applies the submitted patch, if any
    - command: git.get_project
      params:
        directory: "src"
    # Applies the subitted patch, if any
    # Deprecated. Should be removed. But still needed for certain agents (ZAP)
    - command: git.apply_patch

  "setup system":
    # Make an evergreen expansion file with dynamic values
    - command: subprocess.exec
      params:
        include_expansions_in_env: ["is_patch", "project", "version_id"]
        binary: bash
        working_dir: "src"
        args:
          - .evergreen/scripts/setup-system.sh
    # Load the expansion file to make an evergreen variable with the current unique version
    - command: expansions.update
      params:
        file: src/expansion.yml

  "upload coverage" :
    - command: ec2.assume_role
      params:
        role_arn: ${assume_role_arn}
    - command: s3.put
      params:
        aws_key: ${AWS_ACCESS_KEY_ID}
        aws_secret: ${AWS_SECRET_ACCESS_KEY}
        aws_session_token: ${AWS_SESSION_TOKEN}
        local_file:  src/.coverage
        optional: true
        # Upload the coverage report for all tasks in a single build to the same directory.
        remote_file: coverage/${revision}/${version_id}/coverage/coverage.${build_variant}.${task_name}
        bucket: ${bucket_name}
        permissions: public-read
        content_type: text/html
        display_name: "Raw Coverage Report"

  "download and merge coverage" :
    - command: ec2.assume_role
      params:
        role_arn: ${assume_role_arn}
    - command: subprocess.exec
      params:
        silent: true
        binary: bash
        working_dir: "src"
        include_expansions_in_env: ["AWS_ACCESS_KEY_ID", "AWS_SECRET_ACCESS_KEY", "AWS_SESSION_TOKEN"]
        args:
          - .evergreen/scripts/download-and-merge-coverage.sh
          - ${bucket_name}
          - ${revision}
          - ${version_id}
    - command: subprocess.exec
      params:
        working_dir: "src"
        binary: bash
        args:
          - .evergreen/combine-coverage.sh
    # Upload the resulting html coverage report.
    - command: subprocess.exec
      params:
        silent: true
        binary: bash
        working_dir: "src"
        include_expansions_in_env: ["AWS_ACCESS_KEY_ID", "AWS_SECRET_ACCESS_KEY", "AWS_SESSION_TOKEN"]
        args:
          - .evergreen/scripts/upload-coverage-report.sh
          - ${bucket_name}
          - ${revision}
          - ${version_id}
    # Attach the index.html with s3.put so it shows up in the Evergreen UI.
    - command: s3.put
      params:
        aws_key: ${AWS_ACCESS_KEY_ID}
        aws_secret: ${AWS_SECRET_ACCESS_KEY}
        aws_session_token: ${AWS_SESSION_TOKEN}
        local_file:  src/htmlcov/index.html
        remote_file: coverage/${revision}/${version_id}/htmlcov/index.html
        bucket: ${bucket_name}
        permissions: public-read
        content_type: text/html
        display_name: "Coverage Report HTML"

  "upload mo artifacts":
    - command: ec2.assume_role
      params:
        role_arn: ${assume_role_arn}
    - command: archive.targz_pack
      params:
        target: "mongo-coredumps.tgz"
        source_dir: "./"
        include:
          - "./**.core"
          - "./**.mdmp" # Windows: minidumps
    - command: s3.put
      params:
        aws_key: ${AWS_ACCESS_KEY_ID}
        aws_secret: ${AWS_SECRET_ACCESS_KEY}
        aws_session_token: ${AWS_SESSION_TOKEN}
        local_file: mongo-coredumps.tgz
        remote_file: ${build_variant}/${revision}/${version_id}/${build_id}/coredumps/${task_id}-${execution}-mongodb-coredumps.tar.gz
        bucket: ${bucket_name}
        permissions: public-read
        content_type: ${content_type|application/gzip}
        display_name: Core Dumps - Execution
        optional: true
    - command: s3.put
      params:
        aws_key: ${AWS_ACCESS_KEY_ID}
        aws_secret: ${AWS_SECRET_ACCESS_KEY}
        aws_session_token: ${AWS_SESSION_TOKEN}
        local_file: ${DRIVERS_TOOLS}/.evergreen/test_logs.tar.gz
        remote_file: ${build_variant}/${revision}/${version_id}/${build_id}/logs/${task_id}-${execution}-drivers-tools-logs.tar.gz
        bucket: ${bucket_name}
        permissions: public-read
        content_type: ${content_type|application/x-gzip}
        display_name: "drivers-tools-logs.tar.gz"

  "upload working dir":
    - command: ec2.assume_role
      params:
        role_arn: ${assume_role_arn}
    - command: archive.targz_pack
      params:
        target: "working-dir.tar.gz"
        source_dir: ${PROJECT_DIRECTORY}/
        include:
          - "./**"
    - command: s3.put
      params:
        aws_key: ${AWS_ACCESS_KEY_ID}
        aws_secret: ${AWS_SECRET_ACCESS_KEY}
        aws_session_token: ${AWS_SESSION_TOKEN}
        local_file: working-dir.tar.gz
        remote_file: ${build_variant}/${revision}/${version_id}/${build_id}/artifacts/${task_id}-${execution}-working-dir.tar.gz
        bucket: ${bucket_name}
        permissions: public-read
        content_type: ${content_type|application/x-gzip}
        display_name: "working-dir.tar.gz"
    - command: archive.targz_pack
      params:
        target: "drivers-dir.tar.gz"
        source_dir: ${DRIVERS_TOOLS}
        include:
          - "./**"
        exclude_files:
          # Windows cannot read the mongod *.lock files because they are locked.
          - "*.lock"
    - command: s3.put
      params:
        aws_key: ${AWS_ACCESS_KEY_ID}
        aws_secret: ${AWS_SECRET_ACCESS_KEY}
        aws_session_token: ${AWS_SESSION_TOKEN}
        local_file: drivers-dir.tar.gz
        remote_file: ${build_variant}/${revision}/${version_id}/${build_id}/artifacts/${task_id}-${execution}-drivers-dir.tar.gz
        bucket: ${bucket_name}
        permissions: public-read
        content_type: ${content_type|application/x-gzip}
        display_name: "drivers-dir.tar.gz"

  "upload test results":
    - command: attach.results
      params:
        file_location: "${DRIVERS_TOOLS}/results.json"
    - command: attach.xunit_results
      params:
        file: "src/xunit-results/TEST-*.xml"

  "run server":
    - command: subprocess.exec
      params:
        binary: bash
        working_dir: "src"
        include_expansions_in_env: [VERSION, TOPOLOGY, AUTH, SSL, ORCHESTRATION_FILE, PYTHON_BINARY,
          STORAGE_ENGINE, REQUIRE_API_VERSION, DRIVERS_TOOLS, TEST_CRYPT_SHARED, AUTH_AWS, LOAD_BALANCER]
        args: [.evergreen/just.sh, run-server, "${TEST_NAME}"]
    - command: expansions.update
      params:
        file: ${DRIVERS_TOOLS}/mo-expansion.yml

  "run just script":
    - command: subprocess.exec
      type: test
      params:
       include_expansions_in_env: [AWS_ACCESS_KEY_ID, AWS_SECRET_ACCESS_KEY, AWS_SESSION_TOKEN]
       binary: bash
       working_dir: "src"
       args: [.evergreen/just.sh, "${JUSTFILE_TARGET}"]

  "run tests":
    - command: subprocess.exec
      type: test
      params:
        include_expansions_in_env: [AUTH, SSL, AWS_ACCESS_KEY_ID, AWS_SECRET_ACCESS_KEY,
          AWS_SESSION_TOKEN, COVERAGE, PYTHON_BINARY, LIBMONGOCRYPT_URL, MONGODB_URI,
          DISABLE_TEST_COMMANDS, GREEN_FRAMEWORK, NO_EXT, COMPRESSORS, MONGODB_API_VERSION, DEBUG_LOG,
          ORCHESTRATION_FILE, OCSP_SERVER_TYPE]
        binary: bash
        working_dir: "src"
        args: [.evergreen/just.sh, setup-tests, "${TEST_NAME}", "${SUB_TEST_NAME}"]
    - command: subprocess.exec
      type: test
      params:
        working_dir: "src"
        binary: bash
        args: [.evergreen/just.sh, run-tests]

  "cleanup":
    - command: subprocess.exec
      params:
        binary: bash
        working_dir: "src"
        args:
          - .evergreen/scripts/cleanup.sh

  "teardown system":
    - command: subprocess.exec
      params:
          binary: bash
          working_dir: "src"
          args: [.evergreen/just.sh, teardown-tests]
    - command: subprocess.exec
      params:
        binary: bash
        working_dir: "src"
        args:
          - ${DRIVERS_TOOLS}/.evergreen/teardown.sh

  "assume ec2 role":
    - command: ec2.assume_role
      params:
        role_arn: ${aws_test_secrets_role}
        duration_seconds: 3600

  "attach benchmark test results":
    - command: attach.results
      params:
        file_location: src/report.json

  "send dashboard data":
    - command: perf.send
      params:
        file: src/results.json

pre:
  - func: "fetch source"
  - func: "setup system"
  - func: "assume ec2 role"

post:
  # Disabled, causing timeouts
  # - func: "upload working dir"
  - func: "teardown system"
  - func: "upload coverage"
  - func: "upload mo artifacts"
  - func: "upload test results"
  - func: "cleanup"

tasks:
    # Wildcard task. Do you need to find out what tools are available and where?
    # Throw it here, and execute this task on all buildvariants
    - name: getdata
      commands:
        - command: subprocess.exec
          binary: bash
          type: test
          params:
            args:
              - src/.evergreen/scripts/run-getdata.sh
# Standard test tasks {{{

<<<<<<< HEAD
    - name: "test-search-index-helpers"
      commands:
        - func: "run server"
          vars:
            VERSION: "6.0"
            TOPOLOGY: "replica_set"
        - func: "run tests"
          vars:
            TEST_NAME: index_management
            AUTH: "auth"

    - name: "test-aws-lambda-deployed"
      commands:
        - command: ec2.assume_role
          params:
            role_arn: ${LAMBDA_AWS_ROLE_ARN}
            duration_seconds: 3600
        - command: subprocess.exec
          params:
            working_dir: src
            binary: bash
            add_expansions_to_env: true
            args:
              - .evergreen/run-deployed-lambda-aws-tests.sh
            env:
              TEST_LAMBDA_DIRECTORY: ${PROJECT_DIRECTORY}/test/lambda
=======
    - name: "mockupdb"
      tags: ["mockupdb"]
      commands:
        - func: "run tests"
          vars:
            TEST_NAME: mockupdb

    - name: "doctests"
      tags: ["doctests"]
      commands:
        - func: "run server"
        - func: "run doctests"

    - name: "no-server"
      tags: ["no-server"]
      commands:
        - func: "run tests"

    - name: "free-threading"
      tags: ["free-threading"]
      commands:
        - func: "run server"
          vars:
            VERSION: "8.0"
            TOPOLOGY: "replica_set"
        - func: "run tests"
>>>>>>> 134f52ff

# }}}
    - name: "coverage-report"
      tags: ["coverage"]
      depends_on:
        # BUILD-3165: We can't use "*" (all tasks) and specify "variant".
        # Instead list out all coverage tasks using tags.
        - name: ".standalone"
          variant: ".coverage_tag"
          # Run the coverage task even if some tasks fail.
          status: "*"
          # Run the coverage task even if some tasks are not scheduled in a patch build.
          patch_optional: true
        - name: ".replica_set"
          variant: ".coverage_tag"
          status: "*"
          patch_optional: true
        - name: ".sharded_cluster"
          variant: ".coverage_tag"
          status: "*"
          patch_optional: true
      commands:
        - func: "download and merge coverage"

    - name: "check-import-time"
      tags: ["pr"]
      commands:
        - command: subprocess.exec
          type: test
          params:
            binary: bash
            working_dir: src
            include_expansions_in_env: ["PYTHON_BINARY"]
            args:
              - .evergreen/scripts/check-import-time.sh
              - ${revision}
              - ${github_commit}
    - name: "backport-pr"
      allowed_requesters: ["commit"]
      commands:
      - command: subprocess.exec
        type: test
        params:
          binary: bash
          args:
            - ${DRIVERS_TOOLS}/.evergreen/github_app/backport-pr.sh
            - mongodb
            - mongo-python-driver
            - ${github_commit}

buildvariants:

- name: "Coverage Report"
  display_name: "Coverage Report"
  run_on:
    - rhel84-small
  tasks:
     - name: "coverage-report"

- name: testkms-variant
  display_name: "KMS"
  run_on:
    - debian11-small
  tasks:
    - name: test-gcpkms
      batchtime: 10080  # 7 days
    - name: test-gcpkms-fail
    - name: test-azurekms
      batchtime: 10080  # 7 days
    - name: test-azurekms-fail

- name: rhel8-import-time
  display_name: Import Time
  run_on: rhel87-small
  tasks:
    - name: "check-import-time"

- name: backport-pr
  display_name: "Backport PR"
  run_on:
    - rhel8.7-small
  tasks:
    - name: "backport-pr"<|MERGE_RESOLUTION|>--- conflicted
+++ resolved
@@ -302,65 +302,7 @@
           params:
             args:
               - src/.evergreen/scripts/run-getdata.sh
-# Standard test tasks {{{
-
-<<<<<<< HEAD
-    - name: "test-search-index-helpers"
-      commands:
-        - func: "run server"
-          vars:
-            VERSION: "6.0"
-            TOPOLOGY: "replica_set"
-        - func: "run tests"
-          vars:
-            TEST_NAME: index_management
-            AUTH: "auth"
-
-    - name: "test-aws-lambda-deployed"
-      commands:
-        - command: ec2.assume_role
-          params:
-            role_arn: ${LAMBDA_AWS_ROLE_ARN}
-            duration_seconds: 3600
-        - command: subprocess.exec
-          params:
-            working_dir: src
-            binary: bash
-            add_expansions_to_env: true
-            args:
-              - .evergreen/run-deployed-lambda-aws-tests.sh
-            env:
-              TEST_LAMBDA_DIRECTORY: ${PROJECT_DIRECTORY}/test/lambda
-=======
-    - name: "mockupdb"
-      tags: ["mockupdb"]
-      commands:
-        - func: "run tests"
-          vars:
-            TEST_NAME: mockupdb
-
-    - name: "doctests"
-      tags: ["doctests"]
-      commands:
-        - func: "run server"
-        - func: "run doctests"
-
-    - name: "no-server"
-      tags: ["no-server"]
-      commands:
-        - func: "run tests"
-
-    - name: "free-threading"
-      tags: ["free-threading"]
-      commands:
-        - func: "run server"
-          vars:
-            VERSION: "8.0"
-            TOPOLOGY: "replica_set"
-        - func: "run tests"
->>>>>>> 134f52ff
-
-# }}}
+
     - name: "coverage-report"
       tags: ["coverage"]
       depends_on:
