########################################
# Evergreen Template for MongoDB Drivers
########################################

# When a task that used to pass starts to fail
# Go through all versions that may have been skipped to detect
# when the task started failing
stepback: true

# Mark a failure as a system/bootstrap failure (purple box) rather then a task
# failure by default.
# Actual testing tasks are marked with `type: test`
command_type: system

# Protect ourself against rogue test case, or curl gone wild, that runs forever
# Good rule of thumb: the averageish length a task takes, times 5
# That roughly accounts for variable system performance for various buildvariants
exec_timeout_secs: 3600 # 60 minutes is the longest we'll ever run (primarily
                        # for macos hosts)

# What to do when evergreen hits the timeout (`post:` tasks are run automatically)
timeout:
  - command: shell.exec
    params:
      script: |
        ls -la

functions:
  "fetch source":
    # Executes git clone and applies the submitted patch, if any
    - command: git.get_project
      params:
        directory: "src"
    # Applies the subitted patch, if any
    # Deprecated. Should be removed. But still needed for certain agents (ZAP)
    - command: git.apply_patch
    # Make an evergreen exapanstion file with dynamic values
    - command: shell.exec
      params:
        working_dir: "src"
        script: |
           set +x
           # Get the current unique version of this checkout
           if [ "${is_patch}" = "true" ]; then
              CURRENT_VERSION=$(git describe)-patch-${version_id}
           else
              CURRENT_VERSION=latest
           fi

           export DRIVERS_TOOLS="$(dirname $(pwd))/drivers-tools"
           export PROJECT_DIRECTORY="$(pwd)"

           # Python has cygwin path problems on Windows. Detect prospective mongo-orchestration home directory
           if [ "Windows_NT" = "$OS" ]; then # Magic variable in cygwin
              export DRIVERS_TOOLS=$(cygpath -m $DRIVERS_TOOLS)
              export PROJECT_DIRECTORY=$(cygpath -m $PROJECT_DIRECTORY)
           fi

           export MONGO_ORCHESTRATION_HOME="$DRIVERS_TOOLS/.evergreen/orchestration"
           export MONGODB_BINARIES="$DRIVERS_TOOLS/mongodb/bin"
           export UPLOAD_BUCKET="${project}"

           cat <<EOT > expansion.yml
           CURRENT_VERSION: "$CURRENT_VERSION"
           DRIVERS_TOOLS: "$DRIVERS_TOOLS"
           MONGO_ORCHESTRATION_HOME: "$MONGO_ORCHESTRATION_HOME"
           MONGODB_BINARIES: "$MONGODB_BINARIES"
           UPLOAD_BUCKET: "$UPLOAD_BUCKET"
           PROJECT_DIRECTORY: "$PROJECT_DIRECTORY"
           PREPARE_SHELL: |
              set -o errexit
              export DRIVERS_TOOLS="$DRIVERS_TOOLS"
              export MONGO_ORCHESTRATION_HOME="$MONGO_ORCHESTRATION_HOME"
              export MONGODB_BINARIES="$MONGODB_BINARIES"
              export UPLOAD_BUCKET="$UPLOAD_BUCKET"
              export PROJECT_DIRECTORY="$PROJECT_DIRECTORY"

              export TMPDIR="$MONGO_ORCHESTRATION_HOME/db"
              export PATH="$MONGODB_BINARIES:$PATH"
              export PROJECT="${project}"
              export PIP_QUIET=1
           EOT

    # Load the expansion file to make an evergreen variable with the current unique version
    - command: expansions.update
      params:
        file: src/expansion.yml

  "prepare resources":
    - command: shell.exec
      params:
        script: |
          ${PREPARE_SHELL}
          set -o xtrace
          rm -rf $DRIVERS_TOOLS
          if [ "${project}" = "drivers-tools" ]; then
            # If this was a patch build, doing a fresh clone would not actually test the patch
            cp -R ${PROJECT_DIRECTORY}/ $DRIVERS_TOOLS
          else
            git clone -b PYTHON-3920 https://github.com/NoahStapp/drivers-evergreen-tools.git $DRIVERS_TOOLS
          fi
          echo "{ \"releases\": { \"default\": \"$MONGODB_BINARIES\" }}" > $MONGO_ORCHESTRATION_HOME/orchestration.config

  "upload coverage" :
    - command: s3.put
      params:
        aws_key: ${aws_key}
        aws_secret: ${aws_secret}
        local_file:  src/.coverage
        optional: true
        # Upload the coverage report for all tasks in a single build to the same directory.
        remote_file: ${UPLOAD_BUCKET}/coverage/${revision}/${version_id}/coverage/coverage.${build_variant}.${task_name}
        bucket: mciuploads
        permissions: public-read
        content_type: text/html
        display_name: "Raw Coverage Report"

  "download and merge coverage" :
    - command: shell.exec
      params:
        silent: true
        working_dir: "src"
        script: |
          export AWS_ACCESS_KEY_ID=${aws_key}
          export AWS_SECRET_ACCESS_KEY=${aws_secret}

          # Download all the task coverage files.
          aws s3 cp --recursive s3://mciuploads/${UPLOAD_BUCKET}/coverage/${revision}/${version_id}/coverage/ coverage/
    - command: shell.exec
      params:
        working_dir: "src"
        script: |
          ${PREPARE_SHELL}
          set -o xtrace
          # Coverage combine merges (and removes) all the coverage files and
          # generates a new .coverage file in the current directory.
          ls -la coverage/
          /opt/python/3.7/bin/python3 -m coverage combine coverage/coverage.*
          /opt/python/3.7/bin/python3 -m coverage html -d htmlcov
    # Upload the resulting html coverage report.
    - command: shell.exec
      params:
        silent: true
        working_dir: "src"
        script: |
           export AWS_ACCESS_KEY_ID=${aws_key}
           export AWS_SECRET_ACCESS_KEY=${aws_secret}
           aws s3 cp htmlcov/ s3://mciuploads/${UPLOAD_BUCKET}/coverage/${revision}/${version_id}/htmlcov/ --recursive --acl public-read --region us-east-1
    # Attach the index.html with s3.put so it shows up in the Evergreen UI.
    - command: s3.put
      params:
        aws_key: ${aws_key}
        aws_secret: ${aws_secret}
        local_file:  src/htmlcov/index.html
        remote_file: ${UPLOAD_BUCKET}/coverage/${revision}/${version_id}/htmlcov/index.html
        bucket: mciuploads
        permissions: public-read
        content_type: text/html
        display_name: "Coverage Report HTML"


  "upload mo artifacts":
    - command: shell.exec
      params:
        script: |
          ${PREPARE_SHELL}
          set -o xtrace
          mkdir out_dir
          find $MONGO_ORCHESTRATION_HOME -name \*.log -exec sh -c 'x="{}"; mv $x $PWD/out_dir/$(basename $(dirname $x))_$(basename $x)' \;
          tar zcvf mongodb-logs.tar.gz -C out_dir/ .
          rm -rf out_dir
    - command: archive.targz_pack
      params:
        target: "mongo-coredumps.tgz"
        source_dir: "./"
        include:
          - "./**.core"
          - "./**.mdmp" # Windows: minidumps
    - command: s3.put
      params:
        aws_key: ${aws_key}
        aws_secret: ${aws_secret}
        local_file: mongo-coredumps.tgz
        remote_file: ${UPLOAD_BUCKET}/${build_variant}/${revision}/${version_id}/${build_id}/coredumps/${task_id}-${execution}-mongodb-coredumps.tar.gz
        bucket: mciuploads
        permissions: public-read
        content_type: ${content_type|application/gzip}
        display_name: Core Dumps - Execution
        optional: true
    - command: s3.put
      params:
        aws_key: ${aws_key}
        aws_secret: ${aws_secret}
        local_file: mongodb-logs.tar.gz
        remote_file: ${UPLOAD_BUCKET}/${build_variant}/${revision}/${version_id}/${build_id}/logs/${task_id}-${execution}-mongodb-logs.tar.gz
        bucket: mciuploads
        permissions: public-read
        content_type: ${content_type|application/x-gzip}
        display_name: "mongodb-logs.tar.gz"
    - command: s3.put
      params:
        aws_key: ${aws_key}
        aws_secret: ${aws_secret}
        local_file: drivers-tools/.evergreen/orchestration/server.log
        remote_file: ${UPLOAD_BUCKET}/${build_variant}/${revision}/${version_id}/${build_id}/logs/${task_id}-${execution}-orchestration.log
        bucket: mciuploads
        permissions: public-read
        content_type: ${content_type|text/plain}
        display_name: "orchestration.log"

  "upload working dir":
    - command: archive.targz_pack
      params:
        target: "working-dir.tar.gz"
        source_dir: ${PROJECT_DIRECTORY}/
        include:
          - "./**"
    - command: s3.put
      params:
        aws_key: ${aws_key}
        aws_secret: ${aws_secret}
        local_file: working-dir.tar.gz
        remote_file: ${UPLOAD_BUCKET}/${build_variant}/${revision}/${version_id}/${build_id}/artifacts/${task_id}-${execution}-working-dir.tar.gz
        bucket: mciuploads
        permissions: public-read
        content_type: ${content_type|application/x-gzip}
        display_name: "working-dir.tar.gz"
    - command: archive.targz_pack
      params:
        target: "drivers-dir.tar.gz"
        source_dir: ${DRIVERS_TOOLS}
        include:
          - "./**"
        exclude_files:
          # Windows cannot read the mongod *.lock files because they are locked.
          - "*.lock"
    - command: s3.put
      params:
        aws_key: ${aws_key}
        aws_secret: ${aws_secret}
        local_file: drivers-dir.tar.gz
        remote_file: ${UPLOAD_BUCKET}/${build_variant}/${revision}/${version_id}/${build_id}/artifacts/${task_id}-${execution}-drivers-dir.tar.gz
        bucket: mciuploads
        permissions: public-read
        content_type: ${content_type|application/x-gzip}
        display_name: "drivers-dir.tar.gz"

  "upload test results":
    - command: attach.results
      params:
        file_location: "${DRIVERS_TOOLS}/results.json"
    - command: attach.xunit_results
      params:
        file: "src/xunit-results/TEST-*.xml"

  "bootstrap mongo-orchestration":
    - command: shell.exec
      params:
        script: |
          ${PREPARE_SHELL}
          set -o xtrace

          # Enable core dumps if enabled on the machine
          # Copied from https://github.com/mongodb/mongo/blob/master/etc/evergreen.yml
          if [ -f /proc/self/coredump_filter ]; then
            # Set the shell process (and its children processes) to dump ELF headers (bit 4),
            # anonymous shared mappings (bit 1), and anonymous private mappings (bit 0).
            echo 0x13 > /proc/self/coredump_filter

            if [ -f /sbin/sysctl ]; then
              # Check that the core pattern is set explicitly on our distro image instead
              # of being the OS's default value. This ensures that coredump names are consistent
              # across distros and can be picked up by Evergreen.
              core_pattern=$(/sbin/sysctl -n "kernel.core_pattern")
              if [ "$core_pattern" = "dump_%e.%p.core" ]; then
                echo "Enabling coredumps"
                ulimit -c unlimited
              fi
            fi
          fi

          if [ $(uname -s) = "Darwin" ]; then
              core_pattern_mac=$(/usr/sbin/sysctl -n "kern.corefile")
              if [ "$core_pattern_mac" = "dump_%N.%P.core" ]; then
                echo "Enabling coredumps"
                ulimit -c unlimited
              fi
          fi

          if [ -n "${skip_crypt_shared}" ]; then
            export SKIP_CRYPT_SHARED=1
          fi

          MONGODB_VERSION=${VERSION} \
            TOPOLOGY=${TOPOLOGY} \
            AUTH=${AUTH} \
            SSL=${SSL} \
            STORAGE_ENGINE=${STORAGE_ENGINE} \
            DISABLE_TEST_COMMANDS=${DISABLE_TEST_COMMANDS} \
            ORCHESTRATION_FILE=${ORCHESTRATION_FILE} \
            REQUIRE_API_VERSION=${REQUIRE_API_VERSION} \
            LOAD_BALANCER=${LOAD_BALANCER} \
            bash ${DRIVERS_TOOLS}/.evergreen/run-orchestration.sh
    # run-orchestration generates expansion file with the MONGODB_URI for the cluster
    - command: expansions.update
      params:
        file: mo-expansion.yml
    - command: expansions.update
      params:
        updates:
          - key: MONGODB_STARTED
            value: "1"

  "bootstrap data lake":
    - command: shell.exec
      type: setup
      params:
        script: |
          ${PREPARE_SHELL}
          set -o xtrace
          # The mongohouse build script needs to be passed the VARIANT variable, see
          # https://github.com/10gen/mongohouse/blob/973cc11/evergreen.yaml#L65
          VARIANT=rhel84-small bash ${DRIVERS_TOOLS}/.evergreen/atlas_data_lake/build-mongohouse-local.sh
    - command: shell.exec
      type: setup
      params:
        background: true
        script: |
          ${PREPARE_SHELL}
          set -o xtrace
          bash ${DRIVERS_TOOLS}/.evergreen/atlas_data_lake/run-mongohouse-local.sh

  "stop mongo-orchestration":
    - command: shell.exec
      params:
        script: |
          ${PREPARE_SHELL}
          set -o xtrace
          bash ${DRIVERS_TOOLS}/.evergreen/stop-orchestration.sh

  "run mod_wsgi tests":
    - command: shell.exec
      type: test
      params:
        working_dir: "src"
        script: |
          ${PREPARE_SHELL}
          set -o xtrace
          PYTHON_BINARY=${PYTHON_BINARY} MOD_WSGI_VERSION=${MOD_WSGI_VERSION} \
            MOD_WSGI_EMBEDDED=${MOD_WSGI_EMBEDDED} PROJECT_DIRECTORY=${PROJECT_DIRECTORY} \
            bash ${PROJECT_DIRECTORY}/.evergreen/run-mod-wsgi-tests.sh

  "run mockupdb tests":
    - command: shell.exec
      type: test
      params:
        working_dir: "src"
        script: |
          ${PREPARE_SHELL}
          set -o xtrace
          export PYTHON_BINARY=${PYTHON_BINARY}
          bash ${PROJECT_DIRECTORY}/.evergreen/tox.sh -m test-mockupdb

  "run doctests":
     - command: shell.exec
       type: test
       params:
         working_dir: "src"
         script: |
           ${PREPARE_SHELL}
           set -o xtrace
           PYTHON_BINARY=${PYTHON_BINARY} bash ${PROJECT_DIRECTORY}/.evergreen/tox.sh -m doc-test

  "run tests":
    # If testing FLE, start the KMS mock servers, first create the virtualenv.
    - command: shell.exec
      params:
        script: |
          if [ -n "${test_encryption}" ]; then
            ${PREPARE_SHELL}
            cd ${DRIVERS_TOOLS}/.evergreen/csfle
            . ./activate-kmstlsvenv.sh
          fi
    # Run in the background so the mock servers don't block the EVG task.
    - command: shell.exec
      params:
        background: true
        script: |
          if [ -n "${test_encryption}" ]; then
            ${PREPARE_SHELL}
            cd ${DRIVERS_TOOLS}/.evergreen/csfle
            . ./activate-kmstlsvenv.sh
            # The -u options forces the stdout and stderr streams to be unbuffered.
            # TMPDIR is required to avoid "AF_UNIX path too long" errors.
            TMPDIR="$(dirname $DRIVERS_TOOLS)" python -u kms_kmip_server.py --ca_file ../x509gen/ca.pem --cert_file ../x509gen/server.pem  --port 5698 &
            python -u kms_http_server.py --ca_file ../x509gen/ca.pem --cert_file ../x509gen/expired.pem --port 8000 &
            python -u kms_http_server.py --ca_file ../x509gen/ca.pem --cert_file ../x509gen/wrong-host.pem --port 8001 &
            python -u kms_http_server.py --ca_file ../x509gen/ca.pem --cert_file ../x509gen/server.pem --port 8002 --require_client_cert &
          fi
    # Wait up to 10 seconds for the KMIP server to start.
    - command: shell.exec
      params:
        script: |
          if [ -n "${test_encryption}" ]; then
            ${PREPARE_SHELL}
            cd ${DRIVERS_TOOLS}/.evergreen/csfle
            . ./activate-kmstlsvenv.sh
            for i in $(seq 1 1 10); do
               sleep 1
               if python -u kms_kmip_client.py; then
                  echo 'KMS KMIP server started!'
                  exit 0
               fi
            done
            echo 'Failed to start KMIP server!'
            exit 1
          fi
    - command: shell.exec
      type: test
      params:
        silent: true
        working_dir: "src"
        script: |
          if [ -n "${test_encryption}" ]; then
            cat <<EOT > fle_creds.sh
            export FLE_AWS_KEY="${fle_aws_key}"
            export FLE_AWS_SECRET="${fle_aws_secret}"
            export FLE_AZURE_CLIENTID="${fle_azure_clientid}"
            export FLE_AZURE_TENANTID="${fle_azure_tenantid}"
            export FLE_AZURE_CLIENTSECRET="${fle_azure_clientsecret}"
            export FLE_GCP_EMAIL="${fle_gcp_email}"
            export FLE_GCP_PRIVATEKEY="${fle_gcp_privatekey}"
            # Needed for generating temporary aws credentials.
            export AWS_ACCESS_KEY_ID="${fle_aws_key}"
            export AWS_SECRET_ACCESS_KEY="${fle_aws_secret}"
            export AWS_DEFAULT_REGION=us-east-1
          EOT
          fi
    - command: shell.exec
      type: test
      params:
        working_dir: "src"
        script: |
          # Disable xtrace
          set +x
          ${PREPARE_SHELL}
          if [ -n "${MONGODB_STARTED}" ]; then
            export PYMONGO_MUST_CONNECT=1
          fi
          if [ -n "${DISABLE_TEST_COMMANDS}" ]; then
            export PYMONGO_DISABLE_TEST_COMMANDS=1
          fi
          if [ -n "${test_encryption}" ]; then
            # Disable xtrace (just in case it was accidentally set).
            set +x
            . ./fle_creds.sh
            rm -f ./fle_creds.sh
            export LIBMONGOCRYPT_URL="${libmongocrypt_url}"
            export TEST_ENCRYPTION=1
            if [ -n "${test_encryption_pyopenssl}" ]; then
              export TEST_ENCRYPTION_PYOPENSSL=1
            fi
          fi
          if [ -n "${test_crypt_shared}" ]; then
            export TEST_CRYPT_SHARED=1
            export CRYPT_SHARED_LIB_PATH=${CRYPT_SHARED_LIB_PATH}
          fi
          if [ -n "${test_pyopenssl}" ]; then
            export TEST_PYOPENSSL=1
          fi
          if [ -n "${SETDEFAULTENCODING}" ]; then
            export SETDEFAULTENCODING="${SETDEFAULTENCODING}"
          fi
          if [ -n "${test_loadbalancer}" ]; then
            export TEST_LOADBALANCER=1
            export SINGLE_MONGOS_LB_URI="${SINGLE_MONGOS_LB_URI}"
            export MULTI_MONGOS_LB_URI="${MULTI_MONGOS_LB_URI}"
          fi
          if [ -n "${test_serverless}" ]; then
            export TEST_SERVERLESS=1
            export SERVERLESS_ATLAS_USER="${SERVERLESS_ATLAS_USER}"
            export SERVERLESS_ATLAS_PASSWORD="${SERVERLESS_ATLAS_PASSWORD}"
            export MONGODB_URI="${SERVERLESS_URI}"
            export SINGLE_MONGOS_LB_URI="${MONGODB_URI}"
            export MULTI_MONGOS_LB_URI="${MONGODB_URI}"
          fi
          if [ -n "${TEST_INDEX_MANAGEMENT}" ]; then
            export TEST_INDEX_MANAGEMENT=1
            export MONGODB_URI="${TEST_INDEX_URI}"
            export DB_USER="${DRIVERS_ATLAS_LAMBDA_USER}"
            export DB_PASSWORD="${DRIVERS_ATLAS_LAMBDA_PASSWORD}"
          fi

          export PYTHON_BINARY=${PYTHON_BINARY}
          if [ -z "$PYTHON_BINARY" ]; then
            export PYTHON_BINARY=${python3_binary}
          fi

          GREEN_FRAMEWORK=${GREEN_FRAMEWORK} \
            C_EXTENSIONS=${C_EXTENSIONS} \
            COVERAGE=${COVERAGE} \
            COMPRESSORS=${COMPRESSORS} \
            AUTH=${AUTH} \
            SSL=${SSL} \
            TEST_DATA_LAKE=${TEST_DATA_LAKE} \
            MONGODB_API_VERSION=${MONGODB_API_VERSION} \
            bash ${PROJECT_DIRECTORY}/.evergreen/tox.sh -m test-eg

  "run enterprise auth tests":
    - command: ec2.assume_role
      params:
        role_arn: ${aws_test_secrets_role}
    - command: shell.exec
      type: test
      params:
        working_dir: "src"
        script: |
          # Disable xtrace for security reasons (just in case it was accidentally set).
          set +x

          DRIVERS_TOOLS="${DRIVERS_TOOLS}" \
            AWS_ACCESS_KEY_ID="${AWS_ACCESS_KEY_ID}" \
            AWS_SECRET_ACCESS_KEY="${AWS_SECRET_ACCESS_KEY}" \
            AWS_SESSION_TOKEN="${AWS_SESSION_TOKEN}" \
            bash ${PROJECT_DIRECTORY}/.evergreen/tox.sh -m aws-secrets -- drivers/enterprise_auth

          PROJECT_DIRECTORY="${PROJECT_DIRECTORY}" \
            PYTHON_BINARY="${PYTHON_BINARY}" \
            TEST_ENTERPRISE_AUTH=1 \
            AUTH=auth \
            bash ${PROJECT_DIRECTORY}/.evergreen/tox.sh -m test-eg

  "run atlas tests":
    - command: ec2.assume_role
      params:
        role_arn: ${aws_test_secrets_role}
    - command: shell.exec
      type: test
      params:
<<<<<<< HEAD
        include_expansions_in_env: ["AWS_ACCESS_KEY_ID", "AWS_SECRET_ACCESS_KEY", "AWS_SESSION_TOKEN"]
=======
>>>>>>> f2867a9a
        working_dir: "src"
        script: |
          # Disable xtrace for security reasons (just in case it was accidentally set).
          set +x
<<<<<<< HEAD
          set -o errexit
=======
>>>>>>> f2867a9a

          DRIVERS_TOOLS="${DRIVERS_TOOLS}" \
            AWS_ACCESS_KEY_ID="${AWS_ACCESS_KEY_ID}" \
            AWS_SECRET_ACCESS_KEY="${AWS_SECRET_ACCESS_KEY}" \
            AWS_SESSION_TOKEN="${AWS_SESSION_TOKEN}" \
            bash ${PROJECT_DIRECTORY}/.evergreen/tox.sh -m aws-secrets -- drivers/atlas_connect

          PROJECT_DIRECTORY="${PROJECT_DIRECTORY}" \
            PYTHON_BINARY="${PYTHON_BINARY}" \
            TEST_ATLAS=1 \
            bash ${PROJECT_DIRECTORY}/.evergreen/tox.sh -m test-eg

  "get aws auth secrets":
    - command: ec2.assume_role
      params:
        role_arn: ${aws_test_secrets_role}
    - command: shell.exec
      type: test
      params:
        add_expansions_to_env: true
        working_dir: "src"
        script: |
          # Disable xtrace for security reasons (just in case it was accidentally set).
          set +x
          set -o errexit

          bash ${PROJECT_DIRECTORY}/.evergreen/tox.sh -m aws-secrets -- drivers/aws_auth

  "run aws auth test with regular aws credentials":
    - command: shell.exec
      type: test
      params:
        shell: "bash"
        working_dir: "src"
        script: |
          # Disable xtrace for security reasons (just in case it was accidentally set).
          set +x
          set -o errexit

          PYTHON_BINARY="${PYTHON_BINARY}" \
            DRIVERS_TOOLS="${DRIVERS_TOOLS}" \
            .evergreen/run-mongodb-aws-test.sh regular

  "run aws auth test with assume role credentials":
    - command: shell.exec
      type: test
      params:
        shell: "bash"
        working_dir: "src"
        script: |
          # Disable xtrace for security reasons (just in case it was accidentally set).
          set +x
          set -o errexit

          DRIVERS_TOOLS="${DRIVERS_TOOLS}" \
            ASSUME_ROLE_CREDENTIALS=true \
            PYTHON_BINARY="${PYTHON_BINARY}" \
            .evergreen/run-mongodb-aws-test.sh assume-role


  "run aws auth test with aws EC2 credentials":
    - command: shell.exec
      type: test
      params:
        working_dir: "src"
        shell: "bash"
        script: |
          if [ "${skip_EC2_auth_test}" = "true" ]; then
             echo "This platform does not support the EC2 auth test, skipping..."
             exit 0
          fi

          # Disable xtrace for security reasons (just in case it was accidentally set).
          set +x
          set -o errexit

          PYTHON_BINARY=${PYTHON_BINARY} \
            DRIVERS_TOOLS="${DRIVERS_TOOLS}" \
            ASSERT_NO_URI_CREDS=true \
            SKIP_PREPARE_AWS_ENV=true \
            .evergreen/run-mongodb-aws-test.sh ec2

  "run aws auth test with aws web identity credentials":
    - command: shell.exec
      type: test
      params:
        working_dir: "src"
        shell: "bash"
        script: |
          if [ "${skip_EC2_auth_test}" = "true" ]; then
             echo "This platform does not support the web identity auth test, skipping..."
             exit 0
          fi

          DRIVERS_TOOLS="${DRIVERS_TOOLS}" \
            PYTHON_BINARY="${PYTHON_BINARY}" \
            ASSERT_NO_URI_CREDS=true \
            USE_WEB_IDENTITY_CREDS=true \
            .evergreen/run-mongodb-aws-test.sh web-identity

          if [ "${skip_web_identity_auth_test}" = "true" ]; then
             echo "This platform does not support the web identity auth test, skipping..."
          else
            DRIVERS_TOOLS="${DRIVERS_TOOLS}" \
              PYTHON_BINARY=${PYTHON_BINARY} \
              ASSERT_NO_URI_CREDS=true \
              SKIP_PREPARE_AWS_ENV=true \
              AWS_ROLE_SESSION_NAME="test" \
              USE_WEB_IDENTITY_CREDS=true \
              .evergreen/run-mongodb-aws-test.sh
          fi

  "bootstrap oidc":
    - command: ec2.assume_role
      params:
        role_arn: ${aws_test_secrets_role}
    - command: shell.exec
      type: test
      params:
        working_dir: "src"
        shell: bash
        script: |
          ${PREPARE_SHELL}
          if [ "${skip_EC2_auth_test}" = "true" ]; then
             echo "This platform does not support the oidc auth test, skipping..."
             exit 0
          fi

          cd ${DRIVERS_TOOLS}/.evergreen/auth_oidc
          export AWS_ACCESS_KEY_ID=${AWS_ACCESS_KEY_ID}
          export AWS_SECRET_ACCESS_KEY=${AWS_SECRET_ACCESS_KEY}
          export AWS_SESSION_TOKEN=${AWS_SESSION_TOKEN}
          export OIDC_TOKEN_DIR=/tmp/tokens

          . ./activate-authoidcvenv.sh
          python oidc_write_orchestration.py
          python oidc_get_tokens.py

  "run oidc auth test with aws credentials":
    - command: shell.exec
      type: test
      params:
        working_dir: "src"
        shell: bash
        script: |
          ${PREPARE_SHELL}
          if [ "${skip_EC2_auth_test}" = "true" ]; then
             echo "This platform does not support the oidc auth test, skipping..."
             exit 0
          fi
          cd ${DRIVERS_TOOLS}/.evergreen/auth_oidc
          mongosh setup_oidc.js
    - command: shell.exec
      type: test
      params:
        working_dir: "src"
        silent: true
        script: |
          # DO NOT ECHO WITH XTRACE (which PREPARE_SHELL does)
          cat <<'EOF' > "${PROJECT_DIRECTORY}/prepare_mongodb_oidc.sh"
            export OIDC_TOKEN_DIR=/tmp/tokens
          EOF
    - command: shell.exec
      type: test
      params:
        working_dir: "src"
        script: |
          ${PREPARE_SHELL}
          if [ "${skip_web_identity_auth_test}" = "true" ]; then
             echo "This platform does not support the oidc auth test, skipping..."
             exit 0
          fi
          PYTHON_BINARY=${PYTHON_BINARY} ASSERT_NO_URI_CREDS=true .evergreen/run-mongodb-oidc-test.sh

  "run aws auth test with aws credentials as environment variables":
    - command: shell.exec
      type: test
      params:
        working_dir: "src"
        shell: bash
        script: |
          # Disable xtrace for security reasons (just in case it was accidentally set).
          set +x
          set -o errexit

          PYTHON_BINARY="${PYTHON_BINARY}" \
            DRIVERS_TOOLS="${DRIVERS_TOOLS}" \
            PROJECT_DIRECTORY="${PROJECT_DIRECTORY}" \
            ASSERT_NO_URI_CREDS=true \
            SKIP_PREPARE_AWS_ENV=true \
            USE_ENV_VAR_CREDS=true \
            .evergreen/run-mongodb-aws-test.sh

  "run aws auth test with aws credentials and session token as environment variables":
    - command: shell.exec
      type: test
      params:
        working_dir: "src"
        shell: bash
        script: |
          # Disable xtrace for security reasons (just in case it was accidentally set).
          set +x
          set -o errexit

          PYTHON_BINARY="${PYTHON_BINARY}" \
            DRIVERS_TOOLS="${DRIVERS_TOOLS}" \
            PROJECT_DIRECTORY="${PROJECT_DIRECTORY}" \
            ASSERT_NO_URI_CREDS=true \
            SESSION_TOKEN_CREDENTIALS=true \
            .evergreen/run-mongodb-aws-test.sh

  "run aws ECS auth test":
    - command: shell.exec
      type: test
      params:
        shell: "bash"
        working_dir: "src"
        script: |
          if [ "${skip_ECS_auth_test}" = "true" ]; then
             echo "This platform does not support the ECS auth test, skipping..."
             exit 0
          fi

          # Disable xtrace for security reasons (just in case it was accidentally set).
          set +x
          set -o errexit

          # Try to source exported AWS Secrets
          if [ -f ./secrets-export.sh ]; then
            source ./secrets-export.sh
          fi

          cd ${DRIVERS_TOOLS}/.evergreen/auth_aws
          . ./activate-authawsvenv.sh

          export MONGODB_BINARIES="${MONGODB_BINARIES}";
          export PROJECT_DIRECTORY="${PROJECT_DIRECTORY}";

          python aws_tester.py ecs
          cd -

  "cleanup":
    - command: shell.exec
      params:
        script: |
          ${PREPARE_SHELL}
          rm -rf $DRIVERS_TOOLS || true
          rm -f ./secrets-export.sh || true

  "fix absolute paths":
    - command: shell.exec
      params:
        script: |
          set +x
          ${PREPARE_SHELL}
          for filename in $(find ${DRIVERS_TOOLS} -name \*.json); do
            perl -p -i -e "s|ABSOLUTE_PATH_REPLACEMENT_TOKEN|${DRIVERS_TOOLS}|g" $filename
          done

  "windows fix":
    - command: shell.exec
      params:
        script: |
          set +x
          ${PREPARE_SHELL}
          for i in $(find ${DRIVERS_TOOLS}/.evergreen ${PROJECT_DIRECTORY}/.evergreen -name \*.sh); do
            cat $i | tr -d '\r' > $i.new
            mv $i.new $i
          done
          # Copy client certificate because symlinks do not work on Windows.
          cp ${DRIVERS_TOOLS}/.evergreen/x509gen/client.pem ${MONGO_ORCHESTRATION_HOME}/lib/client.pem

  "make files executable":
    - command: shell.exec
      params:
        script: |
          set +x
          ${PREPARE_SHELL}
          for i in $(find ${DRIVERS_TOOLS}/.evergreen ${PROJECT_DIRECTORY}/.evergreen -name \*.sh); do
            chmod +x $i
          done

  "init test-results":
    - command: shell.exec
      params:
        script: |
          set +x
          ${PREPARE_SHELL}
          echo '{"results": [{ "status": "FAIL", "test_file": "Build", "log_raw": "No test-results.json found was created"  } ]}' > ${PROJECT_DIRECTORY}/test-results.json

  "install dependencies":
    - command: shell.exec
      params:
        working_dir: "src"
        script: |
          ${PREPARE_SHELL}
          set -o xtrace
          file="${PROJECT_DIRECTORY}/.evergreen/install-dependencies.sh"
          # Don't use ${file} syntax here because evergreen treats it as an empty expansion.
          [ -f "$file" ] && bash $file || echo "$file not available, skipping"

  "run-ocsp-test":
    - command: shell.exec
      type: test
      params:
        working_dir: "src"
        script: |
          ${PREPARE_SHELL}
          TEST_OCSP=1 \
          PYTHON_BINARY=${PYTHON_BINARY} \
          CA_FILE="$DRIVERS_TOOLS/.evergreen/ocsp/${OCSP_ALGORITHM}/ca.pem" \
          OCSP_TLS_SHOULD_SUCCEED="${OCSP_TLS_SHOULD_SUCCEED}" \
          bash ${PROJECT_DIRECTORY}/.evergreen/tox.sh -m test-eg

  run-valid-ocsp-server:
    - command: shell.exec
      params:
        background: true
        script: |
          ${PREPARE_SHELL}
          cd ${DRIVERS_TOOLS}/.evergreen/ocsp
          . ./activate-ocspvenv.sh
          python ocsp_mock.py \
          --ca_file ${OCSP_ALGORITHM}/ca.pem \
          --ocsp_responder_cert ${OCSP_ALGORITHM}/ca.crt \
          --ocsp_responder_key ${OCSP_ALGORITHM}/ca.key \
          -p 8100 -v
  run-revoked-ocsp-server:
    - command: shell.exec
      params:
        background: true
        script: |
          ${PREPARE_SHELL}
          cd ${DRIVERS_TOOLS}/.evergreen/ocsp
          . ./activate-ocspvenv.sh
          python ocsp_mock.py \
          --ca_file ${OCSP_ALGORITHM}/ca.pem \
          --ocsp_responder_cert ${OCSP_ALGORITHM}/ca.crt \
          --ocsp_responder_key ${OCSP_ALGORITHM}/ca.key \
          -p 8100 \
          -v \
          --fault revoked
  run-valid-delegate-ocsp-server:
    - command: shell.exec
      params:
        background: true
        script: |
          ${PREPARE_SHELL}
          cd ${DRIVERS_TOOLS}/.evergreen/ocsp
          . ./activate-ocspvenv.sh
          python ocsp_mock.py \
          --ca_file ${OCSP_ALGORITHM}/ca.pem \
          --ocsp_responder_cert ${OCSP_ALGORITHM}/ocsp-responder.crt \
          --ocsp_responder_key ${OCSP_ALGORITHM}/ocsp-responder.key \
          -p 8100 -v
  run-revoked-delegate-ocsp-server:
    - command: shell.exec
      params:
        background: true
        script: |
          ${PREPARE_SHELL}
          cd ${DRIVERS_TOOLS}/.evergreen/ocsp
          . ./activate-ocspvenv.sh
          python ocsp_mock.py \
          --ca_file ${OCSP_ALGORITHM}/ca.pem \
          --ocsp_responder_cert ${OCSP_ALGORITHM}/ocsp-responder.crt \
          --ocsp_responder_key ${OCSP_ALGORITHM}/ocsp-responder.key \
          -p 8100 \
          -v \
          --fault revoked

  "run load-balancer":
    - command: shell.exec
      params:
        script: |
          DRIVERS_TOOLS=${DRIVERS_TOOLS} MONGODB_URI=${MONGODB_URI} bash ${DRIVERS_TOOLS}/.evergreen/run-load-balancer.sh start
    - command: expansions.update
      params:
        file: lb-expansion.yml

  "stop load-balancer":
    - command: shell.exec
      params:
        script: |
          cd ${DRIVERS_TOOLS}/.evergreen
          DRIVERS_TOOLS=${DRIVERS_TOOLS} bash ${DRIVERS_TOOLS}/.evergreen/run-load-balancer.sh stop

  "teardown_docker":
    - command: shell.exec
      params:
        script: |
          # Remove all Docker images
          DOCKER=$(command -v docker) || true
          if [ -n "$DOCKER" ]; then
            docker rmi -f $(docker images -a -q) &> /dev/null || true
          fi

  "teardown_aws":
    - command: shell.exec
      params:
        shell: "bash"
        script: |
          ${PREPARE_SHELL}
          cd "${DRIVERS_TOOLS}/.evergreen/auth_aws"
          if [ -f "./aws_e2e_setup.json" ]; then
            . ./activate-authawsvenv.sh
            python ./lib/aws_assign_instance_profile.py
          fi

  "build release":
    - command: shell.exec
      type: test
      params:
        working_dir: "src"
        script: |
          ${PREPARE_SHELL}
          set -o xtrace
          VERSION=${VERSION} ENSURE_UNIVERSAL2=${ENSURE_UNIVERSAL2} .evergreen/release.sh

  "upload release":
    - command: archive.targz_pack
      params:
        target: "release-files.tgz"
        source_dir: "src/dist"
        include:
          - "*"
    - command: s3.put
      params:
        aws_key: ${aws_key}
        aws_secret: ${aws_secret}
        local_file: release-files.tgz
        remote_file: ${UPLOAD_BUCKET}/release/${revision}/${task_id}-${execution}-release-files.tar.gz
        bucket: mciuploads
        permissions: public-read
        content_type: ${content_type|application/gzip}
        display_name: Release files

  "download and merge releases":
    - command: shell.exec
      params:
        silent: true
        script: |
          export AWS_ACCESS_KEY_ID=${aws_key}
          export AWS_SECRET_ACCESS_KEY=${aws_secret}

          # Download all the task coverage files.
          aws s3 cp --recursive s3://mciuploads/${UPLOAD_BUCKET}/release/${revision}/ release/
    - command: shell.exec
      params:
        shell: "bash"
        script: |
          ${PREPARE_SHELL}
          set -o xtrace
          # Combine releases into one directory.
          ls -la release/
          mkdir releases
          # Copy old manylinux release first since we want the newer manylinux
          # wheels to override them.
          mkdir old_manylinux
          if mv release/*old_manylinux* old_manylinux; then
            for REL in old_manylinux/*; do
              tar zxvf $REL -C releases/
            done
          fi
          for REL in release/*; do
            tar zxvf $REL -C releases/
          done
          # Build source distribution.
          cd src/
          /opt/python/3.7/bin/python3 -m pip install build
          /opt/python/3.7/bin/python3 -m build --sdist .
          cp dist/* ../releases
    - command: archive.targz_pack
      params:
        target: "release-files-all.tgz"
        source_dir: "releases/"
        include:
          - "*"
    - command: s3.put
      params:
        aws_key: ${aws_key}
        aws_secret: ${aws_secret}
        local_file: release-files-all.tgz
        remote_file: ${UPLOAD_BUCKET}/release-all/${revision}/${task_id}-${execution}-release-files-all.tar.gz
        bucket: mciuploads
        permissions: public-read
        content_type: ${content_type|application/gzip}
        display_name: Release files all

pre:
  - func: "fetch source"
  - func: "prepare resources"
  - func: "windows fix"
  - func: "fix absolute paths"
  - func: "init test-results"
  - func: "make files executable"
  - func: "install dependencies"

post:
  # Disabled, causing timeouts
  # - func: "upload working dir"
  - func: "upload coverage"
  - func: "upload mo artifacts"
  - func: "upload test results"
  - func: "stop mongo-orchestration"
  - func: "teardown_aws"
  - func: "cleanup"
  - func: "teardown_docker"

task_groups:
  - name: serverless_task_group
    setup_group_can_fail_task: true
    setup_group_timeout_secs: 1800 # 30 minutes
    setup_group:
      - func: "fetch source"
      - func: "prepare resources"
      - command: shell.exec
        params:
          shell: "bash"
          script: |
            ${PREPARE_SHELL}
            set +o xtrace
            LOADBALANCED=ON \
              SERVERLESS_DRIVERS_GROUP=${SERVERLESS_DRIVERS_GROUP} \
              SERVERLESS_API_PUBLIC_KEY=${SERVERLESS_API_PUBLIC_KEY} \
              SERVERLESS_API_PRIVATE_KEY=${SERVERLESS_API_PRIVATE_KEY} \
              bash ${DRIVERS_TOOLS}/.evergreen/serverless/create-instance.sh
      - command: expansions.update
        params:
          file: serverless-expansion.yml
    teardown_group:
      - command: shell.exec
        params:
          script: |
            ${PREPARE_SHELL}
            set +o xtrace
            SERVERLESS_DRIVERS_GROUP=${SERVERLESS_DRIVERS_GROUP} \
              SERVERLESS_API_PUBLIC_KEY=${SERVERLESS_API_PUBLIC_KEY} \
              SERVERLESS_API_PRIVATE_KEY=${SERVERLESS_API_PRIVATE_KEY} \
              SERVERLESS_INSTANCE_NAME=${SERVERLESS_INSTANCE_NAME} \
              bash ${DRIVERS_TOOLS}/.evergreen/serverless/delete-instance.sh
      - func: "upload test results"
    tasks:
      - ".serverless"

  - name: testgcpkms_task_group
    setup_group_can_fail_task: true
    setup_group_timeout_secs: 1800 # 30 minutes
    setup_group:
      - func: fetch source
      - func: prepare resources
      - func: fix absolute paths
      - func: make files executable
      - command: shell.exec
        params:
          shell: "bash"
          script: |
            ${PREPARE_SHELL}
            echo '${testgcpkms_key_file}' > /tmp/testgcpkms_key_file.json
            export GCPKMS_KEYFILE=/tmp/testgcpkms_key_file.json
            export GCPKMS_DRIVERS_TOOLS=$DRIVERS_TOOLS
            export GCPKMS_SERVICEACCOUNT="${testgcpkms_service_account}"
            export GCPKMS_MACHINETYPE="e2-standard-4"
            $DRIVERS_TOOLS/.evergreen/csfle/gcpkms/create-and-setup-instance.sh
      # Load the GCPKMS_GCLOUD, GCPKMS_INSTANCE, GCPKMS_REGION, and GCPKMS_ZONE expansions.
      - command: expansions.update
        params:
          file: testgcpkms-expansions.yml
    teardown_group:
      - command: shell.exec
        params:
          shell: "bash"
          script: |
            ${PREPARE_SHELL}
            export GCPKMS_GCLOUD=${GCPKMS_GCLOUD}
            export GCPKMS_PROJECT=${GCPKMS_PROJECT}
            export GCPKMS_ZONE=${GCPKMS_ZONE}
            export GCPKMS_INSTANCENAME=${GCPKMS_INSTANCENAME}
            $DRIVERS_TOOLS/.evergreen/csfle/gcpkms/delete-instance.sh
      - func: "upload test results"
    tasks:
      - testgcpkms-task

  - name: testazurekms_task_group
    setup_group:
      - func: fetch source
      - func: prepare resources
      - func: fix absolute paths
      - func: make files executable
      - command: shell.exec
        params:
          silent: true
          shell: bash
          script: |-
            set -o errexit
            ${PREPARE_SHELL}
            echo '${testazurekms_publickey}' > /tmp/testazurekms_publickey
            echo '${testazurekms_privatekey}' > /tmp/testazurekms_privatekey
            # Set 600 permissions on private key file. Otherwise ssh / scp may error with permissions "are too open".
            chmod 600 /tmp/testazurekms_privatekey
            export AZUREKMS_CLIENTID="${testazurekms_clientid}"
            export AZUREKMS_TENANTID="${testazurekms_tenantid}"
            export AZUREKMS_SECRET="${testazurekms_secret}"
            export AZUREKMS_DRIVERS_TOOLS="$DRIVERS_TOOLS"
            export AZUREKMS_RESOURCEGROUP="${testazurekms_resourcegroup}"
            export AZUREKMS_PUBLICKEYPATH="/tmp/testazurekms_publickey"
            export AZUREKMS_PRIVATEKEYPATH="/tmp/testazurekms_privatekey"
            export AZUREKMS_SCOPE="${testazurekms_scope}"
            export AZUREKMS_VMNAME_PREFIX="PYTHON_DRIVER"
            $DRIVERS_TOOLS/.evergreen/csfle/azurekms/create-and-setup-vm.sh
      - command: expansions.update
        params:
          file: testazurekms-expansions.yml
    teardown_group:
      # Load expansions again. The setup task may have failed before running `expansions.update`.
      - command: expansions.update
        params:
          file: testazurekms-expansions.yml
      - command: shell.exec
        params:
          shell: bash
          script: |-
            ${PREPARE_SHELL}
            export AZUREKMS_VMNAME=${AZUREKMS_VMNAME}
            export AZUREKMS_RESOURCEGROUP=${testazurekms_resourcegroup}
            $DRIVERS_TOOLS/.evergreen/csfle/azurekms/delete-vm.sh
      - func: "upload test results"
    setup_group_can_fail_task: true
    setup_group_timeout_secs: 1800
    tasks:
    - testazurekms-task

  - name: test_aws_lambda_task_group
    setup_group:
      - func: fetch source
      - func: prepare resources
      - command: subprocess.exec
        params:
          working_dir: src
          binary: bash
          add_expansions_to_env: true
          args:
            - ${DRIVERS_TOOLS}/.evergreen/atlas/setup-atlas-cluster.sh
      - command: expansions.update
        params:
          file: src/atlas-expansion.yml
    teardown_group:
      - command: subprocess.exec
        params:
          working_dir: src
          binary: bash
          add_expansions_to_env: true
          args:
            - ${DRIVERS_TOOLS}/.evergreen/atlas/teardown-atlas-cluster.sh
    setup_group_can_fail_task: true
    setup_group_timeout_secs: 1800
    tasks:
      - test-aws-lambda-deployed

  - name: test_atlas_task_group_search_indexes
    setup_group:
      - func: fetch source
      - func: prepare resources
      - func: fix absolute paths
      - func: make files executable
      - command: subprocess.exec
        params:
          working_dir: src
          binary: bash
          add_expansions_to_env: true
          env:
            MONGODB_VERSION: "7.0"
          args:
            - ${DRIVERS_TOOLS}/.evergreen/atlas/setup-atlas-cluster.sh
      - command: expansions.update
        params:
          file: src/atlas-expansion.yml
      - command: shell.exec
        params:
          working_dir: src
          shell: bash
          script: |-
            echo "TEST_INDEX_URI: ${MONGODB_URI}" > atlas-expansion.yml
      - command: expansions.update
        params:
          file: src/atlas-expansion.yml
    teardown_group:
      - command: subprocess.exec
        params:
          working_dir: src
          binary: bash
          add_expansions_to_env: true
          args:
            - ${DRIVERS_TOOLS}/.evergreen/atlas/teardown-atlas-cluster.sh
    setup_group_can_fail_task: true
    setup_group_timeout_secs: 1800
    tasks:
      - test-search-index-helpers

tasks:
    # Wildcard task. Do you need to find out what tools are available and where?
    # Throw it here, and execute this task on all buildvariants
    - name: getdata
      commands:
        - command: shell.exec
          type: test
          params:
            script: |
               set -o xtrace
               . ${DRIVERS_TOOLS}/.evergreen/download-mongodb.sh || true
               get_distro || true
               echo $DISTRO
               echo $MARCH
               echo $OS
               uname -a || true
               ls /etc/*release* || true
               cc --version || true
               gcc --version || true
               clang --version || true
               gcov --version || true
               lcov --version || true
               llvm-cov --version || true
               echo $PATH
               ls -la /usr/local/Cellar/llvm/*/bin/ || true
               ls -la /usr/local/Cellar/ || true
               scan-build --version || true
               genhtml --version || true
               valgrind --version || true

    - name: "release-mac-1100"
      tags: ["release_tag"]
      run_on: macos-1100
      commands:
        - func: "build release"
          vars:
              VERSION: "3.12"
              ENSURE_UNIVERSAL2: "1"
        - func: "build release"
          vars:
              VERSION: "3.11"
              ENSURE_UNIVERSAL2: "1"
        - func: "build release"
          vars:
              VERSION: "3.10"
              ENSURE_UNIVERSAL2: "1"
        - func: "build release"
          vars:
              VERSION: "3.9"
              ENSURE_UNIVERSAL2: "1"
        - func: "upload release"
        - func: "build release"
          vars:
              VERSION: "3.8"
        - func: "upload release"

    - name: "release-mac-1014"
      tags: ["release_tag"]
      run_on: macos-1014
      commands:
        - func: "build release"
          vars:
              VERSION: "3.7"

    - name: "release-windows"
      tags: ["release_tag"]
      run_on: windows-64-vsMulti-small
      commands:
        - func: "build release"
        - func: "upload release"

    - name: "release-manylinux"
      tags: ["release_tag"]
      run_on: ubuntu2204-large
      exec_timeout_secs: 216000  # 60 minutes (manylinux task is slow).
      commands:
        - func: "build release"
        - func: "upload release"

    - name: "release-old-manylinux"
      tags: ["release_tag"]
      run_on: ubuntu2204-large
      exec_timeout_secs: 216000  # 60 minutes (manylinux task is slow).
      commands:
        - command: shell.exec
          type: test
          params:
            working_dir: "src"
            script: |
              ${PREPARE_SHELL}
              set -o xtrace
              .evergreen/build-manylinux.sh BUILD_WITH_TAG
        - func: "upload release"

    - name: "release-combine"
      tags: ["release_tag"]
      run_on: rhel84-small
      depends_on:
        - name: "*"
          variant: ".release_tag"
          patch_optional: true
      commands:
        - func: "download and merge releases"

# Standard test tasks {{{

    - name: "mockupdb"
      tags: ["mockupdb"]
      commands:
        - func: "run mockupdb tests"

    - name: "doctests"
      tags: ["doctests"]
      commands:
        - func: "bootstrap mongo-orchestration"
          vars:
            VERSION: "latest"
            TOPOLOGY: "server"
        - func: "run doctests"

    - name: "test-3.6-standalone"
      tags: ["3.6", "standalone"]
      commands:
        - func: "bootstrap mongo-orchestration"
          vars:
            VERSION: "3.6"
            TOPOLOGY: "server"
        - func: "run tests"

    - name: "test-3.6-replica_set"
      tags: ["3.6", "replica_set"]
      commands:
        - func: "bootstrap mongo-orchestration"
          vars:
            VERSION: "3.6"
            TOPOLOGY: "replica_set"
        - func: "run tests"

    - name: "test-3.6-sharded_cluster"
      tags: ["3.6", "sharded_cluster"]
      commands:
        - func: "bootstrap mongo-orchestration"
          vars:
            VERSION: "3.6"
            TOPOLOGY: "sharded_cluster"
        - func: "run tests"

    - name: "test-4.0-standalone"
      tags: ["4.0", "standalone"]
      commands:
        - func: "bootstrap mongo-orchestration"
          vars:
            VERSION: "4.0"
            TOPOLOGY: "server"
        - func: "run tests"

    - name: "test-4.0-replica_set"
      tags: ["4.0", "replica_set"]
      commands:
        - func: "bootstrap mongo-orchestration"
          vars:
            VERSION: "4.0"
            TOPOLOGY: "replica_set"
        - func: "run tests"

    - name: "test-4.0-sharded_cluster"
      tags: ["4.0", "sharded_cluster"]
      commands:
        - func: "bootstrap mongo-orchestration"
          vars:
            VERSION: "4.0"
            TOPOLOGY: "sharded_cluster"
        - func: "run tests"

    - name: "test-4.2-standalone"
      tags: ["4.2", "standalone"]
      commands:
        - func: "bootstrap mongo-orchestration"
          vars:
            VERSION: "4.2"
            TOPOLOGY: "server"
        - func: "run tests"

    - name: "test-4.2-replica_set"
      tags: ["4.2", "replica_set"]
      commands:
        - func: "bootstrap mongo-orchestration"
          vars:
            VERSION: "4.2"
            TOPOLOGY: "replica_set"
        - func: "run tests"

    - name: "test-4.2-sharded_cluster"
      tags: ["4.2", "sharded_cluster"]
      commands:
        - func: "bootstrap mongo-orchestration"
          vars:
            VERSION: "4.2"
            TOPOLOGY: "sharded_cluster"
        - func: "run tests"

    - name: "test-4.4-standalone"
      tags: ["4.4", "standalone"]
      commands:
        - func: "bootstrap mongo-orchestration"
          vars:
            VERSION: "4.4"
            TOPOLOGY: "server"
        - func: "run tests"

    - name: "test-4.4-replica_set"
      tags: ["4.4", "replica_set"]
      commands:
        - func: "bootstrap mongo-orchestration"
          vars:
            VERSION: "4.4"
            TOPOLOGY: "replica_set"
        - func: "run tests"

    - name: "test-4.4-sharded_cluster"
      tags: ["4.4", "sharded_cluster"]
      commands:
        - func: "bootstrap mongo-orchestration"
          vars:
            VERSION: "4.4"
            TOPOLOGY: "sharded_cluster"
        - func: "run tests"

    - name: "test-5.0-standalone"
      tags: ["5.0", "standalone"]
      commands:
        - func: "bootstrap mongo-orchestration"
          vars:
            VERSION: "5.0"
            TOPOLOGY: "server"
        - func: "run tests"

    - name: "test-5.0-replica_set"
      tags: ["5.0", "replica_set"]
      commands:
        - func: "bootstrap mongo-orchestration"
          vars:
            VERSION: "5.0"
            TOPOLOGY: "replica_set"
        - func: "run tests"

    - name: "test-5.0-sharded_cluster"
      tags: ["5.0", "sharded_cluster"]
      commands:
        - func: "bootstrap mongo-orchestration"
          vars:
            VERSION: "5.0"
            TOPOLOGY: "sharded_cluster"
        - func: "run tests"

    - name: "test-6.0-standalone"
      tags: ["6.0", "standalone"]
      commands:
        - func: "bootstrap mongo-orchestration"
          vars:
            VERSION: "6.0"
            TOPOLOGY: "server"
        - func: "run tests"

    - name: "test-6.0-replica_set"
      tags: ["6.0", "replica_set"]
      commands:
        - func: "bootstrap mongo-orchestration"
          vars:
            VERSION: "6.0"
            TOPOLOGY: "replica_set"
        - func: "run tests"

    - name: "test-6.0-sharded_cluster"
      tags: ["6.0", "sharded_cluster"]
      commands:
        - func: "bootstrap mongo-orchestration"
          vars:
            VERSION: "6.0"
            TOPOLOGY: "sharded_cluster"
        - func: "run tests"

    - name: "test-7.0-standalone"
      tags: ["7.0", "standalone"]
      commands:
        - func: "bootstrap mongo-orchestration"
          vars:
            VERSION: "7.0"
            TOPOLOGY: "server"
        - func: "run tests"

    - name: "test-7.0-replica_set"
      tags: ["7.0", "replica_set"]
      commands:
        - func: "bootstrap mongo-orchestration"
          vars:
            VERSION: "7.0"
            TOPOLOGY: "replica_set"
        - func: "run tests"

    - name: "test-7.0-sharded_cluster"
      tags: ["7.0", "sharded_cluster"]
      commands:
        - func: "bootstrap mongo-orchestration"
          vars:
            VERSION: "7.0"
            TOPOLOGY: "sharded_cluster"
        - func: "run tests"

    - name: "test-latest-standalone"
      tags: ["latest", "standalone"]
      commands:
        - func: "bootstrap mongo-orchestration"
          vars:
            VERSION: "latest"
            TOPOLOGY: "server"
        - func: "run tests"

    - name: "test-latest-replica_set"
      tags: ["latest", "replica_set"]
      commands:
        - func: "bootstrap mongo-orchestration"
          vars:
            VERSION: "latest"
            TOPOLOGY: "replica_set"
        - func: "run tests"

    - name: "test-latest-sharded_cluster"
      tags: ["latest", "sharded_cluster"]
      commands:
        - func: "bootstrap mongo-orchestration"
          vars:
            VERSION: "latest"
            TOPOLOGY: "sharded_cluster"
        - func: "run tests"

    - name: "test-rapid-standalone"
      tags: ["rapid", "standalone"]
      commands:
        - func: "bootstrap mongo-orchestration"
          vars:
            VERSION: "rapid"
            TOPOLOGY: "server"
        - func: "run tests"

    - name: "test-rapid-replica_set"
      tags: ["rapid", "replica_set"]
      commands:
        - func: "bootstrap mongo-orchestration"
          vars:
            VERSION: "rapid"
            TOPOLOGY: "replica_set"
        - func: "run tests"

    - name: "test-rapid-sharded_cluster"
      tags: ["rapid", "sharded_cluster"]
      commands:
        - func: "bootstrap mongo-orchestration"
          vars:
            VERSION: "rapid"
            TOPOLOGY: "sharded_cluster"
        - func: "run tests"

    - name: "test-serverless"
      tags: ["serverless"]
      commands:
        - func: "run tests"

    - name: "test-enterprise-auth"
      tags: ["enterprise-auth"]
      commands:
        - func: "bootstrap mongo-orchestration"
          vars:
            VERSION: "latest"
            TOPOLOGY: "server"
        - func: "run enterprise auth tests"

    - name: "test-search-index-helpers"
      commands:
        - func: "bootstrap mongo-orchestration"
          vars:
            VERSION: "latest"
            TOPOLOGY: "replica_set"
        - func: "run tests"
          vars:
            TEST_INDEX_MANAGEMENT: "1"

    - name: "mod-wsgi-standalone"
      tags: ["mod_wsgi"]
      commands:
        - func: "bootstrap mongo-orchestration"
          vars:
            VERSION: "latest"
            TOPOLOGY: "server"
        - func: "run mod_wsgi tests"

    - name: "mod-wsgi-replica-set"
      tags: ["mod_wsgi"]
      commands:
        - func: "bootstrap mongo-orchestration"
          vars:
            VERSION: "latest"
            TOPOLOGY: "replica_set"
        - func: "run mod_wsgi tests"

    - name: "mod-wsgi-embedded-mode-standalone"
      tags: ["mod_wsgi"]
      commands:
        - func: "bootstrap mongo-orchestration"
          vars:
            VERSION: "latest"
            TOPOLOGY: "server"
        - func: "run mod_wsgi tests"
          vars:
            MOD_WSGI_EMBEDDED: "1"

    - name: "mod-wsgi-embedded-mode-replica-set"
      tags: ["mod_wsgi"]
      commands:
        - func: "bootstrap mongo-orchestration"
          vars:
            VERSION: "latest"
            TOPOLOGY: "replica_set"
        - func: "run mod_wsgi tests"
          vars:
            MOD_WSGI_EMBEDDED: "1"

    - name: "no-server"
      tags: ["no-server"]
      commands:
        - func: "run tests"
          vars:
            PYTHON_BINARY: /opt/python/3.7/bin/python3

    - name: "atlas-connect"
      tags: ["atlas-connect"]
      commands:
        - func: "run atlas tests"

    - name: atlas-data-lake-tests
      commands:
        - func: "bootstrap data lake"
        - func: "run tests"
          vars:
            TEST_DATA_LAKE: "true"

    - name: "test-aws-lambda-deployed"
      commands:
        - func: "install dependencies"
        - command: ec2.assume_role
          params:
            role_arn: ${LAMBDA_AWS_ROLE_ARN}
            duration_seconds: 3600
        - command: subprocess.exec
          params:
            working_dir: src
            binary: bash
            add_expansions_to_env: true
            args:
              - .evergreen/run-deployed-lambda-aws-tests.sh
            env:
              TEST_LAMBDA_DIRECTORY: ${PROJECT_DIRECTORY}/test/lambda

    - name: test-ocsp-rsa-valid-cert-server-staples
      tags: ["ocsp", "ocsp-rsa", "ocsp-staple"]
      commands:
        - func: run-valid-ocsp-server
          vars:
            OCSP_ALGORITHM: "rsa"
        - func: "bootstrap mongo-orchestration"
          vars:
            ORCHESTRATION_FILE: "rsa-basic-tls-ocsp-mustStaple.json"
        - func: run-ocsp-test
          vars:
            OCSP_ALGORITHM: "rsa"
            OCSP_TLS_SHOULD_SUCCEED: "true"

    - name: test-ocsp-rsa-invalid-cert-server-staples
      tags: ["ocsp", "ocsp-rsa", "ocsp-staple"]
      commands:
        - func: run-revoked-ocsp-server
          vars:
            OCSP_ALGORITHM: "rsa"
        - func: "bootstrap mongo-orchestration"
          vars:
            ORCHESTRATION_FILE: "rsa-basic-tls-ocsp-mustStaple.json"
        - func: run-ocsp-test
          vars:
            OCSP_ALGORITHM: "rsa"
            OCSP_TLS_SHOULD_SUCCEED: "false"

    - name: test-ocsp-rsa-valid-cert-server-does-not-staple
      tags: ["ocsp", "ocsp-rsa"]
      commands:
        - func: run-valid-ocsp-server
          vars:
            OCSP_ALGORITHM: "rsa"
        - func: "bootstrap mongo-orchestration"
          vars:
            ORCHESTRATION_FILE: "rsa-basic-tls-ocsp-disableStapling.json"
        - func: run-ocsp-test
          vars:
            OCSP_ALGORITHM: "rsa"
            OCSP_TLS_SHOULD_SUCCEED: "true"

    - name: test-ocsp-rsa-invalid-cert-server-does-not-staple
      tags: ["ocsp", "ocsp-rsa"]
      commands:
        - func: run-revoked-ocsp-server
          vars:
            OCSP_ALGORITHM: "rsa"
        - func: "bootstrap mongo-orchestration"
          vars:
            ORCHESTRATION_FILE: "rsa-basic-tls-ocsp-disableStapling.json"
        - func: run-ocsp-test
          vars:
            OCSP_ALGORITHM: "rsa"
            OCSP_TLS_SHOULD_SUCCEED: "false"

    - name: test-ocsp-rsa-soft-fail
      tags: ["ocsp", "ocsp-rsa"]
      commands:
        - func: "bootstrap mongo-orchestration"
          vars:
            ORCHESTRATION_FILE: "rsa-basic-tls-ocsp-disableStapling.json"
        - func: run-ocsp-test
          vars:
            OCSP_ALGORITHM: "rsa"
            OCSP_TLS_SHOULD_SUCCEED: "true"

    - name: test-ocsp-rsa-malicious-invalid-cert-mustStaple-server-does-not-staple
      tags: ["ocsp", "ocsp-rsa"]
      commands:
        - func: run-revoked-ocsp-server
          vars:
            OCSP_ALGORITHM: "rsa"
        - func: "bootstrap mongo-orchestration"
          vars:
            ORCHESTRATION_FILE: "rsa-basic-tls-ocsp-mustStaple-disableStapling.json"
        - func: run-ocsp-test
          vars:
            OCSP_ALGORITHM: "rsa"
            OCSP_TLS_SHOULD_SUCCEED: "false"

    - name: test-ocsp-rsa-malicious-no-responder-mustStaple-server-does-not-staple
      tags: ["ocsp", "ocsp-rsa"]
      commands:
        - func: "bootstrap mongo-orchestration"
          vars:
            ORCHESTRATION_FILE: "rsa-basic-tls-ocsp-mustStaple-disableStapling.json"
        - func: run-ocsp-test
          vars:
            OCSP_ALGORITHM: "rsa"
            OCSP_TLS_SHOULD_SUCCEED: "false"

    - name: test-ocsp-rsa-delegate-valid-cert-server-staples
      tags: ["ocsp", "ocsp-rsa", "ocsp-staple"]
      commands:
        - func: run-valid-delegate-ocsp-server
          vars:
            OCSP_ALGORITHM: "rsa"
        - func: "bootstrap mongo-orchestration"
          vars:
            ORCHESTRATION_FILE: "rsa-basic-tls-ocsp-mustStaple.json"
        - func: run-ocsp-test
          vars:
            OCSP_ALGORITHM: "rsa"
            OCSP_TLS_SHOULD_SUCCEED: "true"

    - name: test-ocsp-rsa-delegate-invalid-cert-server-staples
      tags: ["ocsp", "ocsp-rsa", "ocsp-staple"]
      commands:
        - func: run-revoked-delegate-ocsp-server
          vars:
            OCSP_ALGORITHM: "rsa"
        - func: "bootstrap mongo-orchestration"
          vars:
            ORCHESTRATION_FILE: "rsa-basic-tls-ocsp-mustStaple.json"
        - func: run-ocsp-test
          vars:
            OCSP_ALGORITHM: "rsa"
            OCSP_TLS_SHOULD_SUCCEED: "false"

    - name: test-ocsp-rsa-delegate-valid-cert-server-does-not-staple
      tags: ["ocsp", "ocsp-rsa"]
      commands:
        - func: run-valid-delegate-ocsp-server
          vars:
            OCSP_ALGORITHM: "rsa"
        - func: "bootstrap mongo-orchestration"
          vars:
            ORCHESTRATION_FILE: "rsa-basic-tls-ocsp-disableStapling.json"
        - func: run-ocsp-test
          vars:
            OCSP_ALGORITHM: "rsa"
            OCSP_TLS_SHOULD_SUCCEED: "true"

    - name: test-ocsp-rsa-delegate-invalid-cert-server-does-not-staple
      tags: ["ocsp", "ocsp-rsa"]
      commands:
        - func: run-revoked-delegate-ocsp-server
          vars:
            OCSP_ALGORITHM: "rsa"
        - func: "bootstrap mongo-orchestration"
          vars:
            ORCHESTRATION_FILE: "rsa-basic-tls-ocsp-disableStapling.json"
        - func: run-ocsp-test
          vars:
            OCSP_ALGORITHM: "rsa"
            OCSP_TLS_SHOULD_SUCCEED: "false"

    - name: test-ocsp-rsa-delegate-malicious-invalid-cert-mustStaple-server-does-not-staple
      tags: ["ocsp", "ocsp-rsa"]
      commands:
        - func: run-revoked-delegate-ocsp-server
          vars:
            OCSP_ALGORITHM: "rsa"
        - func: "bootstrap mongo-orchestration"
          vars:
            ORCHESTRATION_FILE: "rsa-basic-tls-ocsp-mustStaple-disableStapling.json"
        - func: run-ocsp-test
          vars:
            OCSP_ALGORITHM: "rsa"
            OCSP_TLS_SHOULD_SUCCEED: "false"

    - name: test-ocsp-ecdsa-valid-cert-server-staples
      tags: ["ocsp", "ocsp-ecdsa", "ocsp-staple"]
      commands:
        - func: run-valid-ocsp-server
          vars:
            OCSP_ALGORITHM: "ecdsa"
        - func: "bootstrap mongo-orchestration"
          vars:
            ORCHESTRATION_FILE: "ecdsa-basic-tls-ocsp-mustStaple.json"
        - func: run-ocsp-test
          vars:
            OCSP_ALGORITHM: "ecdsa"
            OCSP_TLS_SHOULD_SUCCEED: "true"

    - name: test-ocsp-ecdsa-invalid-cert-server-staples
      tags: ["ocsp", "ocsp-ecdsa", "ocsp-staple"]
      commands:
        - func: run-revoked-ocsp-server
          vars:
            OCSP_ALGORITHM: "ecdsa"
        - func: "bootstrap mongo-orchestration"
          vars:
            ORCHESTRATION_FILE: "ecdsa-basic-tls-ocsp-mustStaple.json"
        - func: run-ocsp-test
          vars:
            OCSP_ALGORITHM: "ecdsa"
            OCSP_TLS_SHOULD_SUCCEED: "false"

    - name: test-ocsp-ecdsa-valid-cert-server-does-not-staple
      tags: ["ocsp", "ocsp-ecdsa"]
      commands:
        - func: run-valid-ocsp-server
          vars:
            OCSP_ALGORITHM: "ecdsa"
        - func: "bootstrap mongo-orchestration"
          vars:
            ORCHESTRATION_FILE: "ecdsa-basic-tls-ocsp-disableStapling.json"
        - func: run-ocsp-test
          vars:
            OCSP_ALGORITHM: "ecdsa"
            OCSP_TLS_SHOULD_SUCCEED: "true"

    - name: test-ocsp-ecdsa-invalid-cert-server-does-not-staple
      tags: ["ocsp", "ocsp-ecdsa"]
      commands:
        - func: run-revoked-ocsp-server
          vars:
            OCSP_ALGORITHM: "ecdsa"
        - func: "bootstrap mongo-orchestration"
          vars:
            ORCHESTRATION_FILE: "ecdsa-basic-tls-ocsp-disableStapling.json"
        - func: run-ocsp-test
          vars:
            OCSP_ALGORITHM: "ecdsa"
            OCSP_TLS_SHOULD_SUCCEED: "false"

    - name: test-ocsp-ecdsa-soft-fail
      tags: ["ocsp", "ocsp-ecdsa"]
      commands:
        - func: "bootstrap mongo-orchestration"
          vars:
            ORCHESTRATION_FILE: "ecdsa-basic-tls-ocsp-disableStapling.json"
        - func: run-ocsp-test
          vars:
            OCSP_ALGORITHM: "ecdsa"
            OCSP_TLS_SHOULD_SUCCEED: "true"

    - name: test-ocsp-ecdsa-malicious-invalid-cert-mustStaple-server-does-not-staple
      tags: ["ocsp", "ocsp-ecdsa"]
      commands:
        - func: run-revoked-ocsp-server
          vars:
            OCSP_ALGORITHM: "ecdsa"
        - func: "bootstrap mongo-orchestration"
          vars:
            ORCHESTRATION_FILE: "ecdsa-basic-tls-ocsp-mustStaple-disableStapling.json"
        - func: run-ocsp-test
          vars:
            OCSP_ALGORITHM: "ecdsa"
            OCSP_TLS_SHOULD_SUCCEED: "false"

    - name: test-ocsp-ecdsa-malicious-no-responder-mustStaple-server-does-not-staple
      tags: ["ocsp", "ocsp-ecdsa"]
      commands:
        - func: "bootstrap mongo-orchestration"
          vars:
            ORCHESTRATION_FILE: "ecdsa-basic-tls-ocsp-mustStaple-disableStapling.json"
        - func: run-ocsp-test
          vars:
            OCSP_ALGORITHM: "ecdsa"
            OCSP_TLS_SHOULD_SUCCEED: "false"

    - name: test-ocsp-ecdsa-delegate-valid-cert-server-staples
      tags: ["ocsp", "ocsp-ecdsa", "ocsp-staple"]
      commands:
        - func: run-valid-delegate-ocsp-server
          vars:
            OCSP_ALGORITHM: "ecdsa"
        - func: "bootstrap mongo-orchestration"
          vars:
            ORCHESTRATION_FILE: "ecdsa-basic-tls-ocsp-mustStaple.json"
        - func: run-ocsp-test
          vars:
            OCSP_ALGORITHM: "ecdsa"
            OCSP_TLS_SHOULD_SUCCEED: "true"

    - name: test-ocsp-ecdsa-delegate-invalid-cert-server-staples
      tags: ["ocsp", "ocsp-ecdsa", "ocsp-staple"]
      commands:
        - func: run-revoked-delegate-ocsp-server
          vars:
            OCSP_ALGORITHM: "ecdsa"
        - func: "bootstrap mongo-orchestration"
          vars:
            ORCHESTRATION_FILE: "ecdsa-basic-tls-ocsp-mustStaple.json"
        - func: run-ocsp-test
          vars:
            OCSP_ALGORITHM: "ecdsa"
            OCSP_TLS_SHOULD_SUCCEED: "false"

    - name: test-ocsp-ecdsa-delegate-valid-cert-server-does-not-staple
      tags: ["ocsp", "ocsp-ecdsa"]
      commands:
        - func: run-valid-delegate-ocsp-server
          vars:
            OCSP_ALGORITHM: "ecdsa"
        - func: "bootstrap mongo-orchestration"
          vars:
            ORCHESTRATION_FILE: "ecdsa-basic-tls-ocsp-disableStapling.json"
        - func: run-ocsp-test
          vars:
            OCSP_ALGORITHM: "ecdsa"
            OCSP_TLS_SHOULD_SUCCEED: "true"

    - name: test-ocsp-ecdsa-delegate-invalid-cert-server-does-not-staple
      tags: ["ocsp", "ocsp-ecdsa"]
      commands:
        - func: run-revoked-delegate-ocsp-server
          vars:
            OCSP_ALGORITHM: "ecdsa"
        - func: "bootstrap mongo-orchestration"
          vars:
            ORCHESTRATION_FILE: "ecdsa-basic-tls-ocsp-disableStapling.json"
        - func: run-ocsp-test
          vars:
            OCSP_ALGORITHM: "ecdsa"
            OCSP_TLS_SHOULD_SUCCEED: "false"

    - name: test-ocsp-ecdsa-delegate-malicious-invalid-cert-mustStaple-server-does-not-staple
      tags: ["ocsp", "ocsp-ecdsa"]
      commands:
        - func: run-revoked-delegate-ocsp-server
          vars:
            OCSP_ALGORITHM: "ecdsa"
        - func: "bootstrap mongo-orchestration"
          vars:
            ORCHESTRATION_FILE: "ecdsa-basic-tls-ocsp-mustStaple-disableStapling.json"
        - func: run-ocsp-test
          vars:
            OCSP_ALGORITHM: "ecdsa"
            OCSP_TLS_SHOULD_SUCCEED: "false"

    - name: "aws-auth-test-4.4"
      commands:
        - func: "bootstrap mongo-orchestration"
          vars:
            AUTH: "auth"
            ORCHESTRATION_FILE: "auth-aws.json"
            TOPOLOGY: "server"
            VERSION: "4.4"
        - func: "get aws auth secrets"
        - func: "run aws auth test with regular aws credentials"
        - func: "run aws auth test with assume role credentials"
        - func: "run aws auth test with aws credentials as environment variables"
        - func: "run aws auth test with aws credentials and session token as environment variables"
        - func: "run aws auth test with aws EC2 credentials"
        - func: "run aws auth test with aws web identity credentials"
        - func: "run aws ECS auth test"

    - name: "aws-auth-test-5.0"
      commands:
        - func: "bootstrap mongo-orchestration"
          vars:
            AUTH: "auth"
            ORCHESTRATION_FILE: "auth-aws.json"
            TOPOLOGY: "server"
            VERSION: "5.0"
        - func: "get aws auth secrets"
        - func: "run aws auth test with regular aws credentials"
        - func: "run aws auth test with assume role credentials"
        - func: "run aws auth test with aws credentials as environment variables"
        - func: "run aws auth test with aws credentials and session token as environment variables"
        - func: "run aws auth test with aws EC2 credentials"
        - func: "run aws auth test with aws web identity credentials"
        - func: "run aws ECS auth test"

    - name: "aws-auth-test-6.0"
      commands:
        - func: "bootstrap mongo-orchestration"
          vars:
            AUTH: "auth"
            ORCHESTRATION_FILE: "auth-aws.json"
            TOPOLOGY: "server"
            VERSION: "6.0"
        - func: "get aws auth secrets"
        - func: "run aws auth test with regular aws credentials"
        - func: "run aws auth test with assume role credentials"
        - func: "run aws auth test with aws credentials as environment variables"
        - func: "run aws auth test with aws credentials and session token as environment variables"
        - func: "run aws auth test with aws EC2 credentials"
        - func: "run aws auth test with aws web identity credentials"
        - func: "run aws ECS auth test"

    - name: "aws-auth-test-7.0"
      commands:
        - func: "bootstrap mongo-orchestration"
          vars:
            AUTH: "auth"
            ORCHESTRATION_FILE: "auth-aws.json"
            TOPOLOGY: "server"
            VERSION: "7.0"
        - func: "get aws auth secrets"
        - func: "run aws auth test with regular aws credentials"
        - func: "run aws auth test with assume role credentials"
        - func: "run aws auth test with aws credentials as environment variables"
        - func: "run aws auth test with aws credentials and session token as environment variables"
        - func: "run aws auth test with aws EC2 credentials"
        - func: "run aws auth test with aws web identity credentials"
        - func: "run aws ECS auth test"

    - name: "aws-auth-test-rapid"
      commands:
        - func: "bootstrap mongo-orchestration"
          vars:
            AUTH: "auth"
            ORCHESTRATION_FILE: "auth-aws.json"
            TOPOLOGY: "server"
            VERSION: "rapid"
        - func: "get aws auth secrets"
        - func: "run aws auth test with regular aws credentials"
        - func: "run aws auth test with assume role credentials"
        - func: "run aws auth test with aws credentials as environment variables"
        - func: "run aws auth test with aws credentials and session token as environment variables"
        - func: "run aws auth test with aws EC2 credentials"
        - func: "run aws auth test with aws web identity credentials"
        - func: "run aws ECS auth test"

    - name: "aws-auth-test-latest"
      commands:
        - func: "bootstrap mongo-orchestration"
          vars:
            AUTH: "auth"
            ORCHESTRATION_FILE: "auth-aws.json"
            TOPOLOGY: "server"
            VERSION: "latest"
        - func: "get aws auth secrets"
        - func: "run aws auth test with regular aws credentials"
        - func: "run aws auth test with assume role credentials"
        - func: "run aws auth test with aws credentials as environment variables"
        - func: "run aws auth test with aws credentials and session token as environment variables"
        - func: "run aws auth test with aws EC2 credentials"
        - func: "run aws auth test with aws web identity credentials"
        - func: "run aws ECS auth test"

    - name: "oidc-auth-test-latest"
      commands:
        - func: "bootstrap oidc"
        - func: "bootstrap mongo-orchestration"
          vars:
            AUTH: "auth"
            ORCHESTRATION_FILE: "auth-oidc.json"
            TOPOLOGY: "replica_set"
            VERSION: "latest"
        - func: "run oidc auth test with aws credentials"
          vars:
            AWS_WEB_IDENTITY_TOKEN_FILE: /tmp/tokens/test1

    - name: load-balancer-test
      commands:
        - func: "bootstrap mongo-orchestration"
          vars:
            TOPOLOGY: "sharded_cluster"
            LOAD_BALANCER: true
        - func: "run load-balancer"
        - func: "run tests"

    - name: "test-fips-standalone"
      tags: ["fips"]
      commands:
        - func: "bootstrap mongo-orchestration"
          vars:
            VERSION: "latest"
            TOPOLOGY: "server"
            PYTHON_BINARY: "/opt/mongodbtoolchain/v3/bin/python3"
        - func: "run tests"
# }}}
    - name: "coverage-report"
      tags: ["coverage"]
      depends_on:
        # BUILD-3165: We can't use "*" (all tasks) and specify "variant".
        # Instead list out all coverage tasks using tags.
        - name: ".standalone"
          variant: ".coverage_tag"
          # Run the coverage task even if some tasks fail.
          status: "*"
          # Run the coverage task even if some tasks are not scheduled in a patch build.
          patch_optional: true
        - name: ".replica_set"
          variant: ".coverage_tag"
          status: "*"
          patch_optional: true
        - name: ".sharded_cluster"
          variant: ".coverage_tag"
          status: "*"
          patch_optional: true
      commands:
        - func: "download and merge coverage"

    - name: "testgcpkms-task"
      commands:
        - command: shell.exec
          type: setup
          params:
            working_dir: "src"
            shell: "bash"
            script: |
              ${PREPARE_SHELL}
              echo "Copying files ... begin"
              export GCPKMS_GCLOUD=${GCPKMS_GCLOUD}
              export GCPKMS_PROJECT=${GCPKMS_PROJECT}
              export GCPKMS_ZONE=${GCPKMS_ZONE}
              export GCPKMS_INSTANCENAME=${GCPKMS_INSTANCENAME}
              tar czf /tmp/mongo-python-driver.tgz .
              GCPKMS_SRC=/tmp/mongo-python-driver.tgz GCPKMS_DST=$GCPKMS_INSTANCENAME: $DRIVERS_TOOLS/.evergreen/csfle/gcpkms/copy-file.sh
              echo "Copying files ... end"
              echo "Untarring file ... begin"
              GCPKMS_CMD="tar xf mongo-python-driver.tgz" $DRIVERS_TOOLS/.evergreen/csfle/gcpkms/run-command.sh
              echo "Untarring file ... end"
        - command: shell.exec
          type: test
          params:
            working_dir: "src"
            shell: "bash"
            script: |
              ${PREPARE_SHELL}
              export GCPKMS_GCLOUD=${GCPKMS_GCLOUD}
              export GCPKMS_PROJECT=${GCPKMS_PROJECT}
              export GCPKMS_ZONE=${GCPKMS_ZONE}
              export GCPKMS_INSTANCENAME=${GCPKMS_INSTANCENAME}
              GCPKMS_CMD="SUCCESS=true TEST_FLE_GCP_AUTO=1 LIBMONGOCRYPT_URL=https://s3.amazonaws.com/mciuploads/libmongocrypt/debian10/master/latest/libmongocrypt.tar.gz ./.evergreen/tox.sh -m test-eg" $DRIVERS_TOOLS/.evergreen/csfle/gcpkms/run-command.sh

    - name: "testgcpkms-fail-task"
      # testgcpkms-fail-task runs in a non-GCE environment.
      # It is expected to fail to obtain GCE credentials.
      commands:
        - func: "bootstrap mongo-orchestration"
          vars:
            VERSION: "latest"
            TOPOLOGY: "server"
        - command: shell.exec
          type: test
          params:
            working_dir: "src"
            shell: "bash"
            script: |
              ${PREPARE_SHELL}
              export PYTHON_BINARY=/opt/mongodbtoolchain/v4/bin/python3
              export LIBMONGOCRYPT_URL=https://s3.amazonaws.com/mciuploads/libmongocrypt/debian10/master/latest/libmongocrypt.tar.gz
              SUCCESS=false TEST_FLE_GCP_AUTO=1 ./.evergreen/tox.sh -m test-eg

    - name: testazurekms-task
      commands:
      - command: shell.exec
        params:
          shell: bash
          script: |-
            set -o errexit
            ${PREPARE_SHELL}
            cd src
            echo "Copying files ... begin"
            export AZUREKMS_RESOURCEGROUP=${testazurekms_resourcegroup}
            export AZUREKMS_VMNAME=${AZUREKMS_VMNAME}
            export AZUREKMS_PRIVATEKEYPATH=/tmp/testazurekms_privatekey
            tar czf /tmp/mongo-python-driver.tgz .
            AZUREKMS_SRC="/tmp/mongo-python-driver.tgz" \
            AZUREKMS_DST="~/" \
              $DRIVERS_TOOLS/.evergreen/csfle/azurekms/copy-file.sh
            echo "Copying files ... end"
            echo "Untarring file ... begin"
            AZUREKMS_CMD="tar xf mongo-python-driver.tgz" \
              $DRIVERS_TOOLS/.evergreen/csfle/azurekms/run-command.sh
            echo "Untarring file ... end"
      - command: shell.exec
        type: test
        params:
          shell: bash
          script: |-
            set -o errexit
            ${PREPARE_SHELL}
            export AZUREKMS_RESOURCEGROUP=${testazurekms_resourcegroup}
            export AZUREKMS_VMNAME=${AZUREKMS_VMNAME}
            export AZUREKMS_PRIVATEKEYPATH=/tmp/testazurekms_privatekey
            AZUREKMS_CMD="KEY_NAME='${testazurekms_keyname}' KEY_VAULT_ENDPOINT='${testazurekms_keyvaultendpoint}'  LIBMONGOCRYPT_URL=https://s3.amazonaws.com/mciuploads/libmongocrypt/debian10/master/latest/libmongocrypt.tar.gz SUCCESS=true TEST_FLE_AZURE_AUTO=1 ./.evergreen/tox.sh -m test-eg" \
              $DRIVERS_TOOLS/.evergreen/csfle/azurekms/run-command.sh

    - name: testazurekms-fail-task
      commands:
      - func: fetch source
      - func: make files executable
      - func: "bootstrap mongo-orchestration"
        vars:
          VERSION: "latest"
          TOPOLOGY: "server"
      - command: shell.exec
        type: test
        params:
          shell: bash
          script: |-
            set -o errexit
            ${PREPARE_SHELL}
            cd src
            PYTHON_BINARY=/opt/mongodbtoolchain/v4/bin/python3 \
            KEY_NAME='${testazurekms_keyname}' \
            KEY_VAULT_ENDPOINT='${testazurekms_keyvaultendpoint}' \
            LIBMONGOCRYPT_URL=https://s3.amazonaws.com/mciuploads/libmongocrypt/debian10/master/latest/libmongocrypt.tar.gz \
            SUCCESS=false TEST_FLE_AZURE_AUTO=1 \
            ./.evergreen/tox.sh -m test-eg

axes:
  # Choice of distro
  - id: platform
    display_name: OS
    values:
      - id: macos-1014
        display_name: "macOS 10.14"
        run_on: macos-1014
        variables:
          skip_EC2_auth_test: true
          skip_ECS_auth_test: true
          skip_web_identity_auth_test: true
          python3_binary: /Library/Frameworks/Python.framework/Versions/3.8/bin/python3
          libmongocrypt_url: https://s3.amazonaws.com/mciuploads/libmongocrypt/macos/master/latest/libmongocrypt.tar.gz
      - id: macos-1100
        display_name: "macOS 11.00"
        run_on: macos-1100
        variables:
          skip_EC2_auth_test: true
          skip_ECS_auth_test: true
          skip_web_identity_auth_test: true
          python3_binary: /Library/Frameworks/Python.framework/Versions/3.8/bin/python3
          libmongocrypt_url: https://s3.amazonaws.com/mciuploads/libmongocrypt/macos/master/latest/libmongocrypt.tar.gz
      - id: macos-1100-arm64
        display_name: "macOS 11.00 Arm64"
        run_on: macos-1100-arm64
        variables:
          skip_EC2_auth_test: true
          skip_ECS_auth_test: true
          skip_web_identity_auth_test: true
          python3_binary: /Library/Frameworks/Python.framework/Versions/3.8/bin/python3
          libmongocrypt_url: https://s3.amazonaws.com/mciuploads/libmongocrypt/macos/master/latest/libmongocrypt.tar.gz
      - id: rhel7
        display_name: "RHEL 7.x"
        run_on: rhel79-small
        batchtime: 10080  # 7 days
        variables:
          python3_binary: "/opt/python/3.8/bin/python3"
          libmongocrypt_url: https://s3.amazonaws.com/mciuploads/libmongocrypt/rhel-70-64-bit/master/latest/libmongocrypt.tar.gz
      - id: rhel8
        display_name: "RHEL 8.x"
        run_on: rhel87-small
        batchtime: 10080  # 7 days
        variables:
          python3_binary: "/opt/python/3.8/bin/python3"
          libmongocrypt_url: https://s3.amazonaws.com/mciuploads/libmongocrypt/rhel-80-64-bit/master/latest/libmongocrypt.tar.gz
      - id: rhel80-fips
        display_name: "RHEL 8.0 FIPS"
        run_on: rhel80-fips
        batchtime: 10080  # 7 days
        variables:
          libmongocrypt_url: https://s3.amazonaws.com/mciuploads/libmongocrypt/rhel-80-64-bit/master/latest/libmongocrypt.tar.gz
      - id: ubuntu-22.04
        display_name: "Ubuntu 22.04"
        run_on: ubuntu2204-small
        batchtime: 10080  # 7 days
        variables:
          python3_binary: python3
      - id: ubuntu-18.04
        display_name: "Ubuntu 18.04"
        run_on: ubuntu1804-small
        batchtime: 10080  # 7 days
        variables:
          python3_binary: python3
      - id: rhel83-zseries
        display_name: "RHEL 8.3 (zSeries)"
        run_on: rhel83-zseries-small
        batchtime: 10080  # 7 days
      - id: rhel81-power8
        display_name: "RHEL 8.1 (POWER8)"
        run_on: rhel81-power8-small
        batchtime: 10080  # 7 days
      - id: rhel82-arm64
        display_name: "RHEL 8.2 (ARM64)"
        run_on: rhel82-arm64-small
        batchtime: 10080  # 7 days
        variables:
          libmongocrypt_url: https://s3.amazonaws.com/mciuploads/libmongocrypt/rhel-82-arm64/master/latest/libmongocrypt.tar.gz
      - id: windows-64-vsMulti-small
        display_name: "Windows 64"
        run_on: windows-64-vsMulti-small
        batchtime: 10080  # 7 days
        variables:
          skip_ECS_auth_test: true
          skip_EC2_auth_test: true
          skip_web_identity_auth_test: true
          python3_binary: "C:/python/Python38/python.exe"
          venv_bin_dir: "Scripts"
          libmongocrypt_url: https://s3.amazonaws.com/mciuploads/libmongocrypt/windows-test/master/latest/libmongocrypt.tar.gz

  # Test with authentication?
  - id: auth
    display_name: Authentication
    values:
      - id: auth
        display_name: Auth
        variables:
           AUTH: "auth"
      - id: noauth
        display_name: NoAuth
        variables:
           AUTH: "noauth"

  # Test with SSL?
  - id: ssl
    display_name: SSL
    values:
      - id: ssl
        display_name: SSL
        variables:
           SSL: "ssl"
      - id: nossl
        display_name: NoSSL
        variables:
           SSL: "nossl"

  # Test with Auth + SSL (combined for convenience)?
  - id: auth-ssl
    display_name: Auth SSL
    values:
      - id: auth-ssl
        display_name: Auth SSL
        variables:
           AUTH: "auth"
           SSL: "ssl"
      - id: noauth-nossl
        display_name: NoAuth NoSSL
        variables:
           AUTH: "noauth"
           SSL: "nossl"

  # Choice of wire protocol compression support
  - id: compression
    display_name: Compression
    values:
      - id: snappy
        display_name: snappy compression
        variables:
            COMPRESSORS: "snappy"
      - id: zlib
        display_name: zlib compression
        variables:
            COMPRESSORS: "zlib"
      - id: zstd
        display_name: zstd compression
        variables:
            COMPRESSORS: "zstd"

  # Choice of MongoDB server version
  - id: mongodb-version
    display_name: "MongoDB"
    values:
      - id: "3.6"
        display_name: "MongoDB 3.6"
        variables:
          VERSION: "3.6"
      - id: "4.0"
        display_name: "MongoDB 4.0"
        variables:
          VERSION: "4.0"
      - id: "4.2"
        display_name: "MongoDB 4.2"
        variables:
          VERSION: "4.2"
      - id: "4.4"
        display_name: "MongoDB 4.4"
        variables:
          VERSION: "4.4"
      - id: "5.0"
        display_name: "MongoDB 5.0"
        variables:
          VERSION: "5.0"
      - id: "6.0"
        display_name: "MongoDB 6.0"
        variables:
          VERSION: "6.0"
      - id: "7.0"
        display_name: "MongoDB 7.0"
        variables:
          VERSION: "7.0"
      - id: "latest"
        display_name: "MongoDB latest"
        variables:
          VERSION: "latest"
      - id: "rapid"
        display_name: "MongoDB rapid"
        variables:
          VERSION: "rapid"

  # Choice of Python runtime version
  - id: python-version
    display_name: "Python"
    values:
      # Note: always display platform with python-version to avoid ambiguous display names.
      # Linux
      - id: "3.7"
        display_name: "Python 3.7"
        variables:
          PYTHON_BINARY: "/opt/python/3.7/bin/python3"
      - id: "3.8"
        display_name: "Python 3.8"
        variables:
          PYTHON_BINARY: "/opt/python/3.8/bin/python3"
      - id: "3.9"
        display_name: "Python 3.9"
        variables:
          PYTHON_BINARY: "/opt/python/3.9/bin/python3"
      - id: "3.10"
        display_name: "Python 3.10"
        variables:
          PYTHON_BINARY: "/opt/python/3.10/bin/python3"
      - id: "3.11"
        display_name: "Python 3.11"
        variables:
          PYTHON_BINARY: "/opt/python/3.11/bin/python3"
      - id: "3.12"
        display_name: "Python 3.12"
        variables:
          PYTHON_BINARY: "/opt/python/3.12/bin/python3"
      - id: "pypy3.8"
        display_name: "PyPy 3.8"
        variables:
           PYTHON_BINARY: "/opt/python/pypy3.8/bin/pypy3"
      - id: "pypy3.10"
        display_name: "PyPy 3.10"
        variables:
           PYTHON_BINARY: "/opt/python/pypy3.10/bin/pypy3"

  - id: python-version-mac
    display_name: "Python"
    values:
      - id: "system-python3"
        display_name: "Python3"
        variables:
          PYTHON_BINARY: "python3"

  - id: python-version-windows
    display_name: "Python"
    values:
      - id: "3.7"
        display_name: "Python 3.7"
        variables:
          PYTHON_BINARY: "C:/python/Python37/python.exe"
      - id: "3.8"
        display_name: "Python 3.8"
        variables:
          PYTHON_BINARY: "C:/python/Python38/python.exe"
      - id: "3.9"
        display_name: "Python 3.9"
        variables:
          PYTHON_BINARY: "C:/python/Python39/python.exe"
      - id: "3.10"
        display_name: "Python 3.10"
        variables:
          PYTHON_BINARY: "C:/python/Python310/python.exe"
      - id: "3.11"
        display_name: "Python 3.11"
        variables:
          PYTHON_BINARY: "C:/python/Python311/python.exe"
      - id: "3.12"
        display_name: "Python 3.12"
        variables:
          PYTHON_BINARY: "C:/python/Python312/python.exe"

  - id: python-version-windows-32
    display_name: "Python"
    values:
      - id: "3.7"
        display_name: "32-bit Python 3.7"
        variables:
          PYTHON_BINARY: "C:/python/32/Python37/python.exe"
      - id: "3.8"
        display_name: "32-bit Python 3.8"
        variables:
          PYTHON_BINARY: "C:/python/32/Python38/python.exe"
      - id: "3.9"
        display_name: "32-bit Python 3.9"
        variables:
          PYTHON_BINARY: "C:/python/32/Python39/python.exe"
      - id: "3.10"
        display_name: "32-bit Python 3.10"
        variables:
          PYTHON_BINARY: "C:/python/32/Python310/python.exe"
      - id: "3.11"
        display_name: "32-bit Python 3.11"
        variables:
          PYTHON_BINARY: "C:/python/32/Python311/python.exe"
      - id: "3.12"
        display_name: "32-bit Python 3.12"
        variables:
          PYTHON_BINARY: "C:/python/32/Python312/python.exe"

  # Choice of mod_wsgi version
  - id: mod-wsgi-version
    display_name: "mod_wsgi version"
    values:
      - id: "4"
        display_name: "mod_wsgi 4.x"
        variables:
          MOD_WSGI_VERSION: "4"

  # Choice of Python async framework
  - id: green-framework
    display_name: "Green Framework"
    values:
      - id: "eventlet"
        display_name: "Eventlet"
        variables:
          GREEN_FRAMEWORK: "eventlet"
      - id: "gevent"
        display_name: "Gevent"
        variables:
          GREEN_FRAMEWORK: "gevent"

  # Install and use the driver's C-extensions?
  - id: c-extensions
    display_name: "C Extensions"
    values:
      - id: "without-c-extensions"
        display_name: "Without C Extensions"
        variables:
          C_EXTENSIONS: "--no_ext"
      - id: "with-c-extensions"
        display_name: "With C Extensions"
        variables:
          C_EXTENSIONS: ""

  # Choice of MongoDB storage engine
  - id: storage-engine
    display_name: Storage
    values:
      - id: mmapv1
        display_name: MMAPv1
        variables:
           STORAGE_ENGINE: "mmapv1"
      - id: inmemory
        display_name: InMemory
        variables:
           STORAGE_ENGINE: "inmemory"

  # Run with test commands disabled on server?
  - id: disableTestCommands
    display_name: Disable test commands
    values:
      - id: disabled
        display_name: disabled
        variables:
           DISABLE_TEST_COMMANDS: "1"

  # Generate coverage report?
  - id: coverage
    display_name: "Coverage"
    values:
      - id: "coverage"
        display_name: "Coverage"
        tags: ["coverage_tag"]
        variables:
           COVERAGE: "coverage"

  # Run encryption tests?
  - id: encryption
    display_name: "Encryption"
    values:
      - id: "encryption"
        display_name: "Encryption"
        tags: ["encryption_tag"]
        variables:
          test_encryption: true
        batchtime: 10080  # 7 days
      - id: "encryption_pyopenssl"
        display_name: "Encryption PyOpenSSL"
        tags: ["encryption_tag"]
        variables:
          test_encryption: true
          test_encryption_pyopenssl: true
        batchtime: 10080  # 7 days
      # The path to crypt_shared is stored in the $CRYPT_SHARED_LIB_PATH expansion.
      - id: "encryption_crypt_shared"
        display_name: "Encryption shared lib"
        tags: ["encryption_tag"]
        variables:
          test_encryption: true
          test_crypt_shared: true
        batchtime: 10080  # 7 days

  # Run pyopenssl tests?
  - id: pyopenssl
    display_name: "PyOpenSSL"
    values:
      - id: "enabled"
        display_name: "PyOpenSSL"
        variables:
          test_pyopenssl: true
        batchtime: 10080  # 7 days

  - id: versionedApi
    display_name: "versionedApi"
    values:
      # Test against a cluster with requireApiVersion=1.
      - id: "requireApiVersion1"
        display_name: "requireApiVersion1"
        tags: [ "versionedApi_tag" ]
        variables:
          # REQUIRE_API_VERSION is set to make drivers-evergreen-tools
          # start a cluster with the requireApiVersion parameter.
          REQUIRE_API_VERSION: "1"
          # MONGODB_API_VERSION is the apiVersion to use in the test suite.
          MONGODB_API_VERSION: "1"
      # Test against a cluster with acceptApiVersion2 but without
      # requireApiVersion, and don't automatically add apiVersion to
      # clients created in the test suite.
      - id: "acceptApiVersion2"
        display_name: "acceptApiVersion2"
        tags: [ "versionedApi_tag" ]
        variables:
          ORCHESTRATION_FILE: "versioned-api-testing.json"

  # Run load balancer tests?
  - id: loadbalancer
    display_name: "Load Balancer"
    values:
      - id: "enabled"
        display_name: "Load Balancer"
        variables:
          test_loadbalancer: true
        batchtime: 10080  # 7 days

  - id: serverless
    display_name: "Serverless"
    values:
      - id: "enabled"
        display_name: "Serverless"
        variables:
          test_serverless: true
        batchtime: 10080  # 7 days

buildvariants:
- matrix_name: "tests-fips"
  matrix_spec:
    platform:
      - rhel80-fips
    auth: "auth"
    ssl: "ssl"
  display_name: "${platform} ${auth} ${ssl}"
  tasks:
    - "test-fips-standalone"

- matrix_name: "test-macos"
  matrix_spec:
    platform:
      # MacOS introduced SSL support with MongoDB >= 3.2.
      # Older server versions (2.6, 3.0) are supported without SSL.
      - macos-1014
    auth: "*"
    ssl: "*"
  exclude_spec:
    # No point testing with SSL without auth.
    - platform: macos-1014
      auth: "noauth"
      ssl: "ssl"
  display_name: "${platform} ${auth} ${ssl}"
  tasks:
    - ".latest"
    - ".7.0"
    - ".6.0"
    - ".5.0"
    - ".4.4"
    - ".4.2"
    - ".4.0"
    - ".3.6"

- matrix_name: "test-macos-arm64"
  matrix_spec:
    platform:
      - macos-1100-arm64
    auth-ssl: "*"
  display_name: "${platform} ${auth-ssl}"
  tasks:
    - ".latest"
    - ".7.0"
    - ".6.0"
    - ".5.0"
    - ".4.4"

- matrix_name: "test-macos-encryption"
  matrix_spec:
    platform:
      - macos-1100
    auth: "auth"
    ssl: "nossl"
    encryption: "*"
  display_name: "${encryption} ${platform} ${auth} ${ssl}"
  tasks: "test-latest-replica_set"
  rules:
    - if:
        encryption: ["encryption", "encryption_crypt_shared"]
        platform: macos-1100
        auth: "auth"
        ssl: "nossl"
      then:
        add_tasks: &encryption-server-versions
          - ".rapid"
          - ".latest"
          - ".7.0"
          - ".6.0"
          - ".5.0"
          - ".4.4"
          - ".4.2"
          - ".4.0"

# Test one server version with zSeries, POWER8, and ARM.
- matrix_name: "test-different-cpu-architectures"
  matrix_spec:
    platform:
      - rhel83-zseries  # Added in 5.0.8 (SERVER-44074)
      - rhel81-power8 # Added in 4.2.7 (SERVER-44072)
      - rhel82-arm64 # Added in 4.4.2 (SERVER-48282)
    auth-ssl: "*"
  display_name: "${platform} ${auth-ssl}"
  tasks:
    - ".6.0"

- matrix_name: "tests-python-version-rhel8-test-ssl"
  matrix_spec:
    platform: rhel8
    python-version: "*"
    auth-ssl: "*"
    coverage: "*"
  display_name: "${python-version} ${platform} ${auth-ssl} ${coverage}"
  tasks: &all-server-versions
    - ".rapid"
    - ".latest"
    - ".7.0"
    - ".6.0"
    - ".5.0"
    - ".4.4"
    - ".4.2"
    - ".4.0"
    - ".3.6"

- matrix_name: "tests-pyopenssl"
  matrix_spec:
    platform: rhel8
    python-version: "*"
    auth: "*"
    ssl: "ssl"
    pyopenssl: "*"
  # Only test "noauth" with Python 3.7.
  exclude_spec:
    platform: rhel8
    python-version: ["3.8", "3.9", "3.10", "pypy3.8", "pypy3.10"]
    auth: "noauth"
    ssl: "ssl"
    pyopenssl: "*"
  display_name: "PyOpenSSL ${platform} ${python-version} ${auth}"
  tasks:
    - '.replica_set'
    # Test standalone and sharded only on 7.0.
    - '.7.0'

- matrix_name: "tests-pyopenssl-macOS"
  matrix_spec:
    platform: macos-1014
    auth: "auth"
    ssl: "ssl"
    pyopenssl: "*"
  display_name: "PyOpenSSL ${platform} ${auth}"
  tasks:
    - '.replica_set'

- matrix_name: "tests-pyopenssl-windows"
  matrix_spec:
    platform: windows-64-vsMulti-small
    python-version-windows: "*"
    auth: "auth"
    ssl: "ssl"
    pyopenssl: "*"
  display_name: "PyOpenSSL ${platform} ${python-version-windows} ${auth}"
  tasks:
    - '.replica_set'

- matrix_name: "tests-python-version-rhel8-test-encryption"
  matrix_spec:
    platform: rhel8
    python-version: "*"
    auth-ssl: noauth-nossl
# TODO: dependency error for 'coverage-report' task:
# dependency tests-python-version-rhel62-test-encryption_.../test-2.6-standalone is not present in the project config
#    coverage: "*"
    encryption: "*"
  display_name: "${encryption} ${python-version} ${platform} ${auth-ssl}"
  tasks: "test-latest-replica_set"
  rules:
    - if:
        encryption: ["encryption", "encryption_crypt_shared"]
        platform: rhel8
        auth-ssl: noauth-nossl
        python-version: "*"
      then:
        add_tasks: *encryption-server-versions

- matrix_name: "tests-python-version-rhel8-without-c-extensions"
  matrix_spec:
    platform: rhel8
    python-version: "*"
    c-extensions: without-c-extensions
    auth-ssl: noauth-nossl
    coverage: "*"
  exclude_spec:
   # These interpreters are always tested without extensions.
   - platform: rhel8
     python-version: ["pypy3.8", "pypy3.10"]
     c-extensions: "*"
     auth-ssl: "*"
     coverage: "*"
  display_name: "${c-extensions} ${python-version} ${platform} ${auth} ${ssl} ${coverage}"
  tasks: *all-server-versions

- matrix_name: "tests-python-version-rhel8-compression"
  matrix_spec:
    platform: rhel8
    python-version: "*"
    c-extensions: "*"
    compression: "*"
  exclude_spec:
   # These interpreters are always tested without extensions.
   - platform: rhel8
     python-version: ["pypy3.8", "pypy3.10"]
     c-extensions: "with-c-extensions"
     compression: "*"
  display_name: "${compression} ${c-extensions} ${python-version} ${platform}"
  tasks:
    - "test-latest-standalone"
    - "test-5.0-standalone"
    - "test-4.4-standalone"
    - "test-4.2-standalone"
  rules:
    # Server versions 3.6 and 4.0 support snappy and zlib.
    - if:
        python-version: "*"
        c-extensions: "*"
        compression: ["snappy", "zlib"]
      then:
        add_tasks:
          - "test-4.0-standalone"
          - "test-3.6-standalone"

- matrix_name: "tests-python-version-green-framework-rhel8"
  matrix_spec:
    platform: rhel8
    python-version: "*"
    green-framework: "*"
    auth-ssl: "*"
  exclude_spec:
   # Don't test green frameworks on these Python versions.
   - platform: rhel8
     python-version: ["pypy3.8", "pypy3.10"]
     green-framework: "*"
     auth-ssl: "*"
  display_name: "${green-framework} ${python-version} ${platform} ${auth-ssl}"
  tasks: *all-server-versions

- matrix_name: "tests-windows-python-version"
  matrix_spec:
    platform: windows-64-vsMulti-small
    python-version-windows: "*"
    auth-ssl: "*"
  display_name: "${platform} ${python-version-windows} ${auth-ssl}"
  tasks: *all-server-versions

- matrix_name: "tests-windows-python-version-32-bit"
  matrix_spec:
    platform: windows-64-vsMulti-small
    python-version-windows-32: "*"
    auth-ssl: "*"
  display_name: "${platform} ${python-version-windows-32} ${auth-ssl}"
  tasks: *all-server-versions

- matrix_name: "tests-python-version-supports-openssl-102-test-ssl"
  matrix_spec:
    platform: rhel7
    # Python 3.10+ requires OpenSSL 1.1.1+
    python-version: ["3.7", "3.8", "3.9", "pypy3.8", "pypy3.10"]
    auth-ssl: "*"
  display_name: "OpenSSL 1.0.2 ${python-version} ${platform} ${auth-ssl}"
  tasks:
     - ".5.0"

- matrix_name: "tests-windows-encryption"
  matrix_spec:
    platform: windows-64-vsMulti-small
    python-version-windows: "*"
    auth-ssl: "*"
    encryption: "*"
  display_name: "${encryption} ${platform} ${python-version-windows} ${auth-ssl}"
  tasks: "test-latest-replica_set"
  rules:
    - if:
        encryption: ["encryption", "encryption_crypt_shared"]
        platform: windows-64-vsMulti-small
        python-version-windows: "*"
        auth-ssl: "*"
      then:
        add_tasks: *encryption-server-versions

# Storage engine tests on RHEL 8.4 (x86_64) with Python 3.7.
- matrix_name: "tests-storage-engines"
  matrix_spec:
    platform: rhel8
    storage-engine: "*"
    python-version: 3.7
  display_name: "Storage ${storage-engine} ${python-version} ${platform}"
  rules:
    - if:
        platform: rhel8
        storage-engine: ["inmemory"]
        python-version: "*"
      then:
        add_tasks:
          - "test-latest-standalone"
          - "test-7.0-standalone"
          - "test-6.0-standalone"
          - "test-5.0-standalone"
          - "test-4.4-standalone"
          - "test-4.2-standalone"
          - "test-4.0-standalone"
          - "test-3.6-standalone"
    - if:
        # MongoDB 4.2 drops support for MMAPv1
        platform: rhel8
        storage-engine: ["mmapv1"]
        python-version: "*"
      then:
        add_tasks:
          - "test-4.0-standalone"
          - "test-4.0-replica_set"
          - "test-3.6-standalone"
          - "test-3.6-replica_set"

# enableTestCommands=0 tests on RHEL 8.4 (x86_64) with Python 3.7.
- matrix_name: "test-disableTestCommands"
  matrix_spec:
    platform: rhel8
    disableTestCommands: "*"
    python-version: "3.7"
  display_name: "Disable test commands ${python-version} ${platform}"
  tasks:
     - ".latest"

- matrix_name: "test-linux-enterprise-auth"
  matrix_spec:
    platform: rhel8
    python-version: "*"
    auth: "auth"
  display_name: "Enterprise ${auth} ${platform} ${python-version}"
  tasks:
     - name: "test-enterprise-auth"

- matrix_name: "tests-windows-enterprise-auth"
  matrix_spec:
    platform: windows-64-vsMulti-small
    python-version-windows: "*"
    auth: "auth"
  display_name: "Enterprise ${auth} ${platform} ${python-version-windows}"
  tasks:
     - name: "test-enterprise-auth"

- matrix_name: "test-search-index-helpers"
  matrix_spec:
    platform: rhel8
    python-version: "3.8"
  display_name: "Search Index Helpers ${platform}"
  tasks:
     - name: "test_atlas_task_group_search_indexes"

- matrix_name: "tests-mod-wsgi"
  matrix_spec:
    platform: ubuntu-22.04
    python-version: ["3.7", "3.8", "3.9", "3.10", "3.11", "3.12"]
    mod-wsgi-version: "*"
  display_name: "${mod-wsgi-version} ${python-version} ${platform}"
  tasks:
     - name: "mod-wsgi-standalone"
     - name: "mod-wsgi-replica-set"
     - name: "mod-wsgi-embedded-mode-standalone"
     - name: "mod-wsgi-embedded-mode-replica-set"

- matrix_name: "mockupdb-tests"
  matrix_spec:
    platform: rhel8
    python-version: 3.7
  display_name: "MockupDB Tests"
  tasks:
     - name: "mockupdb"

- matrix_name: "tests-doctests"
  matrix_spec:
    platform: rhel8
    python-version: ["3.8"]
  display_name: "Doctests ${python-version} ${platform}"
  tasks:
     - name: "doctests"

- name: "no-server"
  display_name: "No server test"
  run_on:
    - rhel84-small
  tasks:
    - name: "no-server"

- name: "Coverage Report"
  display_name: "Coverage Report"
  run_on:
    - rhel84-small
  tasks:
     - name: "coverage-report"

- matrix_name: "atlas-connect"
  matrix_spec:
    platform: rhel8
    python-version: "*"
  display_name: "Atlas connect ${python-version} ${platform}"
  tasks:
    - name: "atlas-connect"

- matrix_name: "serverless"
  matrix_spec:
    platform: rhel8
    python-version: "*"
    auth-ssl: auth-ssl
    serverless: "*"
  display_name: "Serverless ${python-version} ${platform}"
  tasks:
    - "serverless_task_group"

- matrix_name: "data-lake-spec-tests"
  matrix_spec:
    platform: rhel8
    python-version: ["3.7", "3.10"]
    auth: "auth"
    c-extensions: "*"
  display_name: "Atlas Data Lake ${python-version} ${c-extensions}"
  tasks:
    - name: atlas-data-lake-tests

- matrix_name: "stable-api-tests"
  matrix_spec:
    platform: rhel8
    python-version: ["3.7", "3.10"]
    auth: "auth"
    versionedApi: "*"
  display_name: "Versioned API ${versionedApi} ${python-version}"
  batchtime: 10080  # 7 days
  tasks:
    # Versioned API was introduced in MongoDB 4.7
    - "test-latest-standalone"
    - "test-5.0-standalone"

- matrix_name: "ocsp-test"
  matrix_spec:
    platform: rhel8
    python-version: ["3.7", "3.10", "pypy3.8", "pypy3.10"]
    mongodb-version: ["4.4", "5.0", "6.0", "7.0", "latest"]
    auth: "noauth"
    ssl: "ssl"
  display_name: "OCSP test ${platform} ${python-version} ${mongodb-version}"
  batchtime: 20160 # 14 days
  tasks:
    - name: ".ocsp"

- matrix_name: "ocsp-test-windows"
  matrix_spec:
    platform: windows-64-vsMulti-small
    python-version-windows: ["3.7", "3.10"]
    mongodb-version: ["4.4", "5.0", "6.0", "7.0", "latest"]
    auth: "noauth"
    ssl: "ssl"
  display_name: "OCSP test ${platform} ${python-version-windows} ${mongodb-version}"
  batchtime: 20160 # 14 days
  tasks:
    # Windows MongoDB servers do not staple OCSP responses and only support RSA.
    - name: ".ocsp-rsa !.ocsp-staple"

- matrix_name: "ocsp-test-macos"
  matrix_spec:
    platform: macos-1014
    mongodb-version: ["4.4", "5.0", "6.0", "7.0", "latest"]
    auth: "noauth"
    ssl: "ssl"
  display_name: "OCSP test ${platform} ${mongodb-version}"
  batchtime: 20160 # 14 days
  tasks:
    # macOS MongoDB servers do not staple OCSP responses and only support RSA.
    - name: ".ocsp-rsa !.ocsp-staple"

- matrix_name: "oidc-auth-test"
  matrix_spec:
    platform: [ rhel8 ]
    python-version: ["3.9"]
  display_name: "MONGODB-OIDC Auth ${platform} ${python-version}"
  tasks:
    - name: "oidc-auth-test-latest"

- matrix_name: "aws-auth-test"
  matrix_spec:
    platform: [ubuntu-18.04]
    python-version: ["3.7"]
  display_name: "MONGODB-AWS Auth ${platform} ${python-version}"
  tasks:
    - name: "aws-auth-test-4.4"
    - name: "aws-auth-test-5.0"
    - name: "aws-auth-test-6.0"
    - name: "aws-auth-test-7.0"
    - name: "aws-auth-test-rapid"
    - name: "aws-auth-test-latest"

- matrix_name: "aws-auth-test-mac"
  matrix_spec:
    platform: [macos-1014]
    python-version-mac: ["system-python3"]
  display_name: "MONGODB-AWS Auth ${platform} ${python-version-mac}"
  tasks:
    - name: "aws-auth-test-4.4"
    - name: "aws-auth-test-5.0"
    - name: "aws-auth-test-6.0"
    - name: "aws-auth-test-7.0"
    - name: "aws-auth-test-rapid"
    - name: "aws-auth-test-latest"

- matrix_name: "aws-auth-test-windows"
  matrix_spec:
    platform: [windows-64-vsMulti-small]
    python-version-windows: "*"
  display_name: "MONGODB-AWS Auth ${platform} ${python-version-windows}"
  tasks:
    - name: "aws-auth-test-4.4"
    - name: "aws-auth-test-5.0"
    - name: "aws-auth-test-6.0"
    - name: "aws-auth-test-7.0"
    - name: "aws-auth-test-rapid"
    - name: "aws-auth-test-latest"

- matrix_name: "load-balancer"
  matrix_spec:
    platform: rhel8
    mongodb-version: ["6.0", "7.0", "rapid", "latest"]
    auth-ssl: "*"
    python-version: "*"
    loadbalancer: "*"
  display_name: "Load Balancer ${platform} ${python-version} ${mongodb-version} ${auth-ssl}"
  tasks:
    - name: "load-balancer-test"

- name: testgcpkms-variant
  display_name: "GCP KMS"
  run_on:
    - debian10-small
  tasks:
    - name: testgcpkms_task_group
      batchtime: 20160 # Use a batchtime of 14 days as suggested by the CSFLE test README
    - testgcpkms-fail-task

- name: testazurekms-variant
  display_name: "Azure KMS"
  run_on: debian10-small
  tasks:
    - name: testazurekms_task_group
      batchtime: 20160 # Use a batchtime of 14 days as suggested by the CSFLE test README
    - testazurekms-fail-task

- name: rhel8-test-lambda
  display_name: AWS Lambda handler tests
  run_on: rhel87-small
  tasks:
    - name: test_aws_lambda_task_group

- name: Release
  display_name: Release
  batchtime: 20160 # 14 days
  tags: ["release_tag"]
  tasks:
  - ".release_tag"

      # Platform notes
      # i386 builds of OpenSSL or Cyrus SASL are not available
      # Debian 8.1 only supports MongoDB 3.4+
      # SUSE12 s390x is only supported by MongoDB 3.4+
      # No enterprise build for Archlinux, SSL not available
      # RHEL 7.6 and RHEL 8.4 only supports 3.6+.
      # RHEL 7 only supports 2.6+
      # RHEL 7.1 ppc64le is only supported by MongoDB 3.2+
      # RHEL 7.2 s390x is only supported by MongoDB 3.4+
      # Solaris MongoDB SSL builds are not available
      # Darwin MongoDB SSL builds are not available for 2.6
      # SUSE12 x86_64 is only supported by MongoDB 3.2+
      # vim: set et sw=2 ts=2 :<|MERGE_RESOLUTION|>--- conflicted
+++ resolved
@@ -537,18 +537,12 @@
     - command: shell.exec
       type: test
       params:
-<<<<<<< HEAD
         include_expansions_in_env: ["AWS_ACCESS_KEY_ID", "AWS_SECRET_ACCESS_KEY", "AWS_SESSION_TOKEN"]
-=======
->>>>>>> f2867a9a
         working_dir: "src"
         script: |
           # Disable xtrace for security reasons (just in case it was accidentally set).
           set +x
-<<<<<<< HEAD
           set -o errexit
-=======
->>>>>>> f2867a9a
 
           DRIVERS_TOOLS="${DRIVERS_TOOLS}" \
             AWS_ACCESS_KEY_ID="${AWS_ACCESS_KEY_ID}" \
