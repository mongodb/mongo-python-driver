########################################
# Evergreen Template for MongoDB Drivers
########################################

# When a task that used to pass starts to fail
# Go through all versions that may have been skipped to detect
# when the task started failing
stepback: true

# Mark a failure as a system/bootstrap failure (purple box) rather then a task
# failure by default.
# Actual testing tasks are marked with `type: test`
command_type: system

# Protect ourself against rogue test case, or curl gone wild, that runs forever
# Good rule of thumb: the averageish length a task takes, times 5
# That roughly accounts for variable system performance for various buildvariants
exec_timeout_secs: 3600 # 60 minutes is the longest we'll ever run (primarily
                        # for macos hosts)

# What to do when evergreen hits the timeout (`post:` tasks are run automatically)
timeout:
  - command: shell.exec
    params:
      script: |
        ls -la

functions:
  "fetch source":
    # Executes git clone and applies the submitted patch, if any
    - command: git.get_project
      params:
        directory: "src"
    # Applies the subitted patch, if any
    # Deprecated. Should be removed. But still needed for certain agents (ZAP)
    - command: git.apply_patch
    # Make an evergreen exapanstion file with dynamic values
    - command: shell.exec
      params:
        working_dir: "src"
        script: |
           # Get the current unique version of this checkout
           if [ "${is_patch}" = "true" ]; then
              CURRENT_VERSION=$(git describe)-patch-${version_id}
           else
              CURRENT_VERSION=latest
           fi

           export DRIVERS_TOOLS="$(dirname $(pwd))/drivers-tools"
           export PROJECT_DIRECTORY="$(pwd)"

           # Python has cygwin path problems on Windows. Detect prospective mongo-orchestration home directory
           if [ "Windows_NT" = "$OS" ]; then # Magic variable in cygwin
              export DRIVERS_TOOLS=$(cygpath -m $DRIVERS_TOOLS)
              export PROJECT_DIRECTORY=$(cygpath -m $PROJECT_DIRECTORY)
           fi

           export MONGO_ORCHESTRATION_HOME="$DRIVERS_TOOLS/.evergreen/orchestration"
           export MONGODB_BINARIES="$DRIVERS_TOOLS/mongodb/bin"
           export UPLOAD_BUCKET="${project}"

           cat <<EOT > expansion.yml
           CURRENT_VERSION: "$CURRENT_VERSION"
           DRIVERS_TOOLS: "$DRIVERS_TOOLS"
           MONGO_ORCHESTRATION_HOME: "$MONGO_ORCHESTRATION_HOME"
           MONGODB_BINARIES: "$MONGODB_BINARIES"
           UPLOAD_BUCKET: "$UPLOAD_BUCKET"
           PROJECT_DIRECTORY: "$PROJECT_DIRECTORY"
           PREPARE_SHELL: |
              set -o errexit
              export DRIVERS_TOOLS="$DRIVERS_TOOLS"
              export MONGO_ORCHESTRATION_HOME="$MONGO_ORCHESTRATION_HOME"
              export MONGODB_BINARIES="$MONGODB_BINARIES"
              export UPLOAD_BUCKET="$UPLOAD_BUCKET"
              export PROJECT_DIRECTORY="$PROJECT_DIRECTORY"

              export TMPDIR="$MONGO_ORCHESTRATION_HOME/db"
              # Installation of cryptography requires a rust compiler on some machines
              export PATH="$MONGODB_BINARIES:/home/admin/.cargo/bin:$PATH"
              export PROJECT="${project}"
           EOT
           # See what we've done
           cat expansion.yml

    # Load the expansion file to make an evergreen variable with the current unique version
    - command: expansions.update
      params:
        file: src/expansion.yml

  "prepare resources":
    - command: shell.exec
      params:
        script: |
          set -o xtrace
          ${PREPARE_SHELL}
          rm -rf $DRIVERS_TOOLS
          if [ "${project}" = "drivers-tools" ]; then
            # If this was a patch build, doing a fresh clone would not actually test the patch
            cp -R ${PROJECT_DIRECTORY}/ $DRIVERS_TOOLS
          else
            git clone https://github.com/mongodb-labs/drivers-evergreen-tools.git $DRIVERS_TOOLS
          fi
          echo "{ \"releases\": { \"default\": \"$MONGODB_BINARIES\" }}" > $MONGO_ORCHESTRATION_HOME/orchestration.config

  "upload coverage" :
    - command: s3.put
      params:
        aws_key: ${aws_key}
        aws_secret: ${aws_secret}
        local_file:  src/.coverage
        optional: true
        # Upload the coverage report for all tasks in a single build to the same directory.
        remote_file: ${UPLOAD_BUCKET}/coverage/${revision}/${version_id}/coverage/coverage.${build_variant}.${task_name}
        bucket: mciuploads
        permissions: public-read
        content_type: text/html
        display_name: "Raw Coverage Report"

  "download and merge coverage" :
    - command: shell.exec
      params:
        silent: true
        working_dir: "src"
        script: |
          export AWS_ACCESS_KEY_ID=${aws_key}
          export AWS_SECRET_ACCESS_KEY=${aws_secret}

          # Download all the task coverage files.
          aws s3 cp --recursive s3://mciuploads/${UPLOAD_BUCKET}/coverage/${revision}/${version_id}/coverage/ coverage/
    - command: shell.exec
      params:
        working_dir: "src"
        script: |
          set -o xtrace
          ${PREPARE_SHELL}
          # Coverage combine merges (and removes) all the coverage files and
          # generates a new .coverage file in the current directory.
          ls -la coverage/
          /opt/python/3.7/bin/python3 -m coverage combine coverage/coverage.*
          /opt/python/3.7/bin/python3 -m coverage html -d htmlcov
    # Upload the resulting html coverage report.
    - command: shell.exec
      params:
        silent: true
        working_dir: "src"
        script: |
           export AWS_ACCESS_KEY_ID=${aws_key}
           export AWS_SECRET_ACCESS_KEY=${aws_secret}
           aws s3 cp htmlcov/ s3://mciuploads/${UPLOAD_BUCKET}/coverage/${revision}/${version_id}/htmlcov/ --recursive --acl public-read --region us-east-1
    # Attach the index.html with s3.put so it shows up in the Evergreen UI.
    - command: s3.put
      params:
        aws_key: ${aws_key}
        aws_secret: ${aws_secret}
        local_file:  src/htmlcov/index.html
        remote_file: ${UPLOAD_BUCKET}/coverage/${revision}/${version_id}/htmlcov/index.html
        bucket: mciuploads
        permissions: public-read
        content_type: text/html
        display_name: "Coverage Report HTML"


  "upload mo artifacts":
    - command: shell.exec
      params:
        script: |
          set -o xtrace
          ${PREPARE_SHELL}
          mkdir out_dir
          find $MONGO_ORCHESTRATION_HOME -name \*.log -exec sh -c 'x="{}"; mv $x $PWD/out_dir/$(basename $(dirname $x))_$(basename $x)' \;
          tar zcvf mongodb-logs.tar.gz -C out_dir/ .
          rm -rf out_dir
    - command: archive.targz_pack
      params:
        target: "mongo-coredumps.tgz"
        source_dir: "./"
        include:
          - "./**.core"
          - "./**.mdmp" # Windows: minidumps
    - command: s3.put
      params:
        aws_key: ${aws_key}
        aws_secret: ${aws_secret}
        local_file: mongo-coredumps.tgz
        remote_file: ${UPLOAD_BUCKET}/${build_variant}/${revision}/${version_id}/${build_id}/coredumps/${task_id}-${execution}-mongodb-coredumps.tar.gz
        bucket: mciuploads
        permissions: public-read
        content_type: ${content_type|application/gzip}
        display_name: Core Dumps - Execution
        optional: true
    - command: s3.put
      params:
        aws_key: ${aws_key}
        aws_secret: ${aws_secret}
        local_file: mongodb-logs.tar.gz
        remote_file: ${UPLOAD_BUCKET}/${build_variant}/${revision}/${version_id}/${build_id}/logs/${task_id}-${execution}-mongodb-logs.tar.gz
        bucket: mciuploads
        permissions: public-read
        content_type: ${content_type|application/x-gzip}
        display_name: "mongodb-logs.tar.gz"
    - command: s3.put
      params:
        aws_key: ${aws_key}
        aws_secret: ${aws_secret}
        local_file: drivers-tools/.evergreen/orchestration/server.log
        remote_file: ${UPLOAD_BUCKET}/${build_variant}/${revision}/${version_id}/${build_id}/logs/${task_id}-${execution}-orchestration.log
        bucket: mciuploads
        permissions: public-read
        content_type: ${content_type|text/plain}
        display_name: "orchestration.log"

  "upload working dir":
    - command: archive.targz_pack
      params:
        target: "working-dir.tar.gz"
        source_dir: ${PROJECT_DIRECTORY}/
        include:
          - "./**"
    - command: s3.put
      params:
        aws_key: ${aws_key}
        aws_secret: ${aws_secret}
        local_file: working-dir.tar.gz
        remote_file: ${UPLOAD_BUCKET}/${build_variant}/${revision}/${version_id}/${build_id}/artifacts/${task_id}-${execution}-working-dir.tar.gz
        bucket: mciuploads
        permissions: public-read
        content_type: ${content_type|application/x-gzip}
        display_name: "working-dir.tar.gz"
    - command: archive.targz_pack
      params:
        target: "drivers-dir.tar.gz"
        source_dir: ${DRIVERS_TOOLS}
        include:
          - "./**"
        exclude_files:
          # Windows cannot read the mongod *.lock files because they are locked.
          - "*.lock"
    - command: s3.put
      params:
        aws_key: ${aws_key}
        aws_secret: ${aws_secret}
        local_file: drivers-dir.tar.gz
        remote_file: ${UPLOAD_BUCKET}/${build_variant}/${revision}/${version_id}/${build_id}/artifacts/${task_id}-${execution}-drivers-dir.tar.gz
        bucket: mciuploads
        permissions: public-read
        content_type: ${content_type|application/x-gzip}
        display_name: "drivers-dir.tar.gz"

  "upload test results":
    - command: attach.results
      params:
        file_location: "${DRIVERS_TOOLS}/results.json"
    - command: attach.xunit_results
      params:
        file: "src/xunit-results/TEST-*.xml"

  "bootstrap mongo-orchestration":
    - command: shell.exec
      params:
        script: |
          set -o xtrace

          # Enable core dumps if enabled on the machine
          # Copied from https://github.com/mongodb/mongo/blob/master/etc/evergreen.yml
          if [ -f /proc/self/coredump_filter ]; then
            # Set the shell process (and its children processes) to dump ELF headers (bit 4),
            # anonymous shared mappings (bit 1), and anonymous private mappings (bit 0).
            echo 0x13 > /proc/self/coredump_filter

            if [ -f /sbin/sysctl ]; then
              # Check that the core pattern is set explicitly on our distro image instead
              # of being the OS's default value. This ensures that coredump names are consistent
              # across distros and can be picked up by Evergreen.
              core_pattern=$(/sbin/sysctl -n "kernel.core_pattern")
              if [ "$core_pattern" = "dump_%e.%p.core" ]; then
                echo "Enabling coredumps"
                ulimit -c unlimited
              fi
            fi
          fi

          if [ $(uname -s) = "Darwin" ]; then
              core_pattern_mac=$(/usr/sbin/sysctl -n "kern.corefile")
              if [ "$core_pattern_mac" = "dump_%N.%P.core" ]; then
                echo "Enabling coredumps"
                ulimit -c unlimited
              fi
          fi

          if [ -n "${skip_crypt_shared}" ]; then
            export SKIP_CRYPT_SHARED=1
          fi

          ${PREPARE_SHELL}
          MONGODB_VERSION=${VERSION} \
            TOPOLOGY=${TOPOLOGY} \
            AUTH=${AUTH} \
            SSL=${SSL} \
            STORAGE_ENGINE=${STORAGE_ENGINE} \
            DISABLE_TEST_COMMANDS=${DISABLE_TEST_COMMANDS} \
            ORCHESTRATION_FILE=${ORCHESTRATION_FILE} \
            REQUIRE_API_VERSION=${REQUIRE_API_VERSION} \
            LOAD_BALANCER=${LOAD_BALANCER} \
            bash ${DRIVERS_TOOLS}/.evergreen/run-orchestration.sh
    # run-orchestration generates expansion file with the MONGODB_URI for the cluster
    - command: expansions.update
      params:
        file: mo-expansion.yml
    - command: expansions.update
      params:
        updates:
          - key: MONGODB_STARTED
            value: "1"

  "bootstrap data lake":
    - command: shell.exec
      type: setup
      params:
        script: |
          set -o xtrace
          ${PREPARE_SHELL}
          # The mongohouse build script needs to be passed the VARIANT variable, see
          # https://github.com/10gen/mongohouse/blob/973cc11/evergreen.yaml#L65
          VARIANT=rhel84-small bash ${DRIVERS_TOOLS}/.evergreen/atlas_data_lake/build-mongohouse-local.sh
    - command: shell.exec
      type: setup
      params:
        background: true
        script: |
          set -o xtrace
          ${PREPARE_SHELL}
          bash ${DRIVERS_TOOLS}/.evergreen/atlas_data_lake/run-mongohouse-local.sh

  "stop mongo-orchestration":
    - command: shell.exec
      params:
        script: |
          set -o xtrace
          ${PREPARE_SHELL}
          bash ${DRIVERS_TOOLS}/.evergreen/stop-orchestration.sh

  "run mod_wsgi tests":
    - command: shell.exec
      type: test
      params:
        working_dir: "src"
        script: |
          set -o xtrace
          ${PREPARE_SHELL}
          PYTHON_BINARY=${PYTHON_BINARY} MOD_WSGI_VERSION=${MOD_WSGI_VERSION} PROJECT_DIRECTORY=${PROJECT_DIRECTORY} bash ${PROJECT_DIRECTORY}/.evergreen/run-mod-wsgi-tests.sh

  "run mockupdb tests":
    - command: shell.exec
      type: test
      params:
        working_dir: "src"
        script: |
          set -o xtrace
          ${PREPARE_SHELL}
          PYTHON_BINARY=${PYTHON_BINARY} bash ${PROJECT_DIRECTORY}/.evergreen/run-mockupdb-tests.sh

  "run doctests":
     - command: shell.exec
       type: test
       params:
         working_dir: "src"
         script: |
           set -o xtrace
           ${PREPARE_SHELL}
           PYTHON_BINARY=${PYTHON_BINARY} bash ${PROJECT_DIRECTORY}/.evergreen/run-doctests.sh

  "run tests":
    # If testing FLE, start the KMS mock servers, first create the virtualenv.
    - command: shell.exec
      params:
        script: |
          if [ -n "${test_encryption}" ]; then
            ${PREPARE_SHELL}
            cd ${DRIVERS_TOOLS}/.evergreen/csfle
            . ./activate_venv.sh
          fi
    # Run in the background so the mock servers don't block the EVG task.
    - command: shell.exec
      params:
        background: true
        script: |
          if [ -n "${test_encryption}" ]; then
            ${PREPARE_SHELL}
            cd ${DRIVERS_TOOLS}/.evergreen/csfle
            . ./activate_venv.sh
            # The -u options forces the stdout and stderr streams to be unbuffered.
            # TMPDIR is required to avoid "AF_UNIX path too long" errors.
            TMPDIR="$(dirname $DRIVERS_TOOLS)" python -u kms_kmip_server.py --ca_file ../x509gen/ca.pem --cert_file ../x509gen/server.pem  --port 5698 &
            python -u kms_http_server.py --ca_file ../x509gen/ca.pem --cert_file ../x509gen/expired.pem --port 8000 &
            python -u kms_http_server.py --ca_file ../x509gen/ca.pem --cert_file ../x509gen/wrong-host.pem --port 8001 &
            python -u kms_http_server.py --ca_file ../x509gen/ca.pem --cert_file ../x509gen/server.pem --port 8002 --require_client_cert &
          fi
    # Wait up to 10 seconds for the KMIP server to start.
    - command: shell.exec
      params:
        script: |
          if [ -n "${test_encryption}" ]; then
            ${PREPARE_SHELL}
            cd ${DRIVERS_TOOLS}/.evergreen/csfle
            . ./activate_venv.sh
            for i in $(seq 1 1 10); do
               sleep 1
               if python -u kms_kmip_client.py; then
                  echo 'KMS KMIP server started!'
                  exit 0
               fi
            done
            echo 'Failed to start KMIP server!'
            exit 1
          fi
    - command: shell.exec
      type: test
      params:
        silent: true
        working_dir: "src"
        script: |
          if [ -n "${test_encryption}" ]; then
            cat <<EOT > fle_creds.sh
            export FLE_AWS_KEY="${fle_aws_key}"
            export FLE_AWS_SECRET="${fle_aws_secret}"
            export FLE_AZURE_CLIENTID="${fle_azure_clientid}"
            export FLE_AZURE_TENANTID="${fle_azure_tenantid}"
            export FLE_AZURE_CLIENTSECRET="${fle_azure_clientsecret}"
            export FLE_GCP_EMAIL="${fle_gcp_email}"
            export FLE_GCP_PRIVATEKEY="${fle_gcp_privatekey}"
            # Needed for generating temporary aws credentials.
            export AWS_ACCESS_KEY_ID="${fle_aws_key}"
            export AWS_SECRET_ACCESS_KEY="${fle_aws_secret}"
            export AWS_DEFAULT_REGION=us-east-1
          EOT
          fi
    - command: shell.exec
      type: test
      params:
        working_dir: "src"
        script: |
          if [ -n "${set_xtrace_on}" ]; then
            set -o xtrace
            export SET_XTRACE_ON="${set_xtrace_on}"
          fi
          ${PREPARE_SHELL}
          if [ -n "${MONGODB_STARTED}" ]; then
            export PYMONGO_MUST_CONNECT=1
          fi
          if [ -n "${DISABLE_TEST_COMMANDS}" ]; then
            export PYMONGO_DISABLE_TEST_COMMANDS=1
          fi
          if [ -n "${test_encryption}" ]; then
            # Disable xtrace (just in case it was accidentally set).
            set +x
            . ./fle_creds.sh
            rm -f ./fle_creds.sh
            export LIBMONGOCRYPT_URL="${libmongocrypt_url}"
            export TEST_ENCRYPTION=1
            if [ -n "${test_encryption_pyopenssl}" ]; then
              export TEST_ENCRYPTION_PYOPENSSL=1
            fi
          fi
          if [ -n "${test_crypt_shared}" ]; then
            export TEST_CRYPT_SHARED=1
            export CRYPT_SHARED_LIB_PATH=${CRYPT_SHARED_LIB_PATH}
          fi
          if [ -n "${test_pyopenssl}" ]; then
            export TEST_PYOPENSSL=1
          fi
          if [ -n "${SETDEFAULTENCODING}" ]; then
            export SETDEFAULTENCODING="${SETDEFAULTENCODING}"
          fi
          if [ -n "${test_loadbalancer}" ]; then
            export TEST_LOADBALANCER=1
            export LOAD_BALANCER=1
            export SINGLE_MONGOS_LB_URI="${SINGLE_MONGOS_LB_URI}"
            export MULTI_MONGOS_LB_URI="${MULTI_MONGOS_LB_URI}"
          fi
          if [ -n "${test_serverless}" ]; then
            export TEST_SERVERLESS=1
            export SERVERLESS_ATLAS_USER="${SERVERLESS_ATLAS_USER}"
            export SERVERLESS_ATLAS_PASSWORD="${SERVERLESS_ATLAS_PASSWORD}"
            export MONGODB_URI="${SERVERLESS_URI}"
            export SINGLE_MONGOS_LB_URI="${MONGODB_URI}"
            export MULTI_MONGOS_LB_URI="${MONGODB_URI}"
          fi

          MONGODB_VERSION=${VERSION} \
            PYTHON_BINARY=${PYTHON_BINARY} \
            GREEN_FRAMEWORK=${GREEN_FRAMEWORK} \
            C_EXTENSIONS=${C_EXTENSIONS} \
            COVERAGE=${COVERAGE} \
            COMPRESSORS=${COMPRESSORS} \
            AUTH=${AUTH} \
            SSL=${SSL} \
            DATA_LAKE=${DATA_LAKE} \
            MONGODB_API_VERSION=${MONGODB_API_VERSION} \
            bash ${PROJECT_DIRECTORY}/.evergreen/run-tests.sh

  "run enterprise auth tests":
    - command: shell.exec
      type: test
      params:
        silent: true
        working_dir: "src"
        script: |
          cat <<EOT > prepare_enterprise_auth.sh
          export SASL_HOST='${sasl_host}'
          export SASL_PORT='${sasl_port}'
          export SASL_USER='${sasl_user}'
          export SASL_PASS='${sasl_pass}'
          export SASL_DB='${sasl_db}'
          export PRINCIPAL='${principal}'
          export GSSAPI_DB='${gssapi_db}'
          export KEYTAB_BASE64='${keytab_base64}'
          EOT
    - command: shell.exec
      type: test
      params:
        working_dir: "src"
        script: |
          # Disable xtrace (just in case it was accidentally set).
          set +x
          . ./prepare_enterprise_auth.sh
          rm -f ./prepare_enterprise_auth.sh

          PYTHON_BINARY=${PYTHON_BINARY} PROJECT_DIRECTORY=${PROJECT_DIRECTORY} bash ${PROJECT_DIRECTORY}/.evergreen/run-enterprise-auth-tests.sh

  "run atlas tests":
    - command: shell.exec
      type: test
      params:
        silent: true
        working_dir: "src"
        script: |
          cat <<EOT > prepare_atlas_connectivity.sh
          export ATLAS_FREE='${atlas_free}'
          export ATLAS_REPL='${atlas_repl}'
          export ATLAS_SHRD='${atlas_shrd}'
          export ATLAS_TLS11='${atlas_tls11}'
          export ATLAS_TLS12='${atlas_tls12}'
          export ATLAS_SERVERLESS='${atlas_serverless}'
          export ATLAS_SRV_FREE='${atlas_srv_free}'
          export ATLAS_SRV_REPL='${atlas_srv_repl}'
          export ATLAS_SRV_SHRD='${atlas_srv_shrd}'
          export ATLAS_SRV_TLS11='${atlas_srv_tls11}'
          export ATLAS_SRV_TLS12='${atlas_srv_tls12}'
          export ATLAS_SRV_SERVERLESS='${atlas_srv_serverless}'
          EOT
    - command: shell.exec
      type: test
      params:
        working_dir: "src"
        script: |
          # Disable xtrace (just in case it was accidentally set).
          set +x
          . ./prepare_atlas_connectivity.sh
          rm -f ./prepare_atlas_connectivity.sh

          PYTHON_BINARY=${PYTHON_BINARY} bash ${PROJECT_DIRECTORY}/.evergreen/run-atlas-tests.sh

  "add aws auth variables to file":
    - command: shell.exec
      type: test
      params:
        working_dir: "src"
        silent: true
        script: |
          cat <<EOF > ${DRIVERS_TOOLS}/.evergreen/auth_aws/aws_e2e_setup.json
          {
              "iam_auth_ecs_account" : "${iam_auth_ecs_account}",
              "iam_auth_ecs_secret_access_key" : "${iam_auth_ecs_secret_access_key}",
              "iam_auth_ecs_account_arn": "arn:aws:iam::557821124784:user/authtest_fargate_user",
              "iam_auth_ecs_cluster": "${iam_auth_ecs_cluster}",
              "iam_auth_ecs_task_definition": "${iam_auth_ecs_task_definition}",
              "iam_auth_ecs_subnet_a": "${iam_auth_ecs_subnet_a}",
              "iam_auth_ecs_subnet_b": "${iam_auth_ecs_subnet_b}",
              "iam_auth_ecs_security_group": "${iam_auth_ecs_security_group}",

              "iam_auth_assume_aws_account" : "${iam_auth_assume_aws_account}",
              "iam_auth_assume_aws_secret_access_key" : "${iam_auth_assume_aws_secret_access_key}",
              "iam_auth_assume_role_name" : "${iam_auth_assume_role_name}",

              "iam_auth_ec2_instance_account" : "${iam_auth_ec2_instance_account}",
              "iam_auth_ec2_instance_secret_access_key" : "${iam_auth_ec2_instance_secret_access_key}",
              "iam_auth_ec2_instance_profile" : "${iam_auth_ec2_instance_profile}",

              "iam_auth_assume_web_role_name": "${iam_auth_assume_web_role_name}",
              "iam_web_identity_issuer": "${iam_web_identity_issuer}",
              "iam_web_identity_rsa_key": "${iam_web_identity_rsa_key}",
              "iam_web_identity_jwks_uri": "${iam_web_identity_jwks_uri}",
              "iam_web_identity_token_file": "${iam_web_identity_token_file}"
          }
          EOF

  "run aws auth test with regular aws credentials":
    - command: shell.exec
      type: test
      params:
        working_dir: "src"
        script: |
          ${PREPARE_SHELL}
          cd ${DRIVERS_TOOLS}/.evergreen/auth_aws
          . ./activate_venv.sh
          mongo aws_e2e_regular_aws.js
    - command: shell.exec
      type: test
      params:
        working_dir: "src"
        silent: true
        script: |
          cat <<'EOF' > "${PROJECT_DIRECTORY}/prepare_mongodb_aws.sh"
            alias urlencode='${python3_binary} -c "import sys, urllib.parse as ulp; sys.stdout.write(ulp.quote_plus(sys.argv[1]))"'
            USER=$(urlencode ${iam_auth_ecs_account})
            PASS=$(urlencode ${iam_auth_ecs_secret_access_key})
            MONGODB_URI="mongodb://$USER:$PASS@localhost"
          EOF
    - command: shell.exec
      type: test
      params:
        working_dir: "src"
        script: |
          ${PREPARE_SHELL}
          PYTHON_BINARY=${PYTHON_BINARY} .evergreen/run-mongodb-aws-test.sh

  "run aws auth test with assume role credentials":
    - command: shell.exec
      type: test
      params:
        working_dir: "src"
        script: |
          ${PREPARE_SHELL}
          cd ${DRIVERS_TOOLS}/.evergreen/auth_aws
          . ./activate_venv.sh
          mongo aws_e2e_assume_role.js
    - command: shell.exec
      type: test
      params:
        working_dir: "src"
        silent: true
        script: |
          # DO NOT ECHO WITH XTRACE (which PREPARE_SHELL does)
          cat <<'EOF' > "${PROJECT_DIRECTORY}/prepare_mongodb_aws.sh"
            alias urlencode='${python3_binary} -c "import sys, urllib.parse as ulp; sys.stdout.write(ulp.quote_plus(sys.argv[1]))"'
            alias jsonkey='${python3_binary} -c "import json,sys;sys.stdout.write(json.load(sys.stdin)[sys.argv[1]])" < ${DRIVERS_TOOLS}/.evergreen/auth_aws/creds.json'
            USER=$(jsonkey AccessKeyId)
            USER=$(urlencode $USER)
            PASS=$(jsonkey SecretAccessKey)
            PASS=$(urlencode $PASS)
            SESSION_TOKEN=$(jsonkey SessionToken)
            SESSION_TOKEN=$(urlencode $SESSION_TOKEN)
            MONGODB_URI="mongodb://$USER:$PASS@localhost"
          EOF
    - command: shell.exec
      type: test
      params:
        working_dir: "src"
        script: |
          ${PREPARE_SHELL}
          PYTHON_BINARY=${PYTHON_BINARY} .evergreen/run-mongodb-aws-test.sh

  "run aws auth test with aws EC2 credentials":
    - command: shell.exec
      type: test
      params:
        working_dir: "src"
        script: |
          ${PREPARE_SHELL}
          if [ "${skip_EC2_auth_test}" = "true" ]; then
             echo "This platform does not support the EC2 auth test, skipping..."
             exit 0
          fi
          cd ${DRIVERS_TOOLS}/.evergreen/auth_aws
          . ./activate_venv.sh
          mongo aws_e2e_ec2.js
    - command: shell.exec
      type: test
      params:
        working_dir: "src"
        script: |
          ${PREPARE_SHELL}
          if [ "${skip_EC2_auth_test}" = "true" ]; then
             echo "This platform does not support the EC2 auth test, skipping..."
             exit 0
          fi
          # Write an empty prepare_mongodb_aws so no auth environment variables
          # are set.
          rm "${PROJECT_DIRECTORY}/prepare_mongodb_aws.sh" || true
          PYTHON_BINARY=${PYTHON_BINARY} ASSERT_NO_URI_CREDS=true .evergreen/run-mongodb-aws-test.sh

  "run aws auth test with aws web identity credentials":
    - command: shell.exec
      type: test
      params:
        working_dir: "src"
        script: |
          ${PREPARE_SHELL}
          if [ "${skip_EC2_auth_test}" = "true" ]; then
             echo "This platform does not support the web identity auth test, skipping..."
             exit 0
          fi
          cd ${DRIVERS_TOOLS}/.evergreen/auth_aws
          . ./activate_venv.sh
          mongo aws_e2e_web_identity.js
    - command: shell.exec
      type: test
      params:
        working_dir: "src"
        silent: true
        script: |
          # DO NOT ECHO WITH XTRACE (which PREPARE_SHELL does)
          cat <<'EOF' > "${PROJECT_DIRECTORY}/prepare_mongodb_aws.sh"
            export AWS_ROLE_ARN="${iam_auth_assume_web_role_name}"
            export AWS_WEB_IDENTITY_TOKEN_FILE="${iam_web_identity_token_file}"
          EOF
    - command: shell.exec
      type: test
      params:
        working_dir: "src"
        script: |
          ${PREPARE_SHELL}
          if [ "${skip_web_identity_auth_test}" = "true" ]; then
             echo "This platform does not support the web identity auth test, skipping..."
             exit 0
          fi
          PYTHON_BINARY=${PYTHON_BINARY} ASSERT_NO_URI_CREDS=true .evergreen/run-mongodb-aws-test.sh
    - command: shell.exec
      type: test
      params:
        working_dir: "src"
        silent: true
        script: |
          # DO NOT ECHO WITH XTRACE (which PREPARE_SHELL does)
          cat <<'EOF' > "${PROJECT_DIRECTORY}/prepare_mongodb_aws.sh"
            export AWS_ROLE_ARN="${iam_auth_assume_web_role_name}"
            export AWS_WEB_IDENTITY_TOKEN_FILE="${iam_web_identity_token_file}"
            export AWS_ROLE_SESSION_NAME="test"
          EOF
    - command: shell.exec
      type: test
      params:
        working_dir: "src"
        script: |
          ${PREPARE_SHELL}
          if [ "${skip_web_identity_auth_test}" = "true" ]; then
             echo "This platform does not support the web identity auth test, skipping..."
             exit 0
          fi
          PYTHON_BINARY=${PYTHON_BINARY} ASSERT_NO_URI_CREDS=true .evergreen/run-mongodb-aws-test.sh

  "bootstrap oidc":
    - command: ec2.assume_role
      params:
        role_arn: ${aws_test_secrets_role}
    - command: shell.exec
      type: test
      params:
        working_dir: "src"
        shell: bash
        script: |
          ${PREPARE_SHELL}
          if [ "${skip_EC2_auth_test}" = "true" ]; then
             echo "This platform does not support the oidc auth test, skipping..."
             exit 0
          fi

          cd ${DRIVERS_TOOLS}/.evergreen/auth_oidc
          export AWS_ACCESS_KEY_ID=${AWS_ACCESS_KEY_ID}
          export AWS_SECRET_ACCESS_KEY=${AWS_SECRET_ACCESS_KEY}
          export AWS_SESSION_TOKEN=${AWS_SESSION_TOKEN}
          export OIDC_TOKEN_DIR=/tmp/tokens

          . ./activate-authoidcvenv.sh
          python oidc_write_orchestration.py
          python oidc_get_tokens.py

  "run oidc auth test with aws credentials":
    - command: shell.exec
      type: test
      params:
        working_dir: "src"
        shell: bash
        script: |
          ${PREPARE_SHELL}
          if [ "${skip_EC2_auth_test}" = "true" ]; then
             echo "This platform does not support the oidc auth test, skipping..."
             exit 0
          fi
          cd ${DRIVERS_TOOLS}/.evergreen/auth_oidc
          mongosh setup_oidc.js
    - command: shell.exec
      type: test
      params:
        working_dir: "src"
        silent: true
        script: |
          # DO NOT ECHO WITH XTRACE (which PREPARE_SHELL does)
          cat <<'EOF' > "${PROJECT_DIRECTORY}/prepare_mongodb_oidc.sh"
            export OIDC_TOKEN_DIR=/tmp/tokens
          EOF
    - command: shell.exec
      type: test
      params:
        working_dir: "src"
        script: |
          ${PREPARE_SHELL}
          if [ "${skip_web_identity_auth_test}" = "true" ]; then
             echo "This platform does not support the oidc auth test, skipping..."
             exit 0
          fi
          PYTHON_BINARY=${PYTHON_BINARY} ASSERT_NO_URI_CREDS=true .evergreen/run-mongodb-oidc-test.sh

  "run aws auth test with aws credentials as environment variables":
    - command: shell.exec
      type: test
      params:
        working_dir: "src"
        silent: true
        script: |
          # DO NOT ECHO WITH XTRACE (which PREPARE_SHELL does)
          cat <<'EOF' > "${PROJECT_DIRECTORY}/prepare_mongodb_aws.sh"
            export AWS_ACCESS_KEY_ID=${iam_auth_ecs_account}
            export AWS_SECRET_ACCESS_KEY=${iam_auth_ecs_secret_access_key}
          EOF
    - command: shell.exec
      type: test
      params:
        working_dir: "src"
        script: |
          ${PREPARE_SHELL}
          PYTHON_BINARY=${PYTHON_BINARY} PROJECT_DIRECTORY=${PROJECT_DIRECTORY} ASSERT_NO_URI_CREDS=true .evergreen/run-mongodb-aws-test.sh

  "run aws auth test with aws credentials and session token as environment variables":
    - command: shell.exec
      type: test
      params:
        working_dir: "src"
        silent: true
        script: |
          # DO NOT ECHO WITH XTRACE (which PREPARE_SHELL does)
          cat <<'EOF' > "${PROJECT_DIRECTORY}/prepare_mongodb_aws.sh"
            alias jsonkey='${python3_binary} -c "import json,sys;sys.stdout.write(json.load(sys.stdin)[sys.argv[1]])" < ${DRIVERS_TOOLS}/.evergreen/auth_aws/creds.json'
            export AWS_ACCESS_KEY_ID=$(jsonkey AccessKeyId)
            export AWS_SECRET_ACCESS_KEY=$(jsonkey SecretAccessKey)
            export AWS_SESSION_TOKEN=$(jsonkey SessionToken)
          EOF
    - command: shell.exec
      type: test
      params:
        working_dir: "src"
        script: |
          ${PREPARE_SHELL}
          PYTHON_BINARY=${PYTHON_BINARY} ASSERT_NO_URI_CREDS=true .evergreen/run-mongodb-aws-test.sh

  "run aws ECS auth test":
    - command: shell.exec
      type: test
      params:
        working_dir: "src"
        script: |
          ${PREPARE_SHELL}
          if [ "${skip_ECS_auth_test}" = "true" ]; then
             echo "This platform does not support the ECS auth test, skipping..."
             exit 0
          fi
          cd ${DRIVERS_TOOLS}/.evergreen/auth_aws
          . ./activate_venv.sh
          cat <<EOF > setup.js
          const mongo_binaries = "$MONGODB_BINARIES";
          const project_dir = "$PROJECT_DIRECTORY";
          EOF

          mongo --nodb setup.js aws_e2e_ecs.js
          cd -

  "cleanup":
    - command: shell.exec
      params:
        script: |
          set -o xtrace
          ${PREPARE_SHELL}
          rm -rf $DRIVERS_TOOLS || true

  "fix absolute paths":
    - command: shell.exec
      params:
        script: |
          set -o xtrace
          ${PREPARE_SHELL}
          for filename in $(find ${DRIVERS_TOOLS} -name \*.json); do
            perl -p -i -e "s|ABSOLUTE_PATH_REPLACEMENT_TOKEN|${DRIVERS_TOOLS}|g" $filename
          done

  "windows fix":
    - command: shell.exec
      params:
        script: |
          set -o xtrace
          ${PREPARE_SHELL}
          for i in $(find ${DRIVERS_TOOLS}/.evergreen ${PROJECT_DIRECTORY}/.evergreen -name \*.sh); do
            cat $i | tr -d '\r' > $i.new
            mv $i.new $i
          done
          # Copy client certificate because symlinks do not work on Windows.
          cp ${DRIVERS_TOOLS}/.evergreen/x509gen/client.pem ${MONGO_ORCHESTRATION_HOME}/lib/client.pem

  "make files executable":
    - command: shell.exec
      params:
        script: |
          set -o xtrace
          ${PREPARE_SHELL}
          for i in $(find ${DRIVERS_TOOLS}/.evergreen ${PROJECT_DIRECTORY}/.evergreen -name \*.sh); do
            chmod +x $i
          done

  "init test-results":
    - command: shell.exec
      params:
        script: |
          set -o xtrace
          ${PREPARE_SHELL}
          echo '{"results": [{ "status": "FAIL", "test_file": "Build", "log_raw": "No test-results.json found was created"  } ]}' > ${PROJECT_DIRECTORY}/test-results.json

  "install dependencies":
    - command: shell.exec
      params:
        working_dir: "src"
        script: |
          set -o xtrace
          ${PREPARE_SHELL}
          file="${PROJECT_DIRECTORY}/.evergreen/install-dependencies.sh"
          # Don't use ${file} syntax here because evergreen treats it as an empty expansion.
          [ -f "$file" ] && bash $file || echo "$file not available, skipping"

  "run-ocsp-test":
    - command: shell.exec
      type: test
      params:
        working_dir: "src"
        script: |
          ${PREPARE_SHELL}
          PYTHON_BINARY=${PYTHON_BINARY} \
          CA_FILE="$DRIVERS_TOOLS/.evergreen/ocsp/${OCSP_ALGORITHM}/ca.pem" \
          OCSP_TLS_SHOULD_SUCCEED="${OCSP_TLS_SHOULD_SUCCEED}" \
          bash ${PROJECT_DIRECTORY}/.evergreen/run-ocsp-tests.sh

  run-valid-ocsp-server:
    - command: shell.exec
      params:
        script: |
          cd ${DRIVERS_TOOLS}/.evergreen/ocsp
          ${python3_binary} -m venv ./venv
          ./venv/${venv_bin_dir|bin}/pip3 install -r mock-ocsp-responder-requirements.txt
    - command: shell.exec
      params:
        background: true
        script: |
          cd ${DRIVERS_TOOLS}/.evergreen/ocsp
          ./venv/${venv_bin_dir|bin}/python ocsp_mock.py \
          --ca_file ${OCSP_ALGORITHM}/ca.pem \
          --ocsp_responder_cert ${OCSP_ALGORITHM}/ca.crt \
          --ocsp_responder_key ${OCSP_ALGORITHM}/ca.key \
          -p 8100 -v
  run-revoked-ocsp-server:
    - command: shell.exec
      params:
        script: |
          cd ${DRIVERS_TOOLS}/.evergreen/ocsp
          ${python3_binary} -m venv ./venv
          ./venv/${venv_bin_dir|bin}/pip3 install -r mock-ocsp-responder-requirements.txt
    - command: shell.exec
      params:
        background: true
        script: |
          cd ${DRIVERS_TOOLS}/.evergreen/ocsp
          ./venv/${venv_bin_dir|bin}/python ocsp_mock.py \
          --ca_file ${OCSP_ALGORITHM}/ca.pem \
          --ocsp_responder_cert ${OCSP_ALGORITHM}/ca.crt \
          --ocsp_responder_key ${OCSP_ALGORITHM}/ca.key \
          -p 8100 \
          -v \
          --fault revoked
  run-valid-delegate-ocsp-server:
    - command: shell.exec
      params:
        script: |
          cd ${DRIVERS_TOOLS}/.evergreen/ocsp
          ${python3_binary} -m venv ./venv
          ./venv/${venv_bin_dir|bin}/pip3 install -r mock-ocsp-responder-requirements.txt
    - command: shell.exec
      params:
        background: true
        script: |
          cd ${DRIVERS_TOOLS}/.evergreen/ocsp
          ./venv/${venv_bin_dir|bin}/python ocsp_mock.py \
          --ca_file ${OCSP_ALGORITHM}/ca.pem \
          --ocsp_responder_cert ${OCSP_ALGORITHM}/ocsp-responder.crt \
          --ocsp_responder_key ${OCSP_ALGORITHM}/ocsp-responder.key \
          -p 8100 -v
  run-revoked-delegate-ocsp-server:
    - command: shell.exec
      params:
        script: |
          cd ${DRIVERS_TOOLS}/.evergreen/ocsp
          ${python3_binary} -m venv ./venv
          ./venv/${venv_bin_dir|bin}/pip3 install -r mock-ocsp-responder-requirements.txt
    - command: shell.exec
      params:
        background: true
        script: |
          cd ${DRIVERS_TOOLS}/.evergreen/ocsp
          ./venv/${venv_bin_dir|bin}/python ocsp_mock.py \
          --ca_file ${OCSP_ALGORITHM}/ca.pem \
          --ocsp_responder_cert ${OCSP_ALGORITHM}/ocsp-responder.crt \
          --ocsp_responder_key ${OCSP_ALGORITHM}/ocsp-responder.key \
          -p 8100 \
          -v \
          --fault revoked

  "run load-balancer":
    - command: shell.exec
      params:
        script: |
          DRIVERS_TOOLS=${DRIVERS_TOOLS} MONGODB_URI=${MONGODB_URI} bash ${DRIVERS_TOOLS}/.evergreen/run-load-balancer.sh start
    - command: expansions.update
      params:
        file: lb-expansion.yml

  "stop load-balancer":
    - command: shell.exec
      params:
        script: |
          cd ${DRIVERS_TOOLS}/.evergreen
          DRIVERS_TOOLS=${DRIVERS_TOOLS} bash ${DRIVERS_TOOLS}/.evergreen/run-load-balancer.sh stop

  "teardown_docker":
    - command: shell.exec
      params:
        script: |
          # Remove all Docker images
          docker rmi -f $(docker images -a -q) &> /dev/null || true

  "build release":
    - command: shell.exec
      type: test
      params:
        working_dir: "src"
        script: |
          set -o xtrace
          ${PREPARE_SHELL}
          VERSION=${VERSION} ENSURE_UNIVERSAL2=${ENSURE_UNIVERSAL2} .evergreen/release.sh

  "upload release":
    - command: archive.targz_pack
      params:
        target: "release-files.tgz"
        source_dir: "src/dist"
        include:
          - "*"
    - command: s3.put
      params:
        aws_key: ${aws_key}
        aws_secret: ${aws_secret}
        local_file: release-files.tgz
        remote_file: ${UPLOAD_BUCKET}/release/${revision}/${task_id}-${execution}-release-files.tar.gz
        bucket: mciuploads
        permissions: public-read
        content_type: ${content_type|application/gzip}
        display_name: Release files

  "download and merge releases":
    - command: shell.exec
      params:
        silent: true
        script: |
          export AWS_ACCESS_KEY_ID=${aws_key}
          export AWS_SECRET_ACCESS_KEY=${aws_secret}

          # Download all the task coverage files.
          aws s3 cp --recursive s3://mciuploads/${UPLOAD_BUCKET}/release/${revision}/ release/
    - command: shell.exec
      params:
        shell: "bash"
        script: |
          set -o xtrace
          ${PREPARE_SHELL}
          # Combine releases into one directory.
          ls -la release/
          mkdir releases
          # Copy old manylinux release first since we want the newer manylinux
          # wheels to override them.
          mkdir old_manylinux
          if mv release/*old_manylinux* old_manylinux; then
            for REL in old_manylinux/*; do
              tar zxvf $REL -C releases/
            done
          fi
          for REL in release/*; do
            tar zxvf $REL -C releases/
          done
          # Build source distribution.
          cd src/
          /opt/python/3.7/bin/python3 setup.py sdist
          cp dist/* ../releases
    - command: archive.targz_pack
      params:
        target: "release-files-all.tgz"
        source_dir: "releases/"
        include:
          - "*"
    - command: s3.put
      params:
        aws_key: ${aws_key}
        aws_secret: ${aws_secret}
        local_file: release-files-all.tgz
        remote_file: ${UPLOAD_BUCKET}/release-all/${revision}/${task_id}-${execution}-release-files-all.tar.gz
        bucket: mciuploads
        permissions: public-read
        content_type: ${content_type|application/gzip}
        display_name: Release files all

pre:
  - func: "fetch source"
  - func: "prepare resources"
  - func: "windows fix"
  - func: "fix absolute paths"
  - func: "init test-results"
  - func: "make files executable"
  - func: "install dependencies"

post:
  # Disabled, causing timeouts
  # - func: "upload working dir"
  - func: "upload coverage"
  - func: "upload mo artifacts"
  - func: "upload test results"
  - func: "stop mongo-orchestration"
  - func: "cleanup"
  - func: "teardown_docker"

task_groups:
  - name: serverless_task_group
    setup_group_can_fail_task: true
    setup_group_timeout_secs: 1800 # 30 minutes
    setup_group:
      - func: "fetch source"
      - func: "prepare resources"
      - command: shell.exec
        params:
          shell: "bash"
          script: |
            ${PREPARE_SHELL}
            set +o xtrace
            LOADBALANCED=ON \
              SERVERLESS_DRIVERS_GROUP=${SERVERLESS_DRIVERS_GROUP} \
              SERVERLESS_API_PUBLIC_KEY=${SERVERLESS_API_PUBLIC_KEY} \
              SERVERLESS_API_PRIVATE_KEY=${SERVERLESS_API_PRIVATE_KEY} \
              bash ${DRIVERS_TOOLS}/.evergreen/serverless/create-instance.sh
      - command: expansions.update
        params:
          file: serverless-expansion.yml
    teardown_group:
      - command: shell.exec
        params:
          script: |
            ${PREPARE_SHELL}
            set +o xtrace
            SERVERLESS_DRIVERS_GROUP=${SERVERLESS_DRIVERS_GROUP} \
              SERVERLESS_API_PUBLIC_KEY=${SERVERLESS_API_PUBLIC_KEY} \
              SERVERLESS_API_PRIVATE_KEY=${SERVERLESS_API_PRIVATE_KEY} \
              SERVERLESS_INSTANCE_NAME=${SERVERLESS_INSTANCE_NAME} \
              bash ${DRIVERS_TOOLS}/.evergreen/serverless/delete-instance.sh
    tasks:
      - ".serverless"

  - name: testgcpkms_task_group
    setup_group_can_fail_task: true
    setup_group_timeout_secs: 1800 # 30 minutes
    setup_group:
      - func: fetch source
      - func: prepare resources
      - func: fix absolute paths
      - func: make files executable
      - command: shell.exec
        params:
          shell: "bash"
          script: |
            ${PREPARE_SHELL}
            echo '${testgcpkms_key_file}' > /tmp/testgcpkms_key_file.json
            export GCPKMS_KEYFILE=/tmp/testgcpkms_key_file.json
            export GCPKMS_DRIVERS_TOOLS=$DRIVERS_TOOLS
            export GCPKMS_SERVICEACCOUNT="${testgcpkms_service_account}"
            export GCPKMS_MACHINETYPE="e2-standard-4"
            $DRIVERS_TOOLS/.evergreen/csfle/gcpkms/create-and-setup-instance.sh
      # Load the GCPKMS_GCLOUD, GCPKMS_INSTANCE, GCPKMS_REGION, and GCPKMS_ZONE expansions.
      - command: expansions.update
        params:
          file: testgcpkms-expansions.yml
    teardown_group:
      - command: shell.exec
        params:
          shell: "bash"
          script: |
            ${PREPARE_SHELL}
            export GCPKMS_GCLOUD=${GCPKMS_GCLOUD}
            export GCPKMS_PROJECT=${GCPKMS_PROJECT}
            export GCPKMS_ZONE=${GCPKMS_ZONE}
            export GCPKMS_INSTANCENAME=${GCPKMS_INSTANCENAME}
            $DRIVERS_TOOLS/.evergreen/csfle/gcpkms/delete-instance.sh
    tasks:
      - testgcpkms-task

  - name: testazurekms_task_group
    setup_group:
    - func: fetch source
    - func: prepare resources
    - func: fix absolute paths
    - func: make files executable
    - command: shell.exec
      params:
        silent: true
        shell: bash
        script: |-
          set -o errexit
          ${PREPARE_SHELL}
          echo '${testazurekms_publickey}' > /tmp/testazurekms_publickey
          echo '${testazurekms_privatekey}' > /tmp/testazurekms_privatekey
          # Set 600 permissions on private key file. Otherwise ssh / scp may error with permissions "are too open".
          chmod 600 /tmp/testazurekms_privatekey
          export AZUREKMS_CLIENTID="${testazurekms_clientid}"
          export AZUREKMS_TENANTID="${testazurekms_tenantid}"
          export AZUREKMS_SECRET="${testazurekms_secret}"
          export AZUREKMS_DRIVERS_TOOLS="$DRIVERS_TOOLS"
          export AZUREKMS_RESOURCEGROUP="${testazurekms_resourcegroup}"
          export AZUREKMS_PUBLICKEYPATH="/tmp/testazurekms_publickey"
          export AZUREKMS_PRIVATEKEYPATH="/tmp/testazurekms_privatekey"
          export AZUREKMS_SCOPE="${testazurekms_scope}"
          export AZUREKMS_VMNAME_PREFIX="PYTHON_DRIVER"
          $DRIVERS_TOOLS/.evergreen/csfle/azurekms/create-and-setup-vm.sh
    - command: expansions.update
      params:
        file: testazurekms-expansions.yml
    teardown_group:
    # Load expansions again. The setup task may have failed before running `expansions.update`.
    - command: expansions.update
      params:
        file: testazurekms-expansions.yml
    - command: shell.exec
      params:
        shell: bash
        script: |-
          ${PREPARE_SHELL}
          export AZUREKMS_VMNAME=${AZUREKMS_VMNAME}
          export AZUREKMS_RESOURCEGROUP=${testazurekms_resourcegroup}
          $DRIVERS_TOOLS/.evergreen/csfle/azurekms/delete-vm.sh
    setup_group_can_fail_task: true
    setup_group_timeout_secs: 1800
    tasks:
    - testazurekms-task

tasks:
    # Wildcard task. Do you need to find out what tools are available and where?
    # Throw it here, and execute this task on all buildvariants
    - name: getdata
      commands:
        - command: shell.exec
          type: test
          params:
            script: |
               set -o xtrace
               . ${DRIVERS_TOOLS}/.evergreen/download-mongodb.sh || true
               get_distro || true
               echo $DISTRO
               echo $MARCH
               echo $OS
               uname -a || true
               ls /etc/*release* || true
               cc --version || true
               gcc --version || true
               clang --version || true
               gcov --version || true
               lcov --version || true
               llvm-cov --version || true
               echo $PATH
               ls -la /usr/local/Cellar/llvm/*/bin/ || true
               ls -la /usr/local/Cellar/ || true
               scan-build --version || true
               genhtml --version || true
               valgrind --version || true

    - name: "release-mac-1100"
      tags: ["release_tag"]
      run_on: macos-1100
      commands:
        - func: "build release"
          vars:
              VERSION: "3.11"
              ENSURE_UNIVERSAL2: "1"
        - func: "build release"
          vars:
              VERSION: "3.10"
              ENSURE_UNIVERSAL2: "1"
        - func: "build release"
          vars:
              VERSION: "3.9"
              ENSURE_UNIVERSAL2: "1"
        - func: "upload release"

    - name: "release-mac-1014"
      tags: ["release_tag"]
      run_on: macos-1014
      commands:
        - func: "build release"
          vars:
              VERSION: "3.7"
        - func: "build release"
          vars:
              VERSION: "3.8"
        - func: "upload release"

    - name: "release-windows"
      tags: ["release_tag"]
      run_on: windows-64-vsMulti-small
      commands:
        - func: "build release"
        - func: "upload release"

    - name: "release-manylinux"
      tags: ["release_tag"]
      run_on: ubuntu2004-large
      exec_timeout_secs: 216000  # 60 minutes (manylinux task is slow).
      commands:
        - func: "build release"
        - func: "upload release"

    - name: "release-old-manylinux"
      tags: ["release_tag"]
      run_on: ubuntu2004-large
      exec_timeout_secs: 216000  # 60 minutes (manylinux task is slow).
      commands:
        - command: shell.exec
          type: test
          params:
            working_dir: "src"
            script: |
              set -o xtrace
              ${PREPARE_SHELL}
              .evergreen/build-manylinux.sh BUILD_WITH_TAG
        - func: "upload release"

    - name: "release-combine"
      tags: ["release_tag"]
      run_on: ubuntu2004-small
      depends_on:
        - name: "*"
          variant: ".release_tag"
          patch_optional: true
      commands:
        - func: "download and merge releases"

# Standard test tasks {{{

    - name: "mockupdb"
      tags: ["mockupdb"]
      commands:
        - func: "run mockupdb tests"

    - name: "doctests"
      tags: ["doctests"]
      commands:
        - func: "bootstrap mongo-orchestration"
          vars:
            VERSION: "latest"
            TOPOLOGY: "server"
        - func: "run doctests"

    - name: "test-3.6-standalone"
      tags: ["3.6", "standalone"]
      commands:
        - func: "bootstrap mongo-orchestration"
          vars:
            VERSION: "3.6"
            TOPOLOGY: "server"
        - func: "run tests"

    - name: "test-3.6-replica_set"
      tags: ["3.6", "replica_set"]
      commands:
        - func: "bootstrap mongo-orchestration"
          vars:
            VERSION: "3.6"
            TOPOLOGY: "replica_set"
        - func: "run tests"

    - name: "test-3.6-sharded_cluster"
      tags: ["3.6", "sharded_cluster"]
      commands:
        - func: "bootstrap mongo-orchestration"
          vars:
            VERSION: "3.6"
            TOPOLOGY: "sharded_cluster"
        - func: "run tests"

    - name: "test-4.0-standalone"
      tags: ["4.0", "standalone"]
      commands:
        - func: "bootstrap mongo-orchestration"
          vars:
            VERSION: "4.0"
            TOPOLOGY: "server"
        - func: "run tests"

    - name: "test-4.0-replica_set"
      tags: ["4.0", "replica_set"]
      commands:
        - func: "bootstrap mongo-orchestration"
          vars:
            VERSION: "4.0"
            TOPOLOGY: "replica_set"
        - func: "run tests"

    - name: "test-4.0-sharded_cluster"
      tags: ["4.0", "sharded_cluster"]
      commands:
        - func: "bootstrap mongo-orchestration"
          vars:
            VERSION: "4.0"
            TOPOLOGY: "sharded_cluster"
        - func: "run tests"

    - name: "test-4.2-standalone"
      tags: ["4.2", "standalone"]
      commands:
        - func: "bootstrap mongo-orchestration"
          vars:
            VERSION: "4.2"
            TOPOLOGY: "server"
        - func: "run tests"

    - name: "test-4.2-replica_set"
      tags: ["4.2", "replica_set"]
      commands:
        - func: "bootstrap mongo-orchestration"
          vars:
            VERSION: "4.2"
            TOPOLOGY: "replica_set"
        - func: "run tests"

    - name: "test-4.2-sharded_cluster"
      tags: ["4.2", "sharded_cluster"]
      commands:
        - func: "bootstrap mongo-orchestration"
          vars:
            VERSION: "4.2"
            TOPOLOGY: "sharded_cluster"
        - func: "run tests"

    - name: "test-4.4-standalone"
      tags: ["4.4", "standalone"]
      commands:
        - func: "bootstrap mongo-orchestration"
          vars:
            VERSION: "4.4"
            TOPOLOGY: "server"
        - func: "run tests"

    - name: "test-4.4-replica_set"
      tags: ["4.4", "replica_set"]
      commands:
        - func: "bootstrap mongo-orchestration"
          vars:
            VERSION: "4.4"
            TOPOLOGY: "replica_set"
        - func: "run tests"

    - name: "test-4.4-sharded_cluster"
      tags: ["4.4", "sharded_cluster"]
      commands:
        - func: "bootstrap mongo-orchestration"
          vars:
            VERSION: "4.4"
            TOPOLOGY: "sharded_cluster"
        - func: "run tests"

    - name: "test-5.0-standalone"
      tags: ["5.0", "standalone"]
      commands:
        - func: "bootstrap mongo-orchestration"
          vars:
            VERSION: "5.0"
            TOPOLOGY: "server"
        - func: "run tests"

    - name: "test-5.0-replica_set"
      tags: ["5.0", "replica_set"]
      commands:
        - func: "bootstrap mongo-orchestration"
          vars:
            VERSION: "5.0"
            TOPOLOGY: "replica_set"
        - func: "run tests"

    - name: "test-5.0-sharded_cluster"
      tags: ["5.0", "sharded_cluster"]
      commands:
        - func: "bootstrap mongo-orchestration"
          vars:
            VERSION: "5.0"
            TOPOLOGY: "sharded_cluster"
        - func: "run tests"

    - name: "test-6.0-standalone"
      tags: ["6.0", "standalone"]
      commands:
        - func: "bootstrap mongo-orchestration"
          vars:
            VERSION: "6.0"
            TOPOLOGY: "server"
        - func: "run tests"

    - name: "test-6.0-replica_set"
      tags: ["6.0", "replica_set"]
      commands:
        - func: "bootstrap mongo-orchestration"
          vars:
            VERSION: "6.0"
            TOPOLOGY: "replica_set"
        - func: "run tests"

    - name: "test-6.0-sharded_cluster"
      tags: ["6.0", "sharded_cluster"]
      commands:
        - func: "bootstrap mongo-orchestration"
          vars:
            VERSION: "6.0"
            TOPOLOGY: "sharded_cluster"
        - func: "run tests"

    - name: "test-7.0-standalone"
      tags: ["7.0", "standalone"]
      commands:
        - func: "bootstrap mongo-orchestration"
          vars:
            VERSION: "7.0"
            TOPOLOGY: "server"
        - func: "run tests"

    - name: "test-7.0-replica_set"
      tags: ["7.0", "replica_set"]
      commands:
        - func: "bootstrap mongo-orchestration"
          vars:
            VERSION: "7.0"
            TOPOLOGY: "replica_set"
        - func: "run tests"

    - name: "test-7.0-sharded_cluster"
      tags: ["7.0", "sharded_cluster"]
      commands:
        - func: "bootstrap mongo-orchestration"
          vars:
            VERSION: "7.0"
            TOPOLOGY: "sharded_cluster"
        - func: "run tests"

    - name: "test-latest-standalone"
      tags: ["latest", "standalone"]
      commands:
        - func: "bootstrap mongo-orchestration"
          vars:
            VERSION: "latest"
            TOPOLOGY: "server"
        - func: "run tests"

    - name: "test-latest-replica_set"
      tags: ["latest", "replica_set"]
      commands:
        - func: "bootstrap mongo-orchestration"
          vars:
            VERSION: "latest"
            TOPOLOGY: "replica_set"
        - func: "run tests"

    - name: "test-latest-sharded_cluster"
      tags: ["latest", "sharded_cluster"]
      commands:
        - func: "bootstrap mongo-orchestration"
          vars:
            VERSION: "latest"
            TOPOLOGY: "sharded_cluster"
        - func: "run tests"

    - name: "test-rapid-standalone"
      tags: ["rapid", "standalone"]
      commands:
        - func: "bootstrap mongo-orchestration"
          vars:
            VERSION: "rapid"
            TOPOLOGY: "server"
        - func: "run tests"

    - name: "test-rapid-replica_set"
      tags: ["rapid", "replica_set"]
      commands:
        - func: "bootstrap mongo-orchestration"
          vars:
            VERSION: "rapid"
            TOPOLOGY: "replica_set"
        - func: "run tests"

    - name: "test-rapid-sharded_cluster"
      tags: ["rapid", "sharded_cluster"]
      commands:
        - func: "bootstrap mongo-orchestration"
          vars:
            VERSION: "rapid"
            TOPOLOGY: "sharded_cluster"
        - func: "run tests"

    - name: "test-serverless"
      tags: ["serverless"]
      commands:
        - func: "run tests"

    - name: "test-enterprise-auth"
      tags: ["enterprise-auth"]
      commands:
        - func: "bootstrap mongo-orchestration"
          vars:
            VERSION: "latest"
            TOPOLOGY: "server"
        - func: "run enterprise auth tests"

    - name: "mod-wsgi-standalone"
      tags: ["mod_wsgi"]
      commands:
        - func: "bootstrap mongo-orchestration"
          vars:
            VERSION: "latest"
            TOPOLOGY: "server"
        - func: "run mod_wsgi tests"

    - name: "mod-wsgi-replica-set"
      tags: ["mod_wsgi"]
      commands:
        - func: "bootstrap mongo-orchestration"
          vars:
            VERSION: "latest"
            TOPOLOGY: "replica_set"
        - func: "run mod_wsgi tests"

    - name: "no-server"
      tags: ["no-server"]
      commands:
        - func: "run tests"
          vars:
            PYTHON_BINARY: /opt/python/3.7/bin/python3

    - name: "atlas-connect"
      tags: ["atlas-connect"]
      commands:
        - func: "run atlas tests"

    - name: atlas-data-lake-tests
      commands:
        - func: "bootstrap data lake"
        - func: "run tests"
          vars:
            DATA_LAKE: "true"

    - name: test-ocsp-rsa-valid-cert-server-staples
      tags: ["ocsp", "ocsp-rsa", "ocsp-staple"]
      commands:
        - func: run-valid-ocsp-server
          vars:
            OCSP_ALGORITHM: "rsa"
        - func: "bootstrap mongo-orchestration"
          vars:
            ORCHESTRATION_FILE: "rsa-basic-tls-ocsp-mustStaple.json"
        - func: run-ocsp-test
          vars:
            OCSP_ALGORITHM: "rsa"
            OCSP_TLS_SHOULD_SUCCEED: "true"

    - name: test-ocsp-rsa-invalid-cert-server-staples
      tags: ["ocsp", "ocsp-rsa", "ocsp-staple"]
      commands:
        - func: run-revoked-ocsp-server
          vars:
            OCSP_ALGORITHM: "rsa"
        - func: "bootstrap mongo-orchestration"
          vars:
            ORCHESTRATION_FILE: "rsa-basic-tls-ocsp-mustStaple.json"
        - func: run-ocsp-test
          vars:
            OCSP_ALGORITHM: "rsa"
            OCSP_TLS_SHOULD_SUCCEED: "false"

    - name: test-ocsp-rsa-valid-cert-server-does-not-staple
      tags: ["ocsp", "ocsp-rsa"]
      commands:
        - func: run-valid-ocsp-server
          vars:
            OCSP_ALGORITHM: "rsa"
        - func: "bootstrap mongo-orchestration"
          vars:
            ORCHESTRATION_FILE: "rsa-basic-tls-ocsp-disableStapling.json"
        - func: run-ocsp-test
          vars:
            OCSP_ALGORITHM: "rsa"
            OCSP_TLS_SHOULD_SUCCEED: "true"

    - name: test-ocsp-rsa-invalid-cert-server-does-not-staple
      tags: ["ocsp", "ocsp-rsa"]
      commands:
        - func: run-revoked-ocsp-server
          vars:
            OCSP_ALGORITHM: "rsa"
        - func: "bootstrap mongo-orchestration"
          vars:
            ORCHESTRATION_FILE: "rsa-basic-tls-ocsp-disableStapling.json"
        - func: run-ocsp-test
          vars:
            OCSP_ALGORITHM: "rsa"
            OCSP_TLS_SHOULD_SUCCEED: "false"

    - name: test-ocsp-rsa-soft-fail
      tags: ["ocsp", "ocsp-rsa"]
      commands:
        - func: "bootstrap mongo-orchestration"
          vars:
            ORCHESTRATION_FILE: "rsa-basic-tls-ocsp-disableStapling.json"
        - func: run-ocsp-test
          vars:
            OCSP_ALGORITHM: "rsa"
            OCSP_TLS_SHOULD_SUCCEED: "true"

    - name: test-ocsp-rsa-malicious-invalid-cert-mustStaple-server-does-not-staple
      tags: ["ocsp", "ocsp-rsa"]
      commands:
        - func: run-revoked-ocsp-server
          vars:
            OCSP_ALGORITHM: "rsa"
        - func: "bootstrap mongo-orchestration"
          vars:
            ORCHESTRATION_FILE: "rsa-basic-tls-ocsp-mustStaple-disableStapling.json"
        - func: run-ocsp-test
          vars:
            OCSP_ALGORITHM: "rsa"
            OCSP_TLS_SHOULD_SUCCEED: "false"

    - name: test-ocsp-rsa-malicious-no-responder-mustStaple-server-does-not-staple
      tags: ["ocsp", "ocsp-rsa"]
      commands:
        - func: "bootstrap mongo-orchestration"
          vars:
            ORCHESTRATION_FILE: "rsa-basic-tls-ocsp-mustStaple-disableStapling.json"
        - func: run-ocsp-test
          vars:
            OCSP_ALGORITHM: "rsa"
            OCSP_TLS_SHOULD_SUCCEED: "false"

    - name: test-ocsp-rsa-delegate-valid-cert-server-staples
      tags: ["ocsp", "ocsp-rsa", "ocsp-staple"]
      commands:
        - func: run-valid-delegate-ocsp-server
          vars:
            OCSP_ALGORITHM: "rsa"
        - func: "bootstrap mongo-orchestration"
          vars:
            ORCHESTRATION_FILE: "rsa-basic-tls-ocsp-mustStaple.json"
        - func: run-ocsp-test
          vars:
            OCSP_ALGORITHM: "rsa"
            OCSP_TLS_SHOULD_SUCCEED: "true"

    - name: test-ocsp-rsa-delegate-invalid-cert-server-staples
      tags: ["ocsp", "ocsp-rsa", "ocsp-staple"]
      commands:
        - func: run-revoked-delegate-ocsp-server
          vars:
            OCSP_ALGORITHM: "rsa"
        - func: "bootstrap mongo-orchestration"
          vars:
            ORCHESTRATION_FILE: "rsa-basic-tls-ocsp-mustStaple.json"
        - func: run-ocsp-test
          vars:
            OCSP_ALGORITHM: "rsa"
            OCSP_TLS_SHOULD_SUCCEED: "false"

    - name: test-ocsp-rsa-delegate-valid-cert-server-does-not-staple
      tags: ["ocsp", "ocsp-rsa"]
      commands:
        - func: run-valid-delegate-ocsp-server
          vars:
            OCSP_ALGORITHM: "rsa"
        - func: "bootstrap mongo-orchestration"
          vars:
            ORCHESTRATION_FILE: "rsa-basic-tls-ocsp-disableStapling.json"
        - func: run-ocsp-test
          vars:
            OCSP_ALGORITHM: "rsa"
            OCSP_TLS_SHOULD_SUCCEED: "true"

    - name: test-ocsp-rsa-delegate-invalid-cert-server-does-not-staple
      tags: ["ocsp", "ocsp-rsa"]
      commands:
        - func: run-revoked-delegate-ocsp-server
          vars:
            OCSP_ALGORITHM: "rsa"
        - func: "bootstrap mongo-orchestration"
          vars:
            ORCHESTRATION_FILE: "rsa-basic-tls-ocsp-disableStapling.json"
        - func: run-ocsp-test
          vars:
            OCSP_ALGORITHM: "rsa"
            OCSP_TLS_SHOULD_SUCCEED: "false"

    - name: test-ocsp-rsa-delegate-malicious-invalid-cert-mustStaple-server-does-not-staple
      tags: ["ocsp", "ocsp-rsa"]
      commands:
        - func: run-revoked-delegate-ocsp-server
          vars:
            OCSP_ALGORITHM: "rsa"
        - func: "bootstrap mongo-orchestration"
          vars:
            ORCHESTRATION_FILE: "rsa-basic-tls-ocsp-mustStaple-disableStapling.json"
        - func: run-ocsp-test
          vars:
            OCSP_ALGORITHM: "rsa"
            OCSP_TLS_SHOULD_SUCCEED: "false"

    - name: test-ocsp-ecdsa-valid-cert-server-staples
      tags: ["ocsp", "ocsp-ecdsa", "ocsp-staple"]
      commands:
        - func: run-valid-ocsp-server
          vars:
            OCSP_ALGORITHM: "ecdsa"
        - func: "bootstrap mongo-orchestration"
          vars:
            ORCHESTRATION_FILE: "ecdsa-basic-tls-ocsp-mustStaple.json"
        - func: run-ocsp-test
          vars:
            OCSP_ALGORITHM: "ecdsa"
            OCSP_TLS_SHOULD_SUCCEED: "true"

    - name: test-ocsp-ecdsa-invalid-cert-server-staples
      tags: ["ocsp", "ocsp-ecdsa", "ocsp-staple"]
      commands:
        - func: run-revoked-ocsp-server
          vars:
            OCSP_ALGORITHM: "ecdsa"
        - func: "bootstrap mongo-orchestration"
          vars:
            ORCHESTRATION_FILE: "ecdsa-basic-tls-ocsp-mustStaple.json"
        - func: run-ocsp-test
          vars:
            OCSP_ALGORITHM: "ecdsa"
            OCSP_TLS_SHOULD_SUCCEED: "false"

    - name: test-ocsp-ecdsa-valid-cert-server-does-not-staple
      tags: ["ocsp", "ocsp-ecdsa"]
      commands:
        - func: run-valid-ocsp-server
          vars:
            OCSP_ALGORITHM: "ecdsa"
        - func: "bootstrap mongo-orchestration"
          vars:
            ORCHESTRATION_FILE: "ecdsa-basic-tls-ocsp-disableStapling.json"
        - func: run-ocsp-test
          vars:
            OCSP_ALGORITHM: "ecdsa"
            OCSP_TLS_SHOULD_SUCCEED: "true"

    - name: test-ocsp-ecdsa-invalid-cert-server-does-not-staple
      tags: ["ocsp", "ocsp-ecdsa"]
      commands:
        - func: run-revoked-ocsp-server
          vars:
            OCSP_ALGORITHM: "ecdsa"
        - func: "bootstrap mongo-orchestration"
          vars:
            ORCHESTRATION_FILE: "ecdsa-basic-tls-ocsp-disableStapling.json"
        - func: run-ocsp-test
          vars:
            OCSP_ALGORITHM: "ecdsa"
            OCSP_TLS_SHOULD_SUCCEED: "false"

    - name: test-ocsp-ecdsa-soft-fail
      tags: ["ocsp", "ocsp-ecdsa"]
      commands:
        - func: "bootstrap mongo-orchestration"
          vars:
            ORCHESTRATION_FILE: "ecdsa-basic-tls-ocsp-disableStapling.json"
        - func: run-ocsp-test
          vars:
            OCSP_ALGORITHM: "ecdsa"
            OCSP_TLS_SHOULD_SUCCEED: "true"

    - name: test-ocsp-ecdsa-malicious-invalid-cert-mustStaple-server-does-not-staple
      tags: ["ocsp", "ocsp-ecdsa"]
      commands:
        - func: run-revoked-ocsp-server
          vars:
            OCSP_ALGORITHM: "ecdsa"
        - func: "bootstrap mongo-orchestration"
          vars:
            ORCHESTRATION_FILE: "ecdsa-basic-tls-ocsp-mustStaple-disableStapling.json"
        - func: run-ocsp-test
          vars:
            OCSP_ALGORITHM: "ecdsa"
            OCSP_TLS_SHOULD_SUCCEED: "false"

    - name: test-ocsp-ecdsa-malicious-no-responder-mustStaple-server-does-not-staple
      tags: ["ocsp", "ocsp-ecdsa"]
      commands:
        - func: "bootstrap mongo-orchestration"
          vars:
            ORCHESTRATION_FILE: "ecdsa-basic-tls-ocsp-mustStaple-disableStapling.json"
        - func: run-ocsp-test
          vars:
            OCSP_ALGORITHM: "ecdsa"
            OCSP_TLS_SHOULD_SUCCEED: "false"

    - name: test-ocsp-ecdsa-delegate-valid-cert-server-staples
      tags: ["ocsp", "ocsp-ecdsa", "ocsp-staple"]
      commands:
        - func: run-valid-delegate-ocsp-server
          vars:
            OCSP_ALGORITHM: "ecdsa"
        - func: "bootstrap mongo-orchestration"
          vars:
            ORCHESTRATION_FILE: "ecdsa-basic-tls-ocsp-mustStaple.json"
        - func: run-ocsp-test
          vars:
            OCSP_ALGORITHM: "ecdsa"
            OCSP_TLS_SHOULD_SUCCEED: "true"

    - name: test-ocsp-ecdsa-delegate-invalid-cert-server-staples
      tags: ["ocsp", "ocsp-ecdsa", "ocsp-staple"]
      commands:
        - func: run-revoked-delegate-ocsp-server
          vars:
            OCSP_ALGORITHM: "ecdsa"
        - func: "bootstrap mongo-orchestration"
          vars:
            ORCHESTRATION_FILE: "ecdsa-basic-tls-ocsp-mustStaple.json"
        - func: run-ocsp-test
          vars:
            OCSP_ALGORITHM: "ecdsa"
            OCSP_TLS_SHOULD_SUCCEED: "false"

    - name: test-ocsp-ecdsa-delegate-valid-cert-server-does-not-staple
      tags: ["ocsp", "ocsp-ecdsa"]
      commands:
        - func: run-valid-delegate-ocsp-server
          vars:
            OCSP_ALGORITHM: "ecdsa"
        - func: "bootstrap mongo-orchestration"
          vars:
            ORCHESTRATION_FILE: "ecdsa-basic-tls-ocsp-disableStapling.json"
        - func: run-ocsp-test
          vars:
            OCSP_ALGORITHM: "ecdsa"
            OCSP_TLS_SHOULD_SUCCEED: "true"

    - name: test-ocsp-ecdsa-delegate-invalid-cert-server-does-not-staple
      tags: ["ocsp", "ocsp-ecdsa"]
      commands:
        - func: run-revoked-delegate-ocsp-server
          vars:
            OCSP_ALGORITHM: "ecdsa"
        - func: "bootstrap mongo-orchestration"
          vars:
            ORCHESTRATION_FILE: "ecdsa-basic-tls-ocsp-disableStapling.json"
        - func: run-ocsp-test
          vars:
            OCSP_ALGORITHM: "ecdsa"
            OCSP_TLS_SHOULD_SUCCEED: "false"

    - name: test-ocsp-ecdsa-delegate-malicious-invalid-cert-mustStaple-server-does-not-staple
      tags: ["ocsp", "ocsp-ecdsa"]
      commands:
        - func: run-revoked-delegate-ocsp-server
          vars:
            OCSP_ALGORITHM: "ecdsa"
        - func: "bootstrap mongo-orchestration"
          vars:
            ORCHESTRATION_FILE: "ecdsa-basic-tls-ocsp-mustStaple-disableStapling.json"
        - func: run-ocsp-test
          vars:
            OCSP_ALGORITHM: "ecdsa"
            OCSP_TLS_SHOULD_SUCCEED: "false"

    - name: "aws-auth-test-4.4"
      commands:
        - func: "bootstrap mongo-orchestration"
          vars:
            AUTH: "auth"
            ORCHESTRATION_FILE: "auth-aws.json"
            TOPOLOGY: "server"
            VERSION: "4.4"
        - func: "add aws auth variables to file"
        - func: "run aws auth test with regular aws credentials"
        - func: "run aws auth test with assume role credentials"
        - func: "run aws auth test with aws credentials as environment variables"
        - func: "run aws auth test with aws credentials and session token as environment variables"
        - func: "run aws auth test with aws EC2 credentials"
        - func: "run aws auth test with aws web identity credentials"
        - func: "run aws ECS auth test"

    - name: "aws-auth-test-5.0"
      commands:
        - func: "bootstrap mongo-orchestration"
          vars:
            AUTH: "auth"
            ORCHESTRATION_FILE: "auth-aws.json"
            TOPOLOGY: "server"
            VERSION: "5.0"
        - func: "add aws auth variables to file"
        - func: "run aws auth test with regular aws credentials"
        - func: "run aws auth test with assume role credentials"
        - func: "run aws auth test with aws credentials as environment variables"
        - func: "run aws auth test with aws credentials and session token as environment variables"
        - func: "run aws auth test with aws EC2 credentials"
        - func: "run aws auth test with aws web identity credentials"
        - func: "run aws ECS auth test"

    - name: "aws-auth-test-6.0"
      commands:
        - func: "bootstrap mongo-orchestration"
          vars:
            AUTH: "auth"
            ORCHESTRATION_FILE: "auth-aws.json"
            TOPOLOGY: "server"
            VERSION: "6.0"
        - func: "add aws auth variables to file"
        - func: "run aws auth test with regular aws credentials"
        - func: "run aws auth test with assume role credentials"
        - func: "run aws auth test with aws credentials as environment variables"
        - func: "run aws auth test with aws credentials and session token as environment variables"
        - func: "run aws auth test with aws EC2 credentials"
        - func: "run aws auth test with aws web identity credentials"
        - func: "run aws ECS auth test"

    - name: "aws-auth-test-7.0"
      commands:
        - func: "bootstrap mongo-orchestration"
          vars:
            AUTH: "auth"
            ORCHESTRATION_FILE: "auth-aws.json"
            TOPOLOGY: "server"
            VERSION: "7.0"
        - func: "add aws auth variables to file"
        - func: "run aws auth test with regular aws credentials"
        - func: "run aws auth test with assume role credentials"
        - func: "run aws auth test with aws credentials as environment variables"
        - func: "run aws auth test with aws credentials and session token as environment variables"
        - func: "run aws auth test with aws EC2 credentials"
        - func: "run aws auth test with aws web identity credentials"
        - func: "run aws ECS auth test"

    - name: "aws-auth-test-rapid"
      commands:
        - func: "bootstrap mongo-orchestration"
          vars:
            AUTH: "auth"
            ORCHESTRATION_FILE: "auth-aws.json"
            TOPOLOGY: "server"
            VERSION: "rapid"
        - func: "add aws auth variables to file"
        - func: "run aws auth test with regular aws credentials"
        - func: "run aws auth test with assume role credentials"
        - func: "run aws auth test with aws credentials as environment variables"
        - func: "run aws auth test with aws credentials and session token as environment variables"
        - func: "run aws auth test with aws EC2 credentials"
        - func: "run aws auth test with aws web identity credentials"
        - func: "run aws ECS auth test"

<<<<<<< HEAD
    - name: "oidc-auth-test-latest"
      commands:
        - func: "bootstrap oidc"
        - func: "bootstrap mongo-orchestration"
          vars:
            AUTH: "auth"
            ORCHESTRATION_FILE: "auth-oidc.json"
            TOPOLOGY: "replica_set"
            VERSION: "latest"
        - func: "run oidc auth test with aws credentials"
          vars:
            AWS_WEB_IDENTITY_TOKEN_FILE: /tmp/tokens/test1
=======
    - name: "aws-auth-test-latest"
      commands:
        - func: "bootstrap mongo-orchestration"
          vars:
            AUTH: "auth"
            ORCHESTRATION_FILE: "auth-aws.json"
            TOPOLOGY: "server"
            VERSION: "latest"
        - func: "add aws auth variables to file"
        - func: "run aws auth test with regular aws credentials"
        - func: "run aws auth test with assume role credentials"
        - func: "run aws auth test with aws credentials as environment variables"
        - func: "run aws auth test with aws credentials and session token as environment variables"
        - func: "run aws auth test with aws EC2 credentials"
        - func: "run aws auth test with aws web identity credentials"
        - func: "run aws ECS auth test"
>>>>>>> d504322a

    - name: load-balancer-test
      commands:
        - func: "bootstrap mongo-orchestration"
          vars:
            TOPOLOGY: "sharded_cluster"
            LOAD_BALANCER: true
        - func: "run load-balancer"
        - func: "run tests"

    - name: "test-fips-standalone"
      tags: ["fips"]
      commands:
        - func: "bootstrap mongo-orchestration"
          vars:
            VERSION: "latest"
            TOPOLOGY: "server"
            PYTHON_BINARY: "/opt/mongodbtoolchain/v3/bin/python3"
        - func: "run tests"
# }}}
    - name: "coverage-report"
      tags: ["coverage"]
      depends_on:
        # BUILD-3165: We can't use "*" (all tasks) and specify "variant".
        # Instead list out all coverage tasks using tags.
        - name: ".standalone"
          variant: ".coverage_tag"
          # Run the coverage task even if some tasks fail.
          status: "*"
          # Run the coverage task even if some tasks are not scheduled in a patch build.
          patch_optional: true
        - name: ".replica_set"
          variant: ".coverage_tag"
          status: "*"
          patch_optional: true
        - name: ".sharded_cluster"
          variant: ".coverage_tag"
          status: "*"
          patch_optional: true
      commands:
        - func: "download and merge coverage"

    - name: "testgcpkms-task"
      commands:
        - command: shell.exec
          type: setup
          params:
            working_dir: "src"
            shell: "bash"
            script: |
              ${PREPARE_SHELL}
              echo "Copying files ... begin"
              export GCPKMS_GCLOUD=${GCPKMS_GCLOUD}
              export GCPKMS_PROJECT=${GCPKMS_PROJECT}
              export GCPKMS_ZONE=${GCPKMS_ZONE}
              export GCPKMS_INSTANCENAME=${GCPKMS_INSTANCENAME}
              tar czf /tmp/mongo-python-driver.tgz .
              GCPKMS_SRC=/tmp/mongo-python-driver.tgz GCPKMS_DST=$GCPKMS_INSTANCENAME: $DRIVERS_TOOLS/.evergreen/csfle/gcpkms/copy-file.sh
              echo "Copying files ... end"
              echo "Untarring file ... begin"
              GCPKMS_CMD="tar xf mongo-python-driver.tgz" $DRIVERS_TOOLS/.evergreen/csfle/gcpkms/run-command.sh
              echo "Untarring file ... end"
        - command: shell.exec
          type: test
          params:
            working_dir: "src"
            shell: "bash"
            script: |
              ${PREPARE_SHELL}
              export GCPKMS_GCLOUD=${GCPKMS_GCLOUD}
              export GCPKMS_PROJECT=${GCPKMS_PROJECT}
              export GCPKMS_ZONE=${GCPKMS_ZONE}
              export GCPKMS_INSTANCENAME=${GCPKMS_INSTANCENAME}
              GCPKMS_CMD="SUCCESS=true TEST_FLE_GCP_AUTO=1 LIBMONGOCRYPT_URL=https://s3.amazonaws.com/mciuploads/libmongocrypt/debian10/master/latest/libmongocrypt.tar.gz ./.evergreen/run-tests.sh" $DRIVERS_TOOLS/.evergreen/csfle/gcpkms/run-command.sh

    - name: "testgcpkms-fail-task"
      # testgcpkms-fail-task runs in a non-GCE environment.
      # It is expected to fail to obtain GCE credentials.
      commands:
        - func: "bootstrap mongo-orchestration"
          vars:
            VERSION: "latest"
            TOPOLOGY: "server"
        - command: shell.exec
          type: test
          params:
            working_dir: "src"
            shell: "bash"
            script: |
              ${PREPARE_SHELL}
              export LIBMONGOCRYPT_URL=https://s3.amazonaws.com/mciuploads/libmongocrypt/ubuntu2004-64/master/latest/libmongocrypt.tar.gz
              SUCCESS=false TEST_FLE_GCP_AUTO=1 ./.evergreen/run-tests.sh

    - name: testazurekms-task
      commands:
      - command: shell.exec
        params:
          shell: bash
          script: |-
            set -o errexit
            ${PREPARE_SHELL}
            cd src
            echo "Copying files ... begin"
            export AZUREKMS_RESOURCEGROUP=${testazurekms_resourcegroup}
            export AZUREKMS_VMNAME=${AZUREKMS_VMNAME}
            export AZUREKMS_PRIVATEKEYPATH=/tmp/testazurekms_privatekey
            tar czf /tmp/mongo-python-driver.tgz .
            AZUREKMS_SRC="/tmp/mongo-python-driver.tgz" \
            AZUREKMS_DST="~/" \
              $DRIVERS_TOOLS/.evergreen/csfle/azurekms/copy-file.sh
            echo "Copying files ... end"
            echo "Untarring file ... begin"
            AZUREKMS_CMD="tar xf mongo-python-driver.tgz" \
              $DRIVERS_TOOLS/.evergreen/csfle/azurekms/run-command.sh
            echo "Untarring file ... end"
      - command: shell.exec
        type: test
        params:
          shell: bash
          script: |-
            set -o errexit
            ${PREPARE_SHELL}
            export AZUREKMS_RESOURCEGROUP=${testazurekms_resourcegroup}
            export AZUREKMS_VMNAME=${AZUREKMS_VMNAME}
            export AZUREKMS_PRIVATEKEYPATH=/tmp/testazurekms_privatekey
            AZUREKMS_CMD="KEY_NAME='${testazurekms_keyname}' KEY_VAULT_ENDPOINT='${testazurekms_keyvaultendpoint}'  LIBMONGOCRYPT_URL=https://s3.amazonaws.com/mciuploads/libmongocrypt/debian10/master/latest/libmongocrypt.tar.gz SUCCESS=true TEST_FLE_AZURE_AUTO=1 ./.evergreen/run-tests.sh" \
              $DRIVERS_TOOLS/.evergreen/csfle/azurekms/run-command.sh

    - name: testazurekms-fail-task
      commands:
      - func: fetch source
      - func: make files executable
      - func: "bootstrap mongo-orchestration"
        vars:
          VERSION: "latest"
          TOPOLOGY: "server"
      - command: shell.exec
        type: test
        params:
          shell: bash
          script: |-
            set -o errexit
            ${PREPARE_SHELL}
            cd src
            PYTHON_BINARY=
            KEY_NAME='${testazurekms_keyname}' \
            KEY_VAULT_ENDPOINT='${testazurekms_keyvaultendpoint}' \
            LIBMONGOCRYPT_URL=https://s3.amazonaws.com/mciuploads/libmongocrypt/ubuntu2004-64/master/latest/libmongocrypt.tar.gz \
            SUCCESS=false TEST_FLE_AZURE_AUTO=1 \
            ./.evergreen/run-tests.sh

axes:
  # Choice of distro
  - id: platform
    display_name: OS
    values:
      - id: awslinux
        display_name: "Amazon Linux 2018 (Enterprise)"
        run_on: amazon1-2018-test
        batchtime: 10080  # 7 days
        variables:
          skip_crypt_shared: true
          python3_binary: "/opt/python/3.8/bin/python3"
          libmongocrypt_url: https://s3.amazonaws.com/mciuploads/libmongocrypt/linux-64-amazon-ami/master/latest/libmongocrypt.tar.gz
      - id: archlinux-test
        display_name: "Archlinux"
        run_on: archlinux-test
        batchtime: 10080  # 7 days
      - id: debian92
        display_name: "Debian 9.2"
        run_on: debian92-test
        batchtime: 10080  # 7 days
        variables:
          python3_binary: "/opt/python/3.8/bin/python3"
          libmongocrypt_url: https://s3.amazonaws.com/mciuploads/libmongocrypt/debian92/master/latest/libmongocrypt.tar.gz
      - id: macos-1014
        display_name: "macOS 10.14"
        run_on: macos-1014
        variables:
          skip_EC2_auth_test: true
          skip_ECS_auth_test: true
          skip_web_identity_auth_test: true
          python3_binary: /Library/Frameworks/Python.framework/Versions/3.8/bin/python3
          libmongocrypt_url: https://s3.amazonaws.com/mciuploads/libmongocrypt/macos/master/latest/libmongocrypt.tar.gz
      - id: macos-1100
        display_name: "macOS 11.00"
        run_on: macos-1100
        variables:
          skip_EC2_auth_test: true
          skip_ECS_auth_test: true
          skip_web_identity_auth_test: true
          python3_binary: /Library/Frameworks/Python.framework/Versions/3.8/bin/python3
          libmongocrypt_url: https://s3.amazonaws.com/mciuploads/libmongocrypt/macos/master/latest/libmongocrypt.tar.gz
      - id: macos-1100-arm64
        display_name: "macOS 11.00 Arm64"
        run_on: macos-1100-arm64
        variables:
          skip_EC2_auth_test: true
          skip_ECS_auth_test: true
          skip_web_identity_auth_test: true
          python3_binary: /Library/Frameworks/Python.framework/Versions/3.8/bin/python3
          libmongocrypt_url: https://s3.amazonaws.com/mciuploads/libmongocrypt/macos/master/latest/libmongocrypt.tar.gz
      - id: rhel84
        display_name: "RHEL 8.4"
        run_on: rhel84-small
        batchtime: 10080  # 7 days
        variables:
          libmongocrypt_url: https://s3.amazonaws.com/mciuploads/libmongocrypt/rhel-80-64-bit/master/latest/libmongocrypt.tar.gz
      - id: rhel80-fips
        display_name: "RHEL 8.0 FIPS"
        run_on: rhel80-fips
        batchtime: 10080  # 7 days
        variables:
          libmongocrypt_url: https://s3.amazonaws.com/mciuploads/libmongocrypt/rhel-80-64-bit/master/latest/libmongocrypt.tar.gz
      - id: ubuntu-20.04
        display_name: "Ubuntu 20.04"
        run_on: ubuntu2004-small
        batchtime: 10080  # 7 days
        variables:
          python3_binary: python3
      - id: rhel83-zseries
        display_name: "RHEL 8.3 (zSeries)"
        run_on: rhel83-zseries-small
        batchtime: 10080  # 7 days
      - id: rhel81-power8
        display_name: "RHEL 8.1 (POWER8)"
        run_on: rhel81-power8-small
        batchtime: 10080  # 7 days
      - id: rhel82-arm64
        display_name: "RHEL 8.2 (ARM64)"
        run_on: rhel82-arm64-small
        batchtime: 10080  # 7 days
        variables:
          libmongocrypt_url: https://s3.amazonaws.com/mciuploads/libmongocrypt/rhel-82-arm64/master/latest/libmongocrypt.tar.gz
      - id: windows-64-vsMulti-small
        display_name: "Windows 64"
        run_on: windows-64-vsMulti-small
        batchtime: 10080  # 7 days
        variables:
          skip_ECS_auth_test: true
          skip_EC2_auth_test: true
          skip_web_identity_auth_test: true
          python3_binary: "C:/python/Python38/python.exe"
          venv_bin_dir: "Scripts"
          libmongocrypt_url: https://s3.amazonaws.com/mciuploads/libmongocrypt/windows-test/master/latest/libmongocrypt.tar.gz

  # Test with authentication?
  - id: auth
    display_name: Authentication
    values:
      - id: auth
        display_name: Auth
        variables:
           AUTH: "auth"
      - id: noauth
        display_name: NoAuth
        variables:
           AUTH: "noauth"

  # Test with SSL?
  - id: ssl
    display_name: SSL
    values:
      - id: ssl
        display_name: SSL
        variables:
           SSL: "ssl"
      - id: nossl
        display_name: NoSSL
        variables:
           SSL: "nossl"

  # Test with Auth + SSL (combined for convenience)?
  - id: auth-ssl
    display_name: Auth SSL
    values:
      - id: auth-ssl
        display_name: Auth SSL
        variables:
           AUTH: "auth"
           SSL: "ssl"
      - id: noauth-nossl
        display_name: NoAuth NoSSL
        variables:
           AUTH: "noauth"
           SSL: "nossl"

  # Choice of wire protocol compression support
  - id: compression
    display_name: Compression
    values:
      - id: snappy
        display_name: snappy compression
        variables:
            COMPRESSORS: "snappy"
      - id: zlib
        display_name: zlib compression
        variables:
            COMPRESSORS: "zlib"
      - id: zstd
        display_name: zstd compression
        variables:
            COMPRESSORS: "zstd"

  # Choice of MongoDB server version
  - id: mongodb-version
    display_name: "MongoDB"
    values:
      - id: "3.6"
        display_name: "MongoDB 3.6"
        variables:
          VERSION: "3.6"
      - id: "4.0"
        display_name: "MongoDB 4.0"
        variables:
          VERSION: "4.0"
      - id: "4.2"
        display_name: "MongoDB 4.2"
        variables:
          VERSION: "4.2"
      - id: "4.4"
        display_name: "MongoDB 4.4"
        variables:
          VERSION: "4.4"
      - id: "5.0"
        display_name: "MongoDB 5.0"
        variables:
          VERSION: "5.0"
      - id: "6.0"
        display_name: "MongoDB 6.0"
        variables:
          VERSION: "6.0"
      - id: "7.0"
        display_name: "MongoDB 7.0"
        variables:
          VERSION: "7.0"
      - id: "latest"
        display_name: "MongoDB latest"
        variables:
          VERSION: "latest"
      - id: "rapid"
        display_name: "MongoDB rapid"
        variables:
          VERSION: "rapid"

  # Choice of Python runtime version
  - id: python-version
    display_name: "Python"
    values:
      # Note: always display platform with python-version to avoid ambiguous display names.
      # Linux
      - id: "3.7"
        display_name: "Python 3.7"
        variables:
          PYTHON_BINARY: "/opt/python/3.7/bin/python3"
      - id: "3.8"
        display_name: "Python 3.8"
        variables:
          PYTHON_BINARY: "/opt/python/3.8/bin/python3"
      - id: "3.9"
        display_name: "Python 3.9"
        variables:
          PYTHON_BINARY: "/opt/python/3.9/bin/python3"
      - id: "3.10"
        display_name: "Python 3.10"
        variables:
          PYTHON_BINARY: "/opt/python/3.10/bin/python3"
      - id: "3.11"
        display_name: "Python 3.11"
        variables:
          PYTHON_BINARY: "/opt/python/3.11/bin/python3"
      - id: "pypy3.7"
        display_name: "PyPy 3.7"
        variables:
           PYTHON_BINARY: "/opt/python/pypy3.7/bin/pypy3"
      - id: "pypy3.8"
        display_name: "PyPy 3.8"
        variables:
           PYTHON_BINARY: "/opt/python/pypy3.8/bin/pypy3"

  - id: python-version-mac
    display_name: "Python"
    values:
      - id: "system-python3"
        display_name: "Python3"
        variables:
          PYTHON_BINARY: "python3"

  - id: python-version-windows
    display_name: "Python"
    values:
      - id: "3.7"
        display_name: "Python 3.7"
        variables:
          PYTHON_BINARY: "C:/python/Python37/python.exe"
      - id: "3.8"
        display_name: "Python 3.8"
        variables:
          PYTHON_BINARY: "C:/python/Python38/python.exe"
      - id: "3.9"
        display_name: "Python 3.9"
        variables:
          PYTHON_BINARY: "C:/python/Python39/python.exe"
      - id: "3.10"
        display_name: "Python 3.10"
        variables:
          PYTHON_BINARY: "C:/python/Python310/python.exe"
      - id: "3.11"
        display_name: "Python 3.11"
        variables:
          PYTHON_BINARY: "C:/python/Python311/python.exe"

  - id: python-version-windows-32
    display_name: "Python"
    values:
      - id: "3.7"
        display_name: "32-bit Python 3.7"
        variables:
          PYTHON_BINARY: "C:/python/32/Python37/python.exe"
      - id: "3.8"
        display_name: "32-bit Python 3.8"
        variables:
          PYTHON_BINARY: "C:/python/32/Python38/python.exe"
      - id: "3.9"
        display_name: "32-bit Python 3.9"
        variables:
          PYTHON_BINARY: "C:/python/32/Python39/python.exe"
      - id: "3.10"
        display_name: "32-bit Python 3.10"
        variables:
          PYTHON_BINARY: "C:/python/32/Python310/python.exe"
      - id: "3.11"
        display_name: "32-bit Python 3.11"
        variables:
          PYTHON_BINARY: "C:/python/32/Python311/python.exe"

  # Choice of mod_wsgi version
  - id: mod-wsgi-version
    display_name: "mod_wsgi version"
    values:
      - id: "3"
        display_name: "mod_wsgi 3.5"
        variables:
          MOD_WSGI_VERSION: "3"
      - id: "4"
        display_name: "mod_wsgi 4.x"
        variables:
          MOD_WSGI_VERSION: "4"

  # Choice of Python async framework
  - id: green-framework
    display_name: "Green Framework"
    values:
      - id: "eventlet"
        display_name: "Eventlet"
        variables:
          GREEN_FRAMEWORK: "eventlet"
      - id: "gevent"
        display_name: "Gevent"
        variables:
          GREEN_FRAMEWORK: "gevent"

  # Install and use the driver's C-extensions?
  - id: c-extensions
    display_name: "C Extensions"
    values:
      - id: "without-c-extensions"
        display_name: "Without C Extensions"
        variables:
          C_EXTENSIONS: "--no_ext"
      - id: "with-c-extensions"
        display_name: "With C Extensions"
        variables:
          C_EXTENSIONS: ""

  # Choice of MongoDB storage engine
  - id: storage-engine
    display_name: Storage
    values:
      - id: mmapv1
        display_name: MMAPv1
        variables:
           STORAGE_ENGINE: "mmapv1"
      - id: inmemory
        display_name: InMemory
        variables:
           STORAGE_ENGINE: "inmemory"

  # Run with test commands disabled on server?
  - id: disableTestCommands
    display_name: Disable test commands
    values:
      - id: disabled
        display_name: disabled
        variables:
           DISABLE_TEST_COMMANDS: "1"

  # Generate coverage report?
  - id: coverage
    display_name: "Coverage"
    values:
      - id: "coverage"
        display_name: "Coverage"
        tags: ["coverage_tag"]
        variables:
           COVERAGE: "coverage"

  # Run encryption tests?
  - id: encryption
    display_name: "Encryption"
    values:
      - id: "encryption"
        display_name: "Encryption"
        tags: ["encryption_tag"]
        variables:
          test_encryption: true
        batchtime: 10080  # 7 days
      - id: "encryption_pyopenssl"
        display_name: "Encryption PyOpenSSL"
        tags: ["encryption_tag"]
        variables:
          test_encryption: true
          test_encryption_pyopenssl: true
        batchtime: 10080  # 7 days
      # The path to crypt_shared is stored in the $CRYPT_SHARED_LIB_PATH expansion.
      - id: "encryption_crypt_shared"
        display_name: "Encryption shared lib"
        tags: ["encryption_tag"]
        variables:
          test_encryption: true
          test_crypt_shared: true
        batchtime: 10080  # 7 days

  # Run pyopenssl tests?
  - id: pyopenssl
    display_name: "PyOpenSSL"
    values:
      - id: "enabled"
        display_name: "PyOpenSSL"
        variables:
          test_pyopenssl: true
        batchtime: 10080  # 7 days

  - id: versionedApi
    display_name: "versionedApi"
    values:
      # Test against a cluster with requireApiVersion=1.
      - id: "requireApiVersion1"
        display_name: "requireApiVersion1"
        tags: [ "versionedApi_tag" ]
        variables:
          # REQUIRE_API_VERSION is set to make drivers-evergreen-tools
          # start a cluster with the requireApiVersion parameter.
          REQUIRE_API_VERSION: "1"
          # MONGODB_API_VERSION is the apiVersion to use in the test suite.
          MONGODB_API_VERSION: "1"
      # Test against a cluster with acceptApiVersion2 but without
      # requireApiVersion, and don't automatically add apiVersion to
      # clients created in the test suite.
      - id: "acceptApiVersion2"
        display_name: "acceptApiVersion2"
        tags: [ "versionedApi_tag" ]
        variables:
          ORCHESTRATION_FILE: "versioned-api-testing.json"

  # Run load balancer tests?
  - id: loadbalancer
    display_name: "Load Balancer"
    values:
      - id: "enabled"
        display_name: "Load Balancer"
        variables:
          test_loadbalancer: true
        batchtime: 10080  # 7 days

  - id: serverless
    display_name: "Serverless"
    values:
      - id: "enabled"
        display_name: "Serverless"
        variables:
          test_serverless: true
        batchtime: 10080  # 7 days

buildvariants:
- matrix_name: "tests-archlinux"
  matrix_spec:
    platform:
      # Archlinux supports MongoDB without SSL.
      # MongoDB 4.2 drops support for archlinux (generic linux builds).
      - archlinux-test
    auth: "*"
    ssl: "nossl"
  display_name: "${platform} ${auth} ${ssl}"
  tasks:
    - ".4.0"
    - ".3.6"

- matrix_name: "tests-fips"
  matrix_spec:
    platform:
      - rhel80-fips
    auth: "auth"
    ssl: "ssl"
  display_name: "${platform} ${auth} ${ssl}"
  tasks:
    - "test-fips-standalone"

- matrix_name: "test-macos"
  matrix_spec:
    platform:
      # MacOS introduced SSL support with MongoDB >= 3.2.
      # Older server versions (2.6, 3.0) are supported without SSL.
      - macos-1014
    auth: "*"
    ssl: "*"
  exclude_spec:
    # No point testing with SSL without auth.
    - platform: macos-1014
      auth: "noauth"
      ssl: "ssl"
  display_name: "${platform} ${auth} ${ssl}"
  tasks:
    - ".latest"
    - ".7.0"
    - ".6.0"
    - ".5.0"
    - ".4.4"
    - ".4.2"
    - ".4.0"
    - ".3.6"

- matrix_name: "test-macos-arm64"
  matrix_spec:
    platform:
      - macos-1100-arm64
    auth-ssl: "*"
  display_name: "${platform} ${auth-ssl}"
  tasks:
    - ".latest"
    - ".7.0"
    - ".6.0"
    - ".5.0"
    - ".4.4"

- matrix_name: "test-macos-encryption"
  matrix_spec:
    platform:
      - macos-1100
    auth: "auth"
    ssl: "nossl"
    encryption: "*"
  display_name: "${encryption} ${platform} ${auth} ${ssl}"
  tasks: "test-latest-replica_set"
  rules:
    - if:
        encryption: ["encryption", "encryption_crypt_shared"]
        platform: macos-1100
        auth: "auth"
        ssl: "nossl"
      then:
        add_tasks: &encryption-server-versions
          - ".rapid"
          - ".latest"
          - ".7.0"
          - ".6.0"
          - ".5.0"
          - ".4.4"
          - ".4.2"
          - ".4.0"

# Test one server version with zSeries, POWER8, and ARM.
- matrix_name: "test-different-cpu-architectures"
  matrix_spec:
    platform:
      - rhel83-zseries  # Added in 5.0.8 (SERVER-44074)
      - rhel81-power8 # Added in 4.2.7 (SERVER-44072)
      - rhel82-arm64 # Added in 4.4.2 (SERVER-48282)
    auth-ssl: "*"
  display_name: "${platform} ${auth-ssl}"
  tasks:
    - ".6.0"

- matrix_name: "tests-python-version-rhel8.4-test-ssl"
  matrix_spec:
    platform: rhel84
    python-version: "*"
    auth-ssl: "*"
    coverage: "*"
  display_name: "${python-version} ${platform} ${auth-ssl} ${coverage}"
  tasks: &all-server-versions
    - ".rapid"
    - ".latest"
    - ".7.0"
    - ".6.0"
    - ".5.0"
    - ".4.4"
    - ".4.2"
    - ".4.0"
    - ".3.6"

- matrix_name: "tests-pyopenssl"
  matrix_spec:
    platform: rhel84
    python-version: "*"
    auth: "*"
    ssl: "ssl"
    pyopenssl: "*"
  # Only test "noauth" with Python 3.7.
  exclude_spec:
    platform: rhel84
    python-version: ["3.8", "3.9", "3.10", "pypy3.7", "pypy3.8"]
    auth: "noauth"
    ssl: "ssl"
    pyopenssl: "*"
  display_name: "PyOpenSSL ${platform} ${python-version} ${auth}"
  tasks:
    - '.replica_set'
    # Test standalone and sharded only on 7.0.
    - '.7.0'

- matrix_name: "tests-pyopenssl-macOS"
  matrix_spec:
    platform: macos-1014
    auth: "auth"
    ssl: "ssl"
    pyopenssl: "*"
  display_name: "PyOpenSSL ${platform} ${auth}"
  tasks:
    - '.replica_set'

- matrix_name: "tests-pyopenssl-windows"
  matrix_spec:
    platform: windows-64-vsMulti-small
    python-version-windows: "*"
    auth: "auth"
    ssl: "ssl"
    pyopenssl: "*"
  display_name: "PyOpenSSL ${platform} ${python-version-windows} ${auth}"
  tasks:
    - '.replica_set'

- matrix_name: "tests-python-version-rhel84-test-encryption"
  matrix_spec:
    platform: rhel84
    python-version: "*"
    auth-ssl: noauth-nossl
# TODO: dependency error for 'coverage-report' task:
# dependency tests-python-version-rhel62-test-encryption_.../test-2.6-standalone is not present in the project config
#    coverage: "*"
    encryption: "*"
  display_name: "${encryption} ${python-version} ${platform} ${auth-ssl}"
  tasks: "test-latest-replica_set"
  rules:
    - if:
        encryption: ["encryption", "encryption_crypt_shared"]
        platform: rhel84
        auth-ssl: noauth-nossl
        python-version: "*"
      then:
        add_tasks: *encryption-server-versions

- matrix_name: "tests-python-version-rhel84-without-c-extensions"
  matrix_spec:
    platform: rhel84
    python-version: "*"
    c-extensions: without-c-extensions
    auth-ssl: noauth-nossl
    coverage: "*"
  exclude_spec:
   # These interpreters are always tested without extensions.
   - platform: rhel84
     python-version: ["pypy3.7", "pypy3.8"]
     c-extensions: "*"
     auth-ssl: "*"
     coverage: "*"
  display_name: "${c-extensions} ${python-version} ${platform} ${auth} ${ssl} ${coverage}"
  tasks: *all-server-versions

- matrix_name: "tests-python-version-rhel84-compression"
  matrix_spec:
    platform: rhel84
    python-version: "*"
    c-extensions: "*"
    compression: "*"
  exclude_spec:
   # These interpreters are always tested without extensions.
   - platform: rhel84
     python-version: ["pypy3.7", "pypy3.8"]
     c-extensions: "with-c-extensions"
     compression: "*"
  display_name: "${compression} ${c-extensions} ${python-version} ${platform}"
  tasks:
    - "test-latest-standalone"
    - "test-5.0-standalone"
    - "test-4.4-standalone"
    - "test-4.2-standalone"
  rules:
    # Server versions 3.6 and 4.0 support snappy and zlib.
    - if:
        python-version: "*"
        c-extensions: "*"
        compression: ["snappy", "zlib"]
      then:
        add_tasks:
          - "test-4.0-standalone"
          - "test-3.6-standalone"

- matrix_name: "tests-python-version-green-framework-rhel84"
  matrix_spec:
    platform: rhel84
    python-version: "*"
    green-framework: "*"
    auth-ssl: "*"
  exclude_spec:
   # Don't test green frameworks on these Python versions.
   - platform: rhel84
     python-version: ["pypy3.7", "pypy3.8", "3.11"]
     green-framework: "*"
     auth-ssl: "*"
  display_name: "${green-framework} ${python-version} ${platform} ${auth-ssl}"
  tasks: *all-server-versions

- matrix_name: "tests-python-version-green-framework-ubuntu20"
  matrix_spec:
    platform: ubuntu-20.04
    python-version: ["3.11"]
    green-framework: "*"
    auth-ssl: "*"
  display_name: "${green-framework} ${python-version} ${platform} ${auth-ssl}"
  tasks:
    - ".rapid"
    - ".latest"
    - ".7.0"
    - ".6.0"
    - ".5.0"
    - ".4.4"

- matrix_name: "tests-windows-python-version"
  matrix_spec:
    platform: windows-64-vsMulti-small
    python-version-windows: "*"
    auth-ssl: "*"
  display_name: "${platform} ${python-version-windows} ${auth-ssl}"
  tasks: *all-server-versions

- matrix_name: "tests-windows-python-version-32-bit"
  matrix_spec:
    platform: windows-64-vsMulti-small
    python-version-windows-32: "*"
    auth-ssl: "*"
  display_name: "${platform} ${python-version-windows-32} ${auth-ssl}"
  tasks: *all-server-versions

- matrix_name: "tests-python-version-supports-openssl-102-test-ssl"
  matrix_spec:
    platform: awslinux
    # Python 3.10+ requires OpenSSL 1.1.1+
    python-version: ["3.7", "3.8", "3.9", "pypy3.7", "pypy3.8"]
    auth-ssl: "*"
  display_name: "OpenSSL 1.0.2 ${python-version} ${platform} ${auth-ssl}"
  tasks:
     - ".5.0"

- matrix_name: "tests-windows-encryption"
  matrix_spec:
    platform: windows-64-vsMulti-small
    python-version-windows: "*"
    auth-ssl: "*"
    encryption: "*"
  display_name: "${encryption} ${platform} ${python-version-windows} ${auth-ssl}"
  tasks: "test-latest-replica_set"
  rules:
    - if:
        encryption: ["encryption", "encryption_crypt_shared"]
        platform: windows-64-vsMulti-small
        python-version-windows: "*"
        auth-ssl: "*"
      then:
        add_tasks: *encryption-server-versions

# Storage engine tests on RHEL 8.4 (x86_64) with Python 3.7.
- matrix_name: "tests-storage-engines"
  matrix_spec:
    platform: rhel84
    storage-engine: "*"
    python-version: 3.7
  display_name: "Storage ${storage-engine} ${python-version} ${platform}"
  rules:
    - if:
        platform: rhel84
        storage-engine: ["inmemory"]
        python-version: "*"
      then:
        add_tasks:
          - "test-latest-standalone"
          - "test-7.0-standalone"
          - "test-6.0-standalone"
          - "test-5.0-standalone"
          - "test-4.4-standalone"
          - "test-4.2-standalone"
          - "test-4.0-standalone"
          - "test-3.6-standalone"
    - if:
        # MongoDB 4.2 drops support for MMAPv1
        platform: rhel84
        storage-engine: ["mmapv1"]
        python-version: "*"
      then:
        add_tasks:
          - "test-4.0-standalone"
          - "test-4.0-replica_set"
          - "test-3.6-standalone"
          - "test-3.6-replica_set"

# enableTestCommands=0 tests on RHEL 8.4 (x86_64) with Python 3.7.
- matrix_name: "test-disableTestCommands"
  matrix_spec:
    platform: rhel84
    disableTestCommands: "*"
    python-version: "3.7"
  display_name: "Disable test commands ${python-version} ${platform}"
  tasks:
     - ".latest"

- matrix_name: "test-linux-enterprise-auth"
  matrix_spec:
    platform: rhel84
    python-version: "*"
    auth: "auth"
  display_name: "Enterprise ${auth} ${platform} ${python-version}"
  tasks:
     - name: "test-enterprise-auth"

- matrix_name: "tests-windows-enterprise-auth"
  matrix_spec:
    platform: windows-64-vsMulti-small
    python-version-windows: "*"
    auth: "auth"
  display_name: "Enterprise ${auth} ${platform} ${python-version-windows}"
  tasks:
     - name: "test-enterprise-auth"

- matrix_name: "tests-mod-wsgi"
  matrix_spec:
    platform: ubuntu-20.04
    python-version: ["3.7", "3.8", "3.9", "3.10", "3.11"]
    mod-wsgi-version: "*"
  exclude_spec:
   # mod-wsgi 3.5 won't build against CPython 3.8+
   - platform: ubuntu-20.04
     python-version: ["3.8", "3.9", "3.10", "3.11"]
     mod-wsgi-version: "3"
  display_name: "${mod-wsgi-version} ${python-version} ${platform}"
  tasks:
     - name: "mod-wsgi-standalone"
     - name: "mod-wsgi-replica-set"

- matrix_name: "mockupdb-tests"
  matrix_spec:
    platform: rhel84
    python-version: 3.7
  display_name: "MockupDB Tests"
  tasks:
     - name: "mockupdb"

- matrix_name: "tests-doctests"
  matrix_spec:
    platform: rhel84
    python-version: ["3.8"]
  display_name: "Doctests ${python-version} ${platform}"
  tasks:
     - name: "doctests"

- name: "no-server"
  display_name: "No server test"
  run_on:
    - rhel84-small
  tasks:
    - name: "no-server"
  expansions:
    set_xtrace_on: on

- name: "Coverage Report"
  display_name: "Coverage Report"
  run_on:
    - rhel84-small
  tasks:
     - name: "coverage-report"
  expansions:
    set_xtrace_on: on

- matrix_name: "atlas-connect"
  matrix_spec:
    platform: rhel84
    python-version: "*"
  display_name: "Atlas connect ${python-version} ${platform}"
  tasks:
    - name: "atlas-connect"

- matrix_name: "serverless"
  matrix_spec:
    platform: rhel84
    python-version: "*"
    auth-ssl: auth-ssl
    serverless: "*"
  display_name: "Serverless ${python-version} ${platform}"
  tasks:
    - "serverless_task_group"

- matrix_name: "data-lake-spec-tests"
  matrix_spec:
    platform: rhel84
    python-version: ["3.7", "3.10"]
    auth: "auth"
    c-extensions: "*"
  display_name: "Atlas Data Lake ${python-version} ${c-extensions}"
  tasks:
    - name: atlas-data-lake-tests

- matrix_name: "stable-api-tests"
  matrix_spec:
    platform: rhel84
    python-version: ["3.7", "3.10"]
    auth: "auth"
    versionedApi: "*"
  display_name: "Versioned API ${versionedApi} ${python-version}"
  batchtime: 10080  # 7 days
  tasks:
    # Versioned API was introduced in MongoDB 4.7
    - "test-latest-standalone"
    - "test-5.0-standalone"

- matrix_name: "ocsp-test"
  matrix_spec:
    platform: ubuntu-20.04
    python-version: ["3.7", "3.10", "pypy3.7", "pypy3.8"]
    mongodb-version: ["4.4", "5.0", "6.0", "7.0", "latest"]
    auth: "noauth"
    ssl: "ssl"
  display_name: "OCSP test ${platform} ${python-version} ${mongodb-version}"
  batchtime: 20160 # 14 days
  tasks:
    - name: ".ocsp"

- matrix_name: "ocsp-test-windows"
  matrix_spec:
    platform: windows-64-vsMulti-small
    python-version-windows: ["3.7", "3.10"]
    mongodb-version: ["4.4", "5.0", "6.0", "7.0", "latest"]
    auth: "noauth"
    ssl: "ssl"
  display_name: "OCSP test ${platform} ${python-version-windows} ${mongodb-version}"
  batchtime: 20160 # 14 days
  tasks:
    # Windows MongoDB servers do not staple OCSP responses and only support RSA.
    - name: ".ocsp-rsa !.ocsp-staple"

- matrix_name: "ocsp-test-macos"
  matrix_spec:
    platform: macos-1014
    mongodb-version: ["4.4", "5.0", "6.0", "7.0", "latest"]
    auth: "noauth"
    ssl: "ssl"
  display_name: "OCSP test ${platform} ${mongodb-version}"
  batchtime: 20160 # 14 days
  tasks:
    # macOS MongoDB servers do not staple OCSP responses and only support RSA.
    - name: ".ocsp-rsa !.ocsp-staple"

- matrix_name: "oidc-auth-test"
  matrix_spec:
    platform: [ ubuntu-20.04 ]
    python-version: ["3.9"]
  display_name: "MONGODB-OIDC Auth ${platform} ${python-version}"
  tasks:
    - name: "oidc-auth-test-latest"

- matrix_name: "aws-auth-test"
  matrix_spec:
    platform: [ubuntu-20.04]
    python-version: ["3.7"]
  display_name: "MONGODB-AWS Auth ${platform} ${python-version}"
  tasks:
    - name: "aws-auth-test-4.4"
    - name: "aws-auth-test-5.0"
    - name: "aws-auth-test-6.0"
    - name: "aws-auth-test-7.0"
    - name: "aws-auth-test-rapid"
    - name: "aws-auth-test-latest"

- matrix_name: "aws-auth-test-mac"
  matrix_spec:
    platform: [macos-1014]
    python-version-mac: ["system-python3"]
  display_name: "MONGODB-AWS Auth ${platform} ${python-version-mac}"
  tasks:
    - name: "aws-auth-test-4.4"
    - name: "aws-auth-test-5.0"
    - name: "aws-auth-test-6.0"
    - name: "aws-auth-test-7.0"
    - name: "aws-auth-test-rapid"
    - name: "aws-auth-test-latest"

- matrix_name: "aws-auth-test-windows"
  matrix_spec:
    platform: [windows-64-vsMulti-small]
    python-version-windows: "*"
  display_name: "MONGODB-AWS Auth ${platform} ${python-version-windows}"
  tasks:
    - name: "aws-auth-test-4.4"
    - name: "aws-auth-test-5.0"
    - name: "aws-auth-test-6.0"
    - name: "aws-auth-test-7.0"
    - name: "aws-auth-test-rapid"
    - name: "aws-auth-test-latest"

- matrix_name: "load-balancer"
  matrix_spec:
    platform: rhel84
    mongodb-version: ["6.0", "7.0", "rapid", "latest"]
    auth-ssl: "*"
    python-version: "*"
    loadbalancer: "*"
  display_name: "Load Balancer ${platform} ${python-version} ${mongodb-version} ${auth-ssl}"
  tasks:
    - name: "load-balancer-test"

- name: testgcpkms-variant
  display_name: "GCP KMS"
  run_on:
    - ubuntu2004-small
  tasks:
    - name: testgcpkms_task_group
      batchtime: 20160 # Use a batchtime of 14 days as suggested by the CSFLE test README
    - testgcpkms-fail-task

- name: testazurekms-variant
  display_name: "Azure KMS"
  run_on: ubuntu2004-small
  tasks:
    - name: testazurekms_task_group
      batchtime: 20160 # Use a batchtime of 14 days as suggested by the CSFLE test README
    - testazurekms-fail-task

- name: Release
  display_name: Release
  batchtime: 20160 # 14 days
  tags: ["release_tag"]
  tasks:
  - ".release_tag"

      # Platform notes
      # i386 builds of OpenSSL or Cyrus SASL are not available
      # Ubuntu16.04 ppc64le is only supported by MongoDB 3.4+
      # Ubuntu16.04 aarch64 is only supported by MongoDB 3.4+
      # Ubuntu16.04 s390x is only supported by MongoDB 3.4+
      # Ubuntu16.04 (x86) only supports MongoDB 3.2+
      # Debian 8.1 only supports MongoDB 3.4+
      # SUSE12 s390x is only supported by MongoDB 3.4+
      # No enterprise build for Archlinux, SSL not available
      # RHEL 7.6 and RHEL 8.4 only supports 3.6+.
      # RHEL 7 only supports 2.6+
      # RHEL 7.1 ppc64le is only supported by MongoDB 3.2+
      # RHEL 7.2 s390x is only supported by MongoDB 3.4+
      # Solaris MongoDB SSL builds are not available
      # Darwin MongoDB SSL builds are not available for 2.6
      # SUSE12 x86_64 is only supported by MongoDB 3.2+
      # vim: set et sw=2 ts=2 :<|MERGE_RESOLUTION|>--- conflicted
+++ resolved
@@ -2079,20 +2079,6 @@
         - func: "run aws auth test with aws web identity credentials"
         - func: "run aws ECS auth test"
 
-<<<<<<< HEAD
-    - name: "oidc-auth-test-latest"
-      commands:
-        - func: "bootstrap oidc"
-        - func: "bootstrap mongo-orchestration"
-          vars:
-            AUTH: "auth"
-            ORCHESTRATION_FILE: "auth-oidc.json"
-            TOPOLOGY: "replica_set"
-            VERSION: "latest"
-        - func: "run oidc auth test with aws credentials"
-          vars:
-            AWS_WEB_IDENTITY_TOKEN_FILE: /tmp/tokens/test1
-=======
     - name: "aws-auth-test-latest"
       commands:
         - func: "bootstrap mongo-orchestration"
@@ -2109,7 +2095,19 @@
         - func: "run aws auth test with aws EC2 credentials"
         - func: "run aws auth test with aws web identity credentials"
         - func: "run aws ECS auth test"
->>>>>>> d504322a
+
+    - name: "oidc-auth-test-latest"
+      commands:
+        - func: "bootstrap oidc"
+        - func: "bootstrap mongo-orchestration"
+          vars:
+            AUTH: "auth"
+            ORCHESTRATION_FILE: "auth-oidc.json"
+            TOPOLOGY: "replica_set"
+            VERSION: "latest"
+        - func: "run oidc auth test with aws credentials"
+          vars:
+            AWS_WEB_IDENTITY_TOKEN_FILE: /tmp/tokens/test1
 
     - name: load-balancer-test
       commands:
