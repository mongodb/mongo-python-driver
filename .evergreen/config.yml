--- conflicted
+++ resolved
@@ -991,17 +991,12 @@
     tasks:
       - oidc-auth-test-azure-latest
 
-<<<<<<< HEAD
   - name: testgcpoidc_task_group
-=======
-  - name: testoidc_task_group
->>>>>>> bce047df
     setup_group:
       - func: fetch source
       - func: prepare resources
       - func: fix absolute paths
       - func: make files executable
-<<<<<<< HEAD
       - command: subprocess.exec
         params:
           binary: bash
@@ -1009,7 +1004,23 @@
             GCPOIDC_VMNAME_PREFIX: "PYTHON_DRIVER"
           args:
             - ${DRIVERS_TOOLS}/.evergreen/auth_oidc/gcp/create-and-setup-instance.sh
-=======
+    teardown_task:
+      - command: subprocess.exec
+        params:
+          binary: bash
+          args:
+            - ${DRIVERS_TOOLS}/.evergreen/auth_oidc/gcp/delete-instance.sh
+    setup_group_can_fail_task: true
+    setup_group_timeout_secs: 1800
+    tasks:
+      - oidc-auth-test-gcp-latest
+
+  - name: testoidc_task_group
+    setup_group:
+      - func: fetch source
+      - func: prepare resources
+      - func: fix absolute paths
+      - func: make files executable
       - func: "assume ec2 role"
       - command: subprocess.exec
         params:
@@ -1017,25 +1028,16 @@
           include_expansions_in_env: ["AWS_ACCESS_KEY_ID", "AWS_SECRET_ACCESS_KEY", "AWS_SESSION_TOKEN"]
           args:
             - ${DRIVERS_TOOLS}/.evergreen/auth_oidc/setup.sh
->>>>>>> bce047df
     teardown_task:
       - command: subprocess.exec
         params:
           binary: bash
           args:
-<<<<<<< HEAD
-            - ${DRIVERS_TOOLS}/.evergreen/auth_oidc/gcp/delete-instance.sh
-    setup_group_can_fail_task: true
-    setup_group_timeout_secs: 1800
-    tasks:
-      - oidc-auth-test-gcp-latest
-=======
             - ${DRIVERS_TOOLS}/.evergreen/auth_oidc/teardown.sh
     setup_group_can_fail_task: true
     setup_group_timeout_secs: 1800
     tasks:
       - oidc-auth-test-latest
->>>>>>> bce047df
 
   - name: test_aws_lambda_task_group
     setup_group:
