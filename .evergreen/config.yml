########################################
# Evergreen Template for MongoDB Drivers
########################################

# When a task that used to pass starts to fail
# Go through all versions that may have been skipped to detect
# when the task started failing
stepback: true

# Mark a failure as a system/bootstrap failure (purple box) rather then a task
# failure by default.
# Actual testing tasks are marked with `type: test`
command_type: system

# Protect ourselves against rogue test case, or curl gone wild, that runs forever
# Good rule of thumb: the averageish length a task takes, times 5
# That roughly accounts for variable system performance for various buildvariants
exec_timeout_secs: 3600 # 60 minutes is the longest we'll ever run (primarily
                        # for macos hosts)

# What to do when evergreen hits the timeout (`post:` tasks are run automatically)
timeout:
  - command: subprocess.exec
    params:
      binary: ls -la

include:
  - filename: .evergreen/generated_configs/tasks.yml
  - filename: .evergreen/generated_configs/variants.yml

functions:
  "fetch source":
    # Executes clone and applies the submitted patch, if any
    - command: git.get_project
      params:
        directory: "src"
    # Applies the subitted patch, if any
    # Deprecated. Should be removed. But still needed for certain agents (ZAP)
    - command: git.apply_patch

  "setup system":
    # Make an evergreen expansion file with dynamic values
    - command: subprocess.exec
      params:
        include_expansions_in_env: ["is_patch", "project", "version_id", "skip_web_identity_auth_test", "skip_ECS_auth_test"]
        binary: bash
        working_dir: "src"
        args:
          - .evergreen/scripts/setup-system.sh
    # Load the expansion file to make an evergreen variable with the current unique version
    - command: expansions.update
      params:
        file: src/expansion.yml

  "upload coverage" :
    - command: ec2.assume_role
      params:
        role_arn: ${assume_role_arn}
    - command: s3.put
      params:
        aws_key: ${AWS_ACCESS_KEY_ID}
        aws_secret: ${AWS_SECRET_ACCESS_KEY}
        aws_session_token: ${AWS_SESSION_TOKEN}
        local_file:  src/.coverage
        optional: true
        # Upload the coverage report for all tasks in a single build to the same directory.
        remote_file: coverage/${revision}/${version_id}/coverage/coverage.${build_variant}.${task_name}
        bucket: ${bucket_name}
        permissions: public-read
        content_type: text/html
        display_name: "Raw Coverage Report"

  "download and merge coverage" :
    - command: ec2.assume_role
      params:
        role_arn: ${assume_role_arn}
    - command: subprocess.exec
      params:
        silent: true
        binary: bash
        working_dir: "src"
        include_expansions_in_env: ["AWS_ACCESS_KEY_ID", "AWS_SECRET_ACCESS_KEY", "AWS_SESSION_TOKEN"]
        args:
          - .evergreen/scripts/download-and-merge-coverage.sh
          - ${bucket_name}
          - ${revision}
          - ${version_id}
    - command: subprocess.exec
      params:
        working_dir: "src"
        binary: bash
        args:
          - .evergreen/combine-coverage.sh
    # Upload the resulting html coverage report.
    - command: subprocess.exec
      params:
        silent: true
        binary: bash
        working_dir: "src"
        include_expansions_in_env: ["AWS_ACCESS_KEY_ID", "AWS_SECRET_ACCESS_KEY", "AWS_SESSION_TOKEN"]
        args:
          - .evergreen/scripts/upload-coverage-report.sh
          - ${bucket_name}
          - ${revision}
          - ${version_id}
    # Attach the index.html with s3.put so it shows up in the Evergreen UI.
    - command: s3.put
      params:
        aws_key: ${AWS_ACCESS_KEY_ID}
        aws_secret: ${AWS_SECRET_ACCESS_KEY}
        aws_session_token: ${AWS_SESSION_TOKEN}
        local_file:  src/htmlcov/index.html
        remote_file: coverage/${revision}/${version_id}/htmlcov/index.html
        bucket: ${bucket_name}
        permissions: public-read
        content_type: text/html
        display_name: "Coverage Report HTML"

  "upload mo artifacts":
    - command: ec2.assume_role
      params:
        role_arn: ${assume_role_arn}
    - command: archive.targz_pack
      params:
        target: "mongo-coredumps.tgz"
        source_dir: "./"
        include:
          - "./**.core"
          - "./**.mdmp" # Windows: minidumps
    - command: s3.put
      params:
        aws_key: ${AWS_ACCESS_KEY_ID}
        aws_secret: ${AWS_SECRET_ACCESS_KEY}
        aws_session_token: ${AWS_SESSION_TOKEN}
        local_file: mongo-coredumps.tgz
        remote_file: ${build_variant}/${revision}/${version_id}/${build_id}/coredumps/${task_id}-${execution}-mongodb-coredumps.tar.gz
        bucket: ${bucket_name}
        permissions: public-read
        content_type: ${content_type|application/gzip}
        display_name: Core Dumps - Execution
        optional: true
    - command: s3.put
      params:
        aws_key: ${AWS_ACCESS_KEY_ID}
        aws_secret: ${AWS_SECRET_ACCESS_KEY}
        aws_session_token: ${AWS_SESSION_TOKEN}
        local_file: ${DRIVERS_TOOLS}/.evergreen/test_logs.tar.gz
        remote_file: ${build_variant}/${revision}/${version_id}/${build_id}/logs/${task_id}-${execution}-drivers-tools-logs.tar.gz
        bucket: ${bucket_name}
        permissions: public-read
        content_type: ${content_type|application/x-gzip}
        display_name: "drivers-tools-logs.tar.gz"

  "upload working dir":
    - command: ec2.assume_role
      params:
        role_arn: ${assume_role_arn}
    - command: archive.targz_pack
      params:
        target: "working-dir.tar.gz"
        source_dir: ${PROJECT_DIRECTORY}/
        include:
          - "./**"
    - command: s3.put
      params:
        aws_key: ${AWS_ACCESS_KEY_ID}
        aws_secret: ${AWS_SECRET_ACCESS_KEY}
        aws_session_token: ${AWS_SESSION_TOKEN}
        local_file: working-dir.tar.gz
        remote_file: ${build_variant}/${revision}/${version_id}/${build_id}/artifacts/${task_id}-${execution}-working-dir.tar.gz
        bucket: ${bucket_name}
        permissions: public-read
        content_type: ${content_type|application/x-gzip}
        display_name: "working-dir.tar.gz"
    - command: archive.targz_pack
      params:
        target: "drivers-dir.tar.gz"
        source_dir: ${DRIVERS_TOOLS}
        include:
          - "./**"
        exclude_files:
          # Windows cannot read the mongod *.lock files because they are locked.
          - "*.lock"
    - command: s3.put
      params:
        aws_key: ${AWS_ACCESS_KEY_ID}
        aws_secret: ${AWS_SECRET_ACCESS_KEY}
        aws_session_token: ${AWS_SESSION_TOKEN}
        local_file: drivers-dir.tar.gz
        remote_file: ${build_variant}/${revision}/${version_id}/${build_id}/artifacts/${task_id}-${execution}-drivers-dir.tar.gz
        bucket: ${bucket_name}
        permissions: public-read
        content_type: ${content_type|application/x-gzip}
        display_name: "drivers-dir.tar.gz"

  "upload test results":
    - command: attach.results
      params:
        file_location: "${DRIVERS_TOOLS}/results.json"
    - command: attach.xunit_results
      params:
        file: "src/xunit-results/TEST-*.xml"

  "run server":
    - command: subprocess.exec
      params:
        binary: bash
        working_dir: "src"
        include_expansions_in_env: [VERSION, TOPOLOGY, AUTH, SSL, ORCHESTRATION_FILE, PYTHON_BINARY,
          STORAGE_ENGINE, REQUIRE_API_VERSION, DRIVERS_TOOLS, TEST_CRYPT_SHARED, AUTH_AWS, LOAD_BALANCER]
        args: [.evergreen/just.sh, run-server, "${TEST_NAME}"]
    - command: expansions.update
      params:
        file: ${DRIVERS_TOOLS}/mo-expansion.yml

  "bootstrap data lake":
    - command: subprocess.exec
      type: setup
      params:
        binary: bash
        args:
          - ${DRIVERS_TOOLS}/.evergreen/atlas_data_lake/pull-mongohouse-image.sh
    - command: subprocess.exec
      type: setup
      params:
        binary: bash
        args:
          - ${DRIVERS_TOOLS}/.evergreen/atlas_data_lake/run-mongohouse-image.sh

  "run mod_wsgi tests":
    - command: subprocess.exec
      type: test
      params:
        include_expansions_in_env: [MOD_WSGI_VERSION, MOD_WSGI_EMBEDDED, "PYTHON_BINARY"]
        working_dir: "src"
        binary: bash
        args:
          - .evergreen/scripts/run-with-env.sh
          - .evergreen/scripts/run-mod-wsgi-tests.sh

  "run doctests":
     - command: subprocess.exec
       type: test
       params:
         include_expansions_in_env: [ "PYTHON_BINARY" ]
         working_dir: "src"
         binary: bash
         args:
          - .evergreen/scripts/run-with-env.sh
          - .evergreen/scripts/run-doctests.sh

  "run tests":
    - command: subprocess.exec
      type: test
      params:
        include_expansions_in_env: [AUTH, SSL, AWS_ACCESS_KEY_ID, AWS_SECRET_ACCESS_KEY,
          AWS_SESSION_TOKEN, COVERAGE, PYTHON_BINARY, LIBMONGOCRYPT_URL, MONGODB_URI,
          DISABLE_TEST_COMMANDS, GREEN_FRAMEWORK, NO_EXT, COMPRESSORS, MONGODB_API_VERSION, DEBUG_LOG,
          ORCHESTRATION_FILE, OCSP_SERVER_TYPE]
        binary: bash
        working_dir: "src"
        args: [.evergreen/just.sh, setup-tests, "${TEST_NAME}", "${SUB_TEST_NAME}"]
    - command: subprocess.exec
      type: test
      params:
        working_dir: "src"
        binary: bash
        args: [.evergreen/just.sh, run-tests]

  "cleanup":
    - command: subprocess.exec
      params:
        binary: bash
        working_dir: "src"
        args:
          - .evergreen/scripts/run-with-env.sh
          - .evergreen/scripts/cleanup.sh

  "teardown system":
    - command: subprocess.exec
      params:
          binary: bash
          working_dir: "src"
          args: [.evergreen/just.sh, teardown-tests]
    - command: subprocess.exec
      params:
        binary: bash
        working_dir: "src"
        args:
          - ${DRIVERS_TOOLS}/.evergreen/teardown.sh

  "assume ec2 role":
    - command: ec2.assume_role
      params:
        role_arn: ${aws_test_secrets_role}

  "setup atlas":
    - command: subprocess.exec
      params:
        binary: bash
        include_expansions_in_env: ["task_id", "execution"]
        env:
          MONGODB_VERSION: "7.0"
          LAMBDA_STACK_NAME: dbx-python-lambda
        args:
          - ${DRIVERS_TOOLS}/.evergreen/atlas/setup-atlas-cluster.sh
    - command: expansions.update
      params:
        file: atlas-expansion.yml

  "teardown atlas":
    - command: subprocess.exec
      params:
        binary: bash
        args:
          - ${DRIVERS_TOOLS}/.evergreen/atlas/teardown-atlas-cluster.sh

  "run perf tests":
    - command: subprocess.exec
      type: test
      params:
        working_dir: "src"
        binary: bash
        args:
          - .evergreen/scripts/run-with-env.sh
          - .evergreen/scripts/run-perf-tests.sh

  "attach benchmark test results":
    - command: attach.results
      params:
        file_location: src/report.json

  "send dashboard data":
    - command: perf.send
      params:
        file: src/results.json

pre:
  - func: "fetch source"
  - func: "setup system"
  - func: "assume ec2 role"

post:
  # Disabled, causing timeouts
  # - func: "upload working dir"
  - func: "teardown system"
  - func: "upload coverage"
  - func: "upload mo artifacts"
  - func: "upload test results"
  - func: "cleanup"

task_groups:
  - name: test_aws_lambda_task_group
    setup_group:
      - func: fetch source
      - func: setup system
      - func: setup atlas
    teardown_task:
      - func: teardown atlas
    setup_group_can_fail_task: true
    setup_group_timeout_secs: 1800
    tasks:
      - test-aws-lambda-deployed

  - name: test_atlas_task_group_search_indexes
    setup_group:
      - func: fetch source
      - func: setup system
      - func: setup atlas
    teardown_task:
      - func: teardown atlas
    setup_group_can_fail_task: true
    setup_group_timeout_secs: 1800
    tasks:
      - test-search-index-helpers

tasks:
    # Wildcard task. Do you need to find out what tools are available and where?
    # Throw it here, and execute this task on all buildvariants
    - name: getdata
      commands:
        - command: subprocess.exec
          binary: bash
          type: test
          params:
            args:
              - src/.evergreen/scripts/run-getdata.sh
# Standard test tasks {{{

    - name: "mockupdb"
      tags: ["mockupdb"]
      commands:
        - func: "run tests"
          vars:
            TEST_NAME: mockupdb

    - name: "doctests"
      tags: ["doctests"]
      commands:
        - func: "run server"
        - func: "run doctests"

<<<<<<< HEAD
    - name: "test-serverless"
      tags: ["serverless"]
      commands:
        - func: "run tests"
          vars:
            TEST_NAME: serverless
=======
    - name: "test-enterprise-auth"
      tags: ["enterprise-auth"]
      commands:
        - func: "run server"
        - func: "assume ec2 role"
        - func: "run enterprise auth tests"
>>>>>>> 0351992d

    - name: "test-search-index-helpers"
      commands:
        - func: "run server"
          vars:
            VERSION: "6.0"
            TOPOLOGY: "replica_set"
        - func: "run tests"
          vars:
            TEST_NAME: index_management
            AUTH: "auth"

    - name: "mod-wsgi-standalone"
      tags: ["mod_wsgi"]
      commands:
        - func: "run server"
          vars:
            TOPOLOGY: "server"
        - func: "run mod_wsgi tests"

    - name: "mod-wsgi-replica-set"
      tags: ["mod_wsgi"]
      commands:
        - func: "run server"
          vars:
            TOPOLOGY: "replica_set"
        - func: "run mod_wsgi tests"

    - name: "mod-wsgi-embedded-mode-standalone"
      tags: ["mod_wsgi"]
      commands:
        - func: "run server"
        - func: "run mod_wsgi tests"
          vars:
            MOD_WSGI_EMBEDDED: "1"

    - name: "mod-wsgi-embedded-mode-replica-set"
      tags: ["mod_wsgi"]
      commands:
        - func: "run server"
          vars:
            TOPOLOGY: "replica_set"
        - func: "run mod_wsgi tests"
          vars:
            MOD_WSGI_EMBEDDED: "1"

    - name: "no-server"
      tags: ["no-server"]
      commands:
        - func: "run tests"

    - name: "free-threading"
      tags: ["free-threading"]
      commands:
        - func: "run server"
          vars:
            VERSION: "8.0"
            TOPOLOGY: "replica_set"
        - func: "run tests"

    - name: atlas-data-lake-tests
      commands:
        - func: "bootstrap data lake"
        - func: "run tests"
          vars:
            TEST_NAME: "data_lake"

    - name: "test-aws-lambda-deployed"
      commands:
        - command: ec2.assume_role
          params:
            role_arn: ${LAMBDA_AWS_ROLE_ARN}
            duration_seconds: 3600
        - command: subprocess.exec
          params:
            working_dir: src
            binary: bash
            add_expansions_to_env: true
            args:
              - .evergreen/run-deployed-lambda-aws-tests.sh
            env:
              TEST_LAMBDA_DIRECTORY: ${PROJECT_DIRECTORY}/test/lambda

# }}}
    - name: "coverage-report"
      tags: ["coverage"]
      depends_on:
        # BUILD-3165: We can't use "*" (all tasks) and specify "variant".
        # Instead list out all coverage tasks using tags.
        - name: ".standalone"
          variant: ".coverage_tag"
          # Run the coverage task even if some tasks fail.
          status: "*"
          # Run the coverage task even if some tasks are not scheduled in a patch build.
          patch_optional: true
        - name: ".replica_set"
          variant: ".coverage_tag"
          status: "*"
          patch_optional: true
        - name: ".sharded_cluster"
          variant: ".coverage_tag"
          status: "*"
          patch_optional: true
      commands:
        - func: "download and merge coverage"

    - name: "perf-6.0-standalone"
      tags: ["perf"]
      commands:
        - func: "run server"
          vars:
            VERSION: "v6.0-perf"
        - func: "run perf tests"
        - func: "attach benchmark test results"
        - func: "send dashboard data"

    - name: "perf-6.0-standalone-ssl"
      tags: ["perf"]
      commands:
        - func: "run server"
          vars:
            VERSION: "v6.0-perf"
            SSL: "ssl"
        - func: "run perf tests"
        - func: "attach benchmark test results"
        - func: "send dashboard data"

    - name: "perf-8.0-standalone"
      tags: ["perf"]
      commands:
        - func: "run server"
          vars:
            VERSION: "8.0"
        - func: "run perf tests"
        - func: "attach benchmark test results"
        - func: "send dashboard data"

    - name: "check-import-time"
      tags: ["pr"]
      commands:
        - command: subprocess.exec
          type: test
          params:
            binary: bash
            working_dir: src
            include_expansions_in_env: ["PYTHON_BINARY"]
            args:
              - .evergreen/scripts/check-import-time.sh
              - ${revision}
              - ${github_commit}
    - name: "backport-pr"
      allowed_requesters: ["commit"]
      commands:
      - command: subprocess.exec
        type: test
        params:
          binary: bash
          args:
            - ${DRIVERS_TOOLS}/.evergreen/github_app/backport-pr.sh
            - mongodb
            - mongo-python-driver
            - ${github_commit}

buildvariants:
- name: "no-server"
  display_name: "No server"
  run_on:
    - rhel84-small
  tasks:
    - name: "no-server"

- name: "Coverage Report"
  display_name: "Coverage Report"
  run_on:
    - rhel84-small
  tasks:
     - name: "coverage-report"

- name: testkms-variant
  display_name: "KMS"
  run_on:
    - debian11-small
  tasks:
    - name: test-gcpkms
      batchtime: 10080  # 7 days
    - name: test-gcpkms-fail
    - name: test-azurekms
      batchtime: 10080  # 7 days
    - name: test-azurekms-fail

- name: rhel8-test-lambda
  display_name: FaaS Lambda
  run_on: rhel87-small
  tasks:
    - name: test_aws_lambda_task_group

- name: rhel8-import-time
  display_name: Import Time
  run_on: rhel87-small
  tasks:
    - name: "check-import-time"

- name: backport-pr
  display_name: "Backport PR"
  run_on:
    - rhel8.7-small
  tasks:
    - name: "backport-pr"

- name: "perf-tests"
  display_name: "Performance Benchmarks"
  batchtime: 10080  # 7 days
  run_on: rhel90-dbx-perf-large
  tasks:
     - name: "perf-6.0-standalone"
     - name: "perf-6.0-standalone-ssl"
     - name: "perf-8.0-standalone"

      # Platform notes
      # i386 builds of OpenSSL or Cyrus SASL are not available
      # Debian 8.1 only supports MongoDB 3.4+
      # SUSE12 s390x is only supported by MongoDB 3.4+
      # No enterprise build for Archlinux, SSL not available
      # RHEL 7.6 and RHEL 8.4 only supports 3.6+.
      # RHEL 7 only supports 2.6+
      # RHEL 7.1 ppc64le is only supported by MongoDB 3.2+
      # RHEL 7.2 s390x is only supported by MongoDB 3.4+
      # Solaris MongoDB SSL builds are not available
      # Darwin MongoDB SSL builds are not available for 2.6
      # SUSE12 x86_64 is only supported by MongoDB 3.2+
      # vim: set et sw=2 ts=2 :<|MERGE_RESOLUTION|>--- conflicted
+++ resolved
@@ -399,22 +399,6 @@
       commands:
         - func: "run server"
         - func: "run doctests"
-
-<<<<<<< HEAD
-    - name: "test-serverless"
-      tags: ["serverless"]
-      commands:
-        - func: "run tests"
-          vars:
-            TEST_NAME: serverless
-=======
-    - name: "test-enterprise-auth"
-      tags: ["enterprise-auth"]
-      commands:
-        - func: "run server"
-        - func: "assume ec2 role"
-        - func: "run enterprise auth tests"
->>>>>>> 0351992d
 
     - name: "test-search-index-helpers"
       commands:
