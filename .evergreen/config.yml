--- conflicted
+++ resolved
@@ -649,7 +649,12 @@
         working_dir: "src"
         script: |
           ${PREPARE_SHELL}
-<<<<<<< HEAD
+          if [ "${skip_EC2_auth_test}" = "true" ]; then
+             echo "This platform does not support the EC2 auth test, skipping..."
+             exit 0
+          fi
+          # Write an empty prepare_mongodb_aws so no auth environment variables
+          # are set.
           rm "${PROJECT_DIRECTORY}/prepare_mongodb_aws.sh" || true
           PYTHON_BINARY=${PYTHON_BINARY} ASSERT_NO_URI_CREDS=true .evergreen/run-mongodb-aws-test.sh
 
@@ -697,22 +702,6 @@
             export AWS_WEB_IDENTITY_TOKEN_FILE="${iam_web_identity_token_file}"
             export AWS_ROLE_SESSION_NAME="test"
           EOF
-    - command: shell.exec
-      type: test
-      params:
-        working_dir: "src"
-        script: |
-          ${PREPARE_SHELL}
-=======
-          if [ "${skip_EC2_auth_test}" = "true" ]; then
-             echo "This platform does not support the EC2 auth test, skipping..."
-             exit 0
-          fi
-          # Write an empty prepare_mongodb_aws so no auth environment variables
-          # are set.
-          echo "" > "${PROJECT_DIRECTORY}/prepare_mongodb_aws.sh"
->>>>>>> 0f135a15
-          PYTHON_BINARY=${PYTHON_BINARY} ASSERT_NO_URI_CREDS=true .evergreen/run-mongodb-aws-test.sh
 
   "run aws auth test with aws credentials as environment variables":
     - command: shell.exec
