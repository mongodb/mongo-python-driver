#!/bin/bash
set -o errexit  # Exit the script with error if any of the commands fail
set -x

. .evergreen/utils.sh

if [ -z "$PYTHON_BINARY" ]; then
    PYTHON_BINARY=$(find_python3)
fi

# Check if we should skip hatch and run the tests directly.
if [ -n "$SKIP_HATCH" ]; then
    ENV_NAME=testenv-$RANDOM
    createvirtualenv "$PYTHON_BINARY" $ENV_NAME
    # shellcheck disable=SC2064
    trap "deactivate; rm -rf $ENV_NAME" EXIT HUP
    python -m pip install -e ".[test]"
    run_hatch() {
      bash ./.evergreen/run-tests.sh
    }
else # Set up virtualenv before installing hatch
    # Use a random venv name because the encryption tasks run this script multiple times in the same run.
    ENV_NAME=hatchenv-$RANDOM
    createvirtualenv "$PYTHON_BINARY" $ENV_NAME
    # shellcheck disable=SC2064
    trap "deactivate; rm -rf $ENV_NAME" EXIT HUP
    python -m pip install -q hatch

    # Ensure hatch does not write to user or global locations.
    touch hatch_config.toml
    HATCH_CONFIG=$(pwd)/hatch_config.toml
    if [ "Windows_NT" = "$OS" ]; then # Magic variable in cygwin
        HATCH_CONFIG=$(cygpath -m "$HATCH_CONFIG")
    fi
    export HATCH_CONFIG
    hatch config restore
<<<<<<< HEAD
    hatch config set dirs.data ".hatch/data"
    hatch config set dirs.cache ".hatch/cache"
=======
    hatch config set dirs.data "$(pwd)/.hatch/data"
    hatch config set dirs.cache "$(pwd)/.hatch/cache"
>>>>>>> a1ade45d

    run_hatch() {
      python -m hatch run "$@"
    }
fi

run_hatch "${@:1}"<|MERGE_RESOLUTION|>--- conflicted
+++ resolved
@@ -34,13 +34,8 @@
     fi
     export HATCH_CONFIG
     hatch config restore
-<<<<<<< HEAD
-    hatch config set dirs.data ".hatch/data"
-    hatch config set dirs.cache ".hatch/cache"
-=======
     hatch config set dirs.data "$(pwd)/.hatch/data"
     hatch config set dirs.cache "$(pwd)/.hatch/cache"
->>>>>>> a1ade45d
 
     run_hatch() {
       python -m hatch run "$@"
