--- conflicted
+++ resolved
@@ -209,7 +209,7 @@
     tags: [pr]
 
   # Min deps tests
-  - name: test-min-deps-python3.9-sync-noauth-nossl-standalone
+  - name: test-min-deps-python3.10-sync-noauth-nossl-standalone
     commands:
       - func: run server
         vars:
@@ -223,7 +223,7 @@
           TOPOLOGY: standalone
           TEST_MIN_DEPS: "1"
     tags: [test-min-deps, standalone-noauth-nossl]
-  - name: test-min-deps-python3.9-sync-noauth-ssl-replica-set
+  - name: test-min-deps-python3.10-sync-noauth-ssl-replica-set
     commands:
       - func: run server
         vars:
@@ -237,7 +237,7 @@
           TOPOLOGY: replica_set
           TEST_MIN_DEPS: "1"
     tags: [test-min-deps, replica_set-noauth-ssl]
-  - name: test-min-deps-python3.9-sync-auth-ssl-sharded-cluster
+  - name: test-min-deps-python3.10-sync-auth-ssl-sharded-cluster
     commands:
       - func: run server
         vars:
@@ -2410,60 +2410,26 @@
     tags: [search_index]
 
   # Server version tests
-<<<<<<< HEAD
-  - name: test-server-version-python3.10-sync-auth-ssl-standalone-cov
-    commands:
-      - func: run server
-        vars:
-          AUTH: auth
-          SSL: ssl
-          TOPOLOGY: standalone
-          COVERAGE: "1"
-      - func: run tests
-        vars:
-          AUTH: auth
-          SSL: ssl
-          TOPOLOGY: standalone
-          COVERAGE: "1"
-          PYTHON_VERSION: "3.10"
-          TEST_NAME: default_sync
-    tags:
-      - server-version
-      - python-3.10
-      - standalone-auth-ssl
-      - sync
-  - name: test-server-version-python3.9-async-auth-ssl-standalone-cov
-=======
   - name: test-server-version-python3.13-async-auth-nossl-replica-set-cov
->>>>>>> eb0cedd9
-    commands:
-      - func: run server
-        vars:
-          AUTH: auth
-          SSL: nossl
-          TOPOLOGY: replica_set
-          COVERAGE: "1"
-      - func: run tests
-        vars:
-          AUTH: auth
-          SSL: nossl
-          TOPOLOGY: replica_set
-          COVERAGE: "1"
-<<<<<<< HEAD
-          PYTHON_VERSION: "3.9"
-          TEST_NAME: default_async
-    tags:
-      - server-version
-      - python-3.9
-      - standalone-auth-ssl
-=======
+    commands:
+      - func: run server
+        vars:
+          AUTH: auth
+          SSL: nossl
+          TOPOLOGY: replica_set
+          COVERAGE: "1"
+      - func: run tests
+        vars:
+          AUTH: auth
+          SSL: nossl
+          TOPOLOGY: replica_set
+          COVERAGE: "1"
           PYTHON_VERSION: "3.13"
           TEST_NAME: default_async
     tags:
       - server-version
       - python-3.13
       - replica_set-auth-nossl
->>>>>>> eb0cedd9
       - async
   - name: test-server-version-python3.12-sync-auth-nossl-replica-set-cov
     commands:
@@ -2507,99 +2473,81 @@
       - python-3.11
       - replica_set-auth-ssl
       - async
-  - name: test-server-version-python3.10-sync-auth-ssl-replica-set-cov
-    commands:
-      - func: run server
-        vars:
-          AUTH: auth
-          SSL: ssl
-          TOPOLOGY: replica_set
-          COVERAGE: "1"
-      - func: run tests
-        vars:
-          AUTH: auth
-          SSL: ssl
-          TOPOLOGY: replica_set
-          COVERAGE: "1"
-          PYTHON_VERSION: "3.10"
+  - name: test-server-version-python3.9-sync-auth-ssl-replica-set-cov
+    commands:
+      - func: run server
+        vars:
+          AUTH: auth
+          SSL: ssl
+          TOPOLOGY: replica_set
+          COVERAGE: "1"
+      - func: run tests
+        vars:
+          AUTH: auth
+          SSL: ssl
+          TOPOLOGY: replica_set
+          COVERAGE: "1"
+          PYTHON_VERSION: "3.9"
           TEST_NAME: default_sync
     tags:
       - server-version
-      - python-3.10
+      - python-3.9
       - replica_set-auth-ssl
       - sync
-  - name: test-server-version-python3.10-async-noauth-nossl-replica-set-cov
-    commands:
-      - func: run server
-        vars:
-          AUTH: noauth
-          SSL: nossl
-          TOPOLOGY: replica_set
-          COVERAGE: "1"
-      - func: run tests
-        vars:
-          AUTH: noauth
-          SSL: nossl
-          TOPOLOGY: replica_set
-          COVERAGE: "1"
-          PYTHON_VERSION: "3.10"
+  - name: test-server-version-python3.9-async-noauth-nossl-replica-set-cov
+    commands:
+      - func: run server
+        vars:
+          AUTH: noauth
+          SSL: nossl
+          TOPOLOGY: replica_set
+          COVERAGE: "1"
+      - func: run tests
+        vars:
+          AUTH: noauth
+          SSL: nossl
+          TOPOLOGY: replica_set
+          COVERAGE: "1"
+          PYTHON_VERSION: "3.9"
           TEST_NAME: default_async
+    tags:
+      - server-version
+      - python-3.9
+      - replica_set-noauth-nossl
+      - async
+      - pr
+  - name: test-server-version-python3.10-sync-noauth-nossl-replica-set-cov
+    commands:
+      - func: run server
+        vars:
+          AUTH: noauth
+          SSL: nossl
+          TOPOLOGY: replica_set
+          COVERAGE: "1"
+      - func: run tests
+        vars:
+          AUTH: noauth
+          SSL: nossl
+          TOPOLOGY: replica_set
+          COVERAGE: "1"
+          PYTHON_VERSION: "3.10"
+          TEST_NAME: default_sync
     tags:
       - server-version
       - python-3.10
       - replica_set-noauth-nossl
-      - async
-      - pr
-  - name: test-server-version-python3.9-sync-noauth-nossl-replica-set-cov
-    commands:
-      - func: run server
-        vars:
-          AUTH: noauth
-          SSL: nossl
-          TOPOLOGY: replica_set
-          COVERAGE: "1"
-      - func: run tests
-        vars:
-          AUTH: noauth
-          SSL: nossl
-          TOPOLOGY: replica_set
-          COVERAGE: "1"
-          PYTHON_VERSION: "3.9"
-          TEST_NAME: default_sync
-    tags:
-      - server-version
-      - python-3.9
-      - replica_set-noauth-nossl
       - sync
       - pr
-<<<<<<< HEAD
-  - name: test-server-version-python3.10-async-noauth-nossl-standalone-cov
-=======
   - name: test-server-version-pypy3.10-async-noauth-ssl-replica-set
->>>>>>> eb0cedd9
-    commands:
-      - func: run server
-        vars:
-          AUTH: noauth
-          SSL: ssl
-          TOPOLOGY: replica_set
-      - func: run tests
-        vars:
-          AUTH: noauth
-<<<<<<< HEAD
-          SSL: nossl
-          TOPOLOGY: standalone
-          COVERAGE: "1"
-          PYTHON_VERSION: "3.10"
-          TEST_NAME: default_async
-    tags:
-      - server-version
-      - python-3.10
-      - standalone-noauth-nossl
-      - async
-      - pr
-  - name: test-server-version-python3.9-sync-auth-ssl-replica-set-cov
-=======
+    commands:
+      - func: run server
+        vars:
+          AUTH: noauth
+          SSL: ssl
+          TOPOLOGY: replica_set
+      - func: run tests
+        vars:
+          AUTH: noauth
           SSL: ssl
           TOPOLOGY: replica_set
           PYTHON_VERSION: pypy3.10
@@ -2610,35 +2558,25 @@
       - replica_set-noauth-ssl
       - async
   - name: test-server-version-python3.14-sync-noauth-ssl-replica-set-cov
->>>>>>> eb0cedd9
-    commands:
-      - func: run server
-        vars:
-          AUTH: noauth
-          SSL: ssl
-          TOPOLOGY: replica_set
-          COVERAGE: "1"
-      - func: run tests
-        vars:
-          AUTH: noauth
-          SSL: ssl
-          TOPOLOGY: replica_set
-          COVERAGE: "1"
-<<<<<<< HEAD
-          PYTHON_VERSION: "3.9"
-          TEST_NAME: default_sync
-    tags:
-      - server-version
-      - python-3.9
-      - replica_set-auth-ssl
-=======
+    commands:
+      - func: run server
+        vars:
+          AUTH: noauth
+          SSL: ssl
+          TOPOLOGY: replica_set
+          COVERAGE: "1"
+      - func: run tests
+        vars:
+          AUTH: noauth
+          SSL: ssl
+          TOPOLOGY: replica_set
+          COVERAGE: "1"
           PYTHON_VERSION: "3.14"
           TEST_NAME: default_sync
     tags:
       - server-version
       - python-3.14
       - replica_set-noauth-ssl
->>>>>>> eb0cedd9
       - sync
   - name: test-server-version-python3.14-async-auth-nossl-sharded-cluster-cov
     commands:
@@ -2746,35 +2684,20 @@
       - python-3.12
       - sharded_cluster-auth-ssl
       - async
-<<<<<<< HEAD
-  - name: test-server-version-python3.10-sync-noauth-nossl-replica-set-cov
-=======
   - name: test-server-version-python3.13-async-auth-ssl-sharded-cluster-cov
->>>>>>> eb0cedd9
-    commands:
-      - func: run server
-        vars:
-          AUTH: auth
-          SSL: ssl
-          TOPOLOGY: sharded_cluster
-          COVERAGE: "1"
-      - func: run tests
-        vars:
-          AUTH: auth
-          SSL: ssl
-          TOPOLOGY: sharded_cluster
-          COVERAGE: "1"
-<<<<<<< HEAD
-          PYTHON_VERSION: "3.10"
-          TEST_NAME: default_sync
-    tags:
-      - server-version
-      - python-3.10
-      - replica_set-noauth-nossl
-      - sync
-      - pr
-  - name: test-server-version-python3.9-async-noauth-nossl-replica-set-cov
-=======
+    commands:
+      - func: run server
+        vars:
+          AUTH: auth
+          SSL: ssl
+          TOPOLOGY: sharded_cluster
+          COVERAGE: "1"
+      - func: run tests
+        vars:
+          AUTH: auth
+          SSL: ssl
+          TOPOLOGY: sharded_cluster
+          COVERAGE: "1"
           PYTHON_VERSION: "3.13"
           TEST_NAME: default_async
     tags:
@@ -2783,35 +2706,25 @@
       - sharded_cluster-auth-ssl
       - async
   - name: test-server-version-python3.14-async-auth-ssl-sharded-cluster-cov
->>>>>>> eb0cedd9
-    commands:
-      - func: run server
-        vars:
-          AUTH: auth
-          SSL: ssl
-          TOPOLOGY: sharded_cluster
-          COVERAGE: "1"
-      - func: run tests
-        vars:
-          AUTH: auth
-          SSL: ssl
-          TOPOLOGY: sharded_cluster
-          COVERAGE: "1"
-<<<<<<< HEAD
-          PYTHON_VERSION: "3.9"
-          TEST_NAME: default_async
-    tags:
-      - server-version
-      - python-3.9
-      - replica_set-noauth-nossl
-=======
+    commands:
+      - func: run server
+        vars:
+          AUTH: auth
+          SSL: ssl
+          TOPOLOGY: sharded_cluster
+          COVERAGE: "1"
+      - func: run tests
+        vars:
+          AUTH: auth
+          SSL: ssl
+          TOPOLOGY: sharded_cluster
+          COVERAGE: "1"
           PYTHON_VERSION: "3.14"
           TEST_NAME: default_async
     tags:
       - server-version
       - python-3.14
       - sharded_cluster-auth-ssl
->>>>>>> eb0cedd9
       - async
   - name: test-server-version-python3.9-async-auth-ssl-sharded-cluster-cov
     commands:
@@ -2917,34 +2830,20 @@
       - python-3.12
       - sharded_cluster-auth-ssl
       - sync
-<<<<<<< HEAD
-  - name: test-server-version-python3.10-async-noauth-ssl-sharded-cluster-cov
-=======
   - name: test-server-version-python3.13-sync-auth-ssl-sharded-cluster-cov
->>>>>>> eb0cedd9
-    commands:
-      - func: run server
-        vars:
-          AUTH: auth
-          SSL: ssl
-          TOPOLOGY: sharded_cluster
-          COVERAGE: "1"
-      - func: run tests
-        vars:
-          AUTH: auth
-          SSL: ssl
-          TOPOLOGY: sharded_cluster
-          COVERAGE: "1"
-<<<<<<< HEAD
-          PYTHON_VERSION: "3.10"
-          TEST_NAME: default_async
-    tags:
-      - server-version
-      - python-3.10
-      - sharded_cluster-noauth-ssl
-      - async
-  - name: test-server-version-python3.9-sync-noauth-nossl-sharded-cluster-cov
-=======
+    commands:
+      - func: run server
+        vars:
+          AUTH: auth
+          SSL: ssl
+          TOPOLOGY: sharded_cluster
+          COVERAGE: "1"
+      - func: run tests
+        vars:
+          AUTH: auth
+          SSL: ssl
+          TOPOLOGY: sharded_cluster
+          COVERAGE: "1"
           PYTHON_VERSION: "3.13"
           TEST_NAME: default_sync
     tags:
@@ -2953,35 +2852,25 @@
       - sharded_cluster-auth-ssl
       - sync
   - name: test-server-version-python3.14-sync-auth-ssl-sharded-cluster-cov
->>>>>>> eb0cedd9
-    commands:
-      - func: run server
-        vars:
-          AUTH: auth
-          SSL: ssl
-          TOPOLOGY: sharded_cluster
-          COVERAGE: "1"
-      - func: run tests
-        vars:
-          AUTH: auth
-          SSL: ssl
-          TOPOLOGY: sharded_cluster
-          COVERAGE: "1"
-<<<<<<< HEAD
-          PYTHON_VERSION: "3.9"
-          TEST_NAME: default_sync
-    tags:
-      - server-version
-      - python-3.9
-      - sharded_cluster-noauth-nossl
-=======
+    commands:
+      - func: run server
+        vars:
+          AUTH: auth
+          SSL: ssl
+          TOPOLOGY: sharded_cluster
+          COVERAGE: "1"
+      - func: run tests
+        vars:
+          AUTH: auth
+          SSL: ssl
+          TOPOLOGY: sharded_cluster
+          COVERAGE: "1"
           PYTHON_VERSION: "3.14"
           TEST_NAME: default_sync
     tags:
       - server-version
       - python-3.14
       - sharded_cluster-auth-ssl
->>>>>>> eb0cedd9
       - sync
   - name: test-server-version-python3.9-sync-auth-ssl-sharded-cluster-cov
     commands:
@@ -3001,39 +2890,21 @@
           TEST_NAME: default_sync
     tags:
       - server-version
-<<<<<<< HEAD
-      - python-3.11
-      - sharded_cluster-noauth-nossl
-      - async
-  - name: test-server-version-python3.10-sync-auth-ssl-sharded-cluster-cov
-=======
       - python-3.9
       - sharded_cluster-auth-ssl
       - sync
   - name: test-server-version-pypy3.10-sync-auth-ssl-sharded-cluster
->>>>>>> eb0cedd9
-    commands:
-      - func: run server
-        vars:
-          AUTH: auth
-          SSL: ssl
-          TOPOLOGY: sharded_cluster
-      - func: run tests
-        vars:
-          AUTH: auth
-          SSL: ssl
-          TOPOLOGY: sharded_cluster
-<<<<<<< HEAD
-          COVERAGE: "1"
-          PYTHON_VERSION: "3.10"
-          TEST_NAME: default_sync
-    tags:
-      - server-version
-      - python-3.10
-      - sharded_cluster-auth-ssl
-      - sync
-  - name: test-server-version-python3.10-async-auth-ssl-sharded-cluster-cov
-=======
+    commands:
+      - func: run server
+        vars:
+          AUTH: auth
+          SSL: ssl
+          TOPOLOGY: sharded_cluster
+      - func: run tests
+        vars:
+          AUTH: auth
+          SSL: ssl
+          TOPOLOGY: sharded_cluster
           PYTHON_VERSION: pypy3.10
           TEST_NAME: default_sync
     tags:
@@ -3042,30 +2913,19 @@
       - sharded_cluster-auth-ssl
       - sync
   - name: test-server-version-python3.11-async-noauth-nossl-sharded-cluster-cov
->>>>>>> eb0cedd9
-    commands:
-      - func: run server
-        vars:
-          AUTH: noauth
-          SSL: nossl
-          TOPOLOGY: sharded_cluster
-          COVERAGE: "1"
-      - func: run tests
-        vars:
-          AUTH: noauth
-          SSL: nossl
-          TOPOLOGY: sharded_cluster
-          COVERAGE: "1"
-<<<<<<< HEAD
-          PYTHON_VERSION: "3.10"
-          TEST_NAME: default_async
-    tags:
-      - server-version
-      - python-3.10
-      - sharded_cluster-auth-ssl
-      - async
-  - name: test-server-version-python3.9-sync-auth-ssl-sharded-cluster-cov
-=======
+    commands:
+      - func: run server
+        vars:
+          AUTH: noauth
+          SSL: nossl
+          TOPOLOGY: sharded_cluster
+          COVERAGE: "1"
+      - func: run tests
+        vars:
+          AUTH: noauth
+          SSL: nossl
+          TOPOLOGY: sharded_cluster
+          COVERAGE: "1"
           PYTHON_VERSION: "3.11"
           TEST_NAME: default_async
     tags:
@@ -3073,8 +2933,7 @@
       - python-3.11
       - sharded_cluster-noauth-nossl
       - async
-  - name: test-server-version-python3.10-sync-noauth-nossl-sharded-cluster-cov
->>>>>>> eb0cedd9
+  - name: test-server-version-python3.9-sync-noauth-nossl-sharded-cluster-cov
     commands:
       - func: run server
         vars:
@@ -3092,40 +2951,29 @@
           TEST_NAME: default_sync
     tags:
       - server-version
-<<<<<<< HEAD
       - python-3.9
-      - sharded_cluster-auth-ssl
-      - sync
-  - name: test-server-version-python3.9-async-auth-ssl-sharded-cluster-cov
-=======
-      - python-3.10
       - sharded_cluster-noauth-nossl
       - sync
-  - name: test-server-version-python3.9-async-noauth-ssl-sharded-cluster-cov
->>>>>>> eb0cedd9
-    commands:
-      - func: run server
-        vars:
-          AUTH: noauth
-          SSL: ssl
-          TOPOLOGY: sharded_cluster
-          COVERAGE: "1"
-      - func: run tests
-        vars:
-          AUTH: noauth
-          SSL: ssl
-          TOPOLOGY: sharded_cluster
-          COVERAGE: "1"
-          PYTHON_VERSION: "3.9"
+  - name: test-server-version-python3.10-async-noauth-ssl-sharded-cluster-cov
+    commands:
+      - func: run server
+        vars:
+          AUTH: noauth
+          SSL: ssl
+          TOPOLOGY: sharded_cluster
+          COVERAGE: "1"
+      - func: run tests
+        vars:
+          AUTH: noauth
+          SSL: ssl
+          TOPOLOGY: sharded_cluster
+          COVERAGE: "1"
+          PYTHON_VERSION: "3.10"
           TEST_NAME: default_async
     tags:
       - server-version
-      - python-3.9
-<<<<<<< HEAD
-      - sharded_cluster-auth-ssl
-=======
+      - python-3.10
       - sharded_cluster-noauth-ssl
->>>>>>> eb0cedd9
       - async
   - name: test-server-version-pypy3.10-sync-noauth-ssl-sharded-cluster
     commands:
@@ -3188,67 +3036,67 @@
       - python-3.11
       - standalone-auth-nossl
       - sync
-  - name: test-server-version-python3.10-async-auth-ssl-standalone-cov
-    commands:
-      - func: run server
-        vars:
-          AUTH: auth
-          SSL: ssl
-          TOPOLOGY: standalone
-          COVERAGE: "1"
-      - func: run tests
-        vars:
-          AUTH: auth
-          SSL: ssl
-          TOPOLOGY: standalone
-          COVERAGE: "1"
-          PYTHON_VERSION: "3.10"
+  - name: test-server-version-python3.9-async-auth-ssl-standalone-cov
+    commands:
+      - func: run server
+        vars:
+          AUTH: auth
+          SSL: ssl
+          TOPOLOGY: standalone
+          COVERAGE: "1"
+      - func: run tests
+        vars:
+          AUTH: auth
+          SSL: ssl
+          TOPOLOGY: standalone
+          COVERAGE: "1"
+          PYTHON_VERSION: "3.9"
           TEST_NAME: default_async
+    tags:
+      - server-version
+      - python-3.9
+      - standalone-auth-ssl
+      - async
+  - name: test-server-version-python3.10-sync-auth-ssl-standalone-cov
+    commands:
+      - func: run server
+        vars:
+          AUTH: auth
+          SSL: ssl
+          TOPOLOGY: standalone
+          COVERAGE: "1"
+      - func: run tests
+        vars:
+          AUTH: auth
+          SSL: ssl
+          TOPOLOGY: standalone
+          COVERAGE: "1"
+          PYTHON_VERSION: "3.10"
+          TEST_NAME: default_sync
     tags:
       - server-version
       - python-3.10
       - standalone-auth-ssl
-      - async
-  - name: test-server-version-python3.9-sync-auth-ssl-standalone-cov
-    commands:
-      - func: run server
-        vars:
-          AUTH: auth
-          SSL: ssl
-          TOPOLOGY: standalone
-          COVERAGE: "1"
-      - func: run tests
-        vars:
-          AUTH: auth
-          SSL: ssl
-          TOPOLOGY: standalone
-          COVERAGE: "1"
-          PYTHON_VERSION: "3.9"
-          TEST_NAME: default_sync
+      - sync
+  - name: test-server-version-python3.10-async-noauth-nossl-standalone-cov
+    commands:
+      - func: run server
+        vars:
+          AUTH: noauth
+          SSL: nossl
+          TOPOLOGY: standalone
+          COVERAGE: "1"
+      - func: run tests
+        vars:
+          AUTH: noauth
+          SSL: nossl
+          TOPOLOGY: standalone
+          COVERAGE: "1"
+          PYTHON_VERSION: "3.10"
+          TEST_NAME: default_async
     tags:
       - server-version
-      - python-3.9
-      - standalone-auth-ssl
-      - sync
-  - name: test-server-version-python3.9-async-noauth-nossl-standalone-cov
-    commands:
-      - func: run server
-        vars:
-          AUTH: noauth
-          SSL: nossl
-          TOPOLOGY: standalone
-          COVERAGE: "1"
-      - func: run tests
-        vars:
-          AUTH: noauth
-          SSL: nossl
-          TOPOLOGY: standalone
-          COVERAGE: "1"
-          PYTHON_VERSION: "3.9"
-          TEST_NAME: default_async
-    tags:
-      - server-version
-      - python-3.9
+      - python-3.10
       - standalone-noauth-nossl
       - async
       - pr
@@ -4252,32 +4100,7 @@
       - sync
 
   # Test non standard tests
-<<<<<<< HEAD
-  - name: test-non-standard-v4.2-python3.10-noauth-nossl-standalone
-    commands:
-      - func: run server
-        vars:
-          AUTH: noauth
-          SSL: nossl
-          TOPOLOGY: standalone
-          VERSION: "4.2"
-      - func: run tests
-        vars:
-          AUTH: noauth
-          SSL: nossl
-          TOPOLOGY: standalone
-          VERSION: "4.2"
-          PYTHON_VERSION: "3.10"
-    tags:
-      - test-non-standard
-      - server-4.2
-      - python-3.10
-      - standalone-noauth-nossl
-      - noauth
   - name: test-non-standard-v4.2-python3.9-noauth-ssl-replica-set
-=======
-  - name: test-non-standard-v4.2-python3.10-noauth-ssl-replica-set
->>>>>>> eb0cedd9
     commands:
       - func: run server
         vars:
@@ -4319,7 +4142,7 @@
       - python-3.11
       - sharded_cluster-auth-ssl
       - auth
-  - name: test-non-standard-v4.2-python3.9-noauth-nossl-standalone
+  - name: test-non-standard-v4.2-python3.10-noauth-nossl-standalone
     commands:
       - func: run server
         vars:
@@ -4333,11 +4156,11 @@
           SSL: nossl
           TOPOLOGY: standalone
           VERSION: "4.2"
-          PYTHON_VERSION: "3.9"
+          PYTHON_VERSION: "3.10"
     tags:
       - test-non-standard
       - server-4.2
-      - python-3.9
+      - python-3.10
       - standalone-noauth-nossl
       - noauth
   - name: test-non-standard-v4.2-pypy3.10-noauth-nossl-standalone
@@ -4426,11 +4249,7 @@
       - python-3.14
       - sharded_cluster-auth-ssl
       - auth
-<<<<<<< HEAD
-  - name: test-non-standard-v5.0-python3.10-noauth-nossl-standalone
-=======
   - name: test-non-standard-v4.4-python3.12-noauth-nossl-standalone
->>>>>>> eb0cedd9
     commands:
       - func: run server
         vars:
@@ -4443,21 +4262,12 @@
           AUTH: noauth
           SSL: nossl
           TOPOLOGY: standalone
-<<<<<<< HEAD
-          VERSION: "5.0"
-          PYTHON_VERSION: "3.10"
-    tags:
-      - test-non-standard
-      - server-5.0
-      - python-3.10
-=======
           VERSION: "4.4"
           PYTHON_VERSION: "3.12"
     tags:
       - test-non-standard
       - server-4.4
       - python-3.12
->>>>>>> eb0cedd9
       - standalone-noauth-nossl
       - noauth
   - name: test-non-standard-v5.0-python3.9-noauth-ssl-replica-set
@@ -4524,7 +4334,7 @@
       - sharded_cluster-auth-ssl
       - auth
       - pypy
-  - name: test-non-standard-v5.0-python3.9-noauth-nossl-standalone
+  - name: test-non-standard-v5.0-python3.10-noauth-nossl-standalone
     commands:
       - func: run server
         vars:
@@ -4538,11 +4348,11 @@
           SSL: nossl
           TOPOLOGY: standalone
           VERSION: "5.0"
-          PYTHON_VERSION: "3.9"
+          PYTHON_VERSION: "3.10"
     tags:
       - test-non-standard
       - server-5.0
-      - python-3.9
+      - python-3.10
       - standalone-noauth-nossl
       - noauth
   - name: test-non-standard-v6.0-python3.13-noauth-ssl-replica-set
@@ -4605,17 +4415,10 @@
     tags:
       - test-non-standard
       - server-6.0
-<<<<<<< HEAD
-      - python-3.14
-      - sharded_cluster-auth-ssl
-      - auth
-  - name: test-non-standard-v7.0-python3.10-noauth-nossl-standalone
-=======
       - python-3.12
       - standalone-noauth-nossl
       - noauth
   - name: test-non-standard-v6.0-pypy3.10-noauth-nossl-standalone
->>>>>>> eb0cedd9
     commands:
       - func: run server
         vars:
@@ -4628,17 +4431,6 @@
           AUTH: noauth
           SSL: nossl
           TOPOLOGY: standalone
-<<<<<<< HEAD
-          VERSION: "7.0"
-          PYTHON_VERSION: "3.10"
-    tags:
-      - test-non-standard
-      - server-7.0
-      - python-3.10
-      - standalone-noauth-nossl
-      - noauth
-  - name: test-non-standard-v7.0-python3.9-noauth-ssl-replica-set
-=======
           VERSION: "6.0"
           PYTHON_VERSION: pypy3.10
     tags:
@@ -4648,8 +4440,7 @@
       - standalone-noauth-nossl
       - noauth
       - pypy
-  - name: test-non-standard-v7.0-python3.10-noauth-ssl-replica-set
->>>>>>> eb0cedd9
+  - name: test-non-standard-v7.0-python3.9-noauth-ssl-replica-set
     commands:
       - func: run server
         vars:
@@ -4713,7 +4504,7 @@
       - python-3.11
       - sharded_cluster-auth-ssl
       - auth
-  - name: test-non-standard-v7.0-python3.9-noauth-nossl-standalone
+  - name: test-non-standard-v7.0-python3.10-noauth-nossl-standalone
     commands:
       - func: run server
         vars:
@@ -4727,11 +4518,11 @@
           SSL: nossl
           TOPOLOGY: standalone
           VERSION: "7.0"
-          PYTHON_VERSION: "3.9"
+          PYTHON_VERSION: "3.10"
     tags:
       - test-non-standard
       - server-7.0
-      - python-3.9
+      - python-3.10
       - standalone-noauth-nossl
       - noauth
   - name: test-non-standard-v8.0-python3.13-noauth-ssl-replica-set
@@ -4776,53 +4567,7 @@
       - python-3.14
       - sharded_cluster-auth-ssl
       - auth
-<<<<<<< HEAD
-  - name: test-non-standard-rapid-python3.10-noauth-nossl-standalone
-    commands:
-      - func: run server
-        vars:
-          AUTH: noauth
-          SSL: nossl
-          TOPOLOGY: standalone
-          VERSION: rapid
-      - func: run tests
-        vars:
-          AUTH: noauth
-          SSL: nossl
-          TOPOLOGY: standalone
-          VERSION: rapid
-          PYTHON_VERSION: "3.10"
-    tags:
-      - test-non-standard
-      - server-rapid
-      - python-3.10
-      - standalone-noauth-nossl
-      - noauth
-  - name: test-non-standard-rapid-python3.9-noauth-ssl-replica-set
-    commands:
-      - func: run server
-        vars:
-          AUTH: noauth
-          SSL: ssl
-          TOPOLOGY: replica_set
-          VERSION: rapid
-      - func: run tests
-        vars:
-          AUTH: noauth
-          SSL: ssl
-          TOPOLOGY: replica_set
-          VERSION: rapid
-          PYTHON_VERSION: "3.9"
-    tags:
-      - test-non-standard
-      - server-rapid
-      - python-3.9
-      - replica_set-noauth-ssl
-      - noauth
-  - name: test-non-standard-rapid-python3.11-auth-ssl-sharded-cluster
-=======
   - name: test-non-standard-v8.0-pypy3.10-auth-ssl-sharded-cluster
->>>>>>> eb0cedd9
     commands:
       - func: run server
         vars:
@@ -4953,7 +4698,7 @@
       - standalone-noauth-nossl
       - noauth
       - pr
-  - name: test-non-standard-rapid-python3.10-noauth-ssl-replica-set
+  - name: test-non-standard-rapid-python3.9-noauth-ssl-replica-set
     commands:
       - func: run server
         vars:
@@ -4967,11 +4712,11 @@
           SSL: ssl
           TOPOLOGY: replica_set
           VERSION: rapid
-          PYTHON_VERSION: "3.10"
+          PYTHON_VERSION: "3.9"
     tags:
       - test-non-standard
       - server-rapid
-      - python-3.10
+      - python-3.9
       - replica_set-noauth-ssl
       - noauth
   - name: test-non-standard-rapid-python3.11-auth-ssl-sharded-cluster
@@ -4995,7 +4740,7 @@
       - python-3.11
       - sharded_cluster-auth-ssl
       - auth
-  - name: test-non-standard-rapid-python3.9-noauth-nossl-standalone
+  - name: test-non-standard-rapid-python3.10-noauth-nossl-standalone
     commands:
       - func: run server
         vars:
@@ -5009,11 +4754,11 @@
           SSL: nossl
           TOPOLOGY: standalone
           VERSION: rapid
-          PYTHON_VERSION: "3.9"
+          PYTHON_VERSION: "3.10"
     tags:
       - test-non-standard
       - server-rapid
-      - python-3.9
+      - python-3.10
       - standalone-noauth-nossl
       - noauth
   - name: test-non-standard-rapid-pypy3.10-noauth-nossl-standalone
