tasks:
  # Aws lambda tests
  - name: test-aws-lambda-deployed
    commands:
      - func: assume ec2 role
      - func: run tests
        vars:
          TEST_NAME: aws_lambda
    tags: [aws_lambda]

  # Aws tests
  - name: test-auth-aws-4.4-regular-python3.10-min-deps
    commands:
      - func: run server
        vars:
          AUTH_AWS: "1"
          VERSION: "4.4"
      - func: assume ec2 role
      - func: run tests
        vars:
          TEST_NAME: auth_aws
          SUB_TEST_NAME: regular
          TOOLCHAIN_VERSION: "3.10"
          TEST_MIN_DEPS: "1"
    tags: [auth-aws, auth-aws-regular]
  - name: test-auth-aws-5.0-assume-role-python3.11
    commands:
      - func: run server
        vars:
          AUTH_AWS: "1"
          VERSION: "5.0"
      - func: assume ec2 role
      - func: run tests
        vars:
          TEST_NAME: auth_aws
          SUB_TEST_NAME: assume-role
          TOOLCHAIN_VERSION: "3.11"
    tags: [auth-aws, auth-aws-assume-role]
  - name: test-auth-aws-6.0-ec2-python3.12
    commands:
      - func: run server
        vars:
          AUTH_AWS: "1"
          VERSION: "6.0"
      - func: assume ec2 role
      - func: run tests
        vars:
          TEST_NAME: auth_aws
          SUB_TEST_NAME: ec2
          TOOLCHAIN_VERSION: "3.12"
    tags: [auth-aws, auth-aws-ec2]
  - name: test-auth-aws-7.0-env-creds-python3.13
    commands:
      - func: run server
        vars:
          AUTH_AWS: "1"
          VERSION: "7.0"
      - func: assume ec2 role
      - func: run tests
        vars:
          TEST_NAME: auth_aws
          SUB_TEST_NAME: env-creds
          TOOLCHAIN_VERSION: "3.13"
    tags: [auth-aws, auth-aws-env-creds]
  - name: test-auth-aws-8.0-session-creds-python3.14t
    commands:
      - func: run server
        vars:
          AUTH_AWS: "1"
          VERSION: "8.0"
      - func: assume ec2 role
      - func: run tests
        vars:
          TEST_NAME: auth_aws
          SUB_TEST_NAME: session-creds
          TOOLCHAIN_VERSION: 3.14t
    tags: [auth-aws, auth-aws-session-creds, free-threaded]
  - name: test-auth-aws-rapid-web-identity-python3.14
    commands:
      - func: run server
        vars:
          AUTH_AWS: "1"
          VERSION: rapid
      - func: assume ec2 role
      - func: run tests
        vars:
          TEST_NAME: auth_aws
          SUB_TEST_NAME: web-identity
          TOOLCHAIN_VERSION: "3.14"
    tags: [auth-aws, auth-aws-web-identity]
  - name: test-auth-aws-rapid-web-identity-session-name-python3.14
    commands:
      - func: run server
        vars:
          AUTH_AWS: "1"
          VERSION: rapid
      - func: assume ec2 role
      - func: run tests
        vars:
          TEST_NAME: auth_aws
          SUB_TEST_NAME: web-identity
          AWS_ROLE_SESSION_NAME: test
          TOOLCHAIN_VERSION: "3.14"
    tags: [auth-aws, auth-aws-web-identity]
  - name: test-auth-aws-latest-ecs-python3.10
    commands:
      - func: run server
        vars:
          AUTH_AWS: "1"
          VERSION: latest
      - func: assume ec2 role
      - func: run tests
        vars:
          TEST_NAME: auth_aws
          SUB_TEST_NAME: ecs
          TOOLCHAIN_VERSION: "3.10"
    tags: [auth-aws, auth-aws-ecs]

  # Backport pr tests
  - name: backport-pr
    commands:
      - func: assume ec2 role
      - command: subprocess.exec
        params:
          binary: bash
          args:
            - ${DRIVERS_TOOLS}/.evergreen/github_app/backport-pr.sh
            - mongodb
            - mongo-python-driver
            - ${github_commit}
          working_dir: src
          include_expansions_in_env:
            - AWS_ACCESS_KEY_ID
            - AWS_SECRET_ACCESS_KEY
            - AWS_SESSION_TOKEN
        type: test

  # Coverage report tests
  - name: coverage-report
    commands:
      - func: download and merge coverage
    depends_on: [{ name: .server-version, variant: .coverage_tag, status: "*", patch_optional: true }]
    tags: [coverage, pr]

  # Getdata tests
  - name: getdata
    commands:
      - command: subprocess.exec
        params:
          binary: bash
          args:
            - .evergreen/scripts/run-getdata.sh
          working_dir: src
        type: test

  # Import time tests
  - name: check-import-time
    commands:
      - command: subprocess.exec
        params:
          binary: bash
          args:
            - .evergreen/scripts/check-import-time.sh
            - ${revision}
            - ${github_commit}
          working_dir: src
        type: test
    tags: [pr]

  # Kms tests
  - name: test-gcpkms
    commands:
      - func: run tests
        vars:
          TEST_NAME: kms
          SUB_TEST_NAME: gcp
    tags: []
  - name: test-gcpkms-fail
    commands:
      - func: run server
      - func: run tests
        vars:
          TEST_NAME: kms
          SUB_TEST_NAME: gcp-fail
    tags: [pr]
  - name: test-azurekms
    commands:
      - func: run tests
        vars:
          TEST_NAME: kms
          SUB_TEST_NAME: azure
    tags: []
  - name: test-azurekms-fail
    commands:
      - func: run server
      - func: run tests
        vars:
          TEST_NAME: kms
          SUB_TEST_NAME: azure-fail
    tags: [pr]

<<<<<<< HEAD
=======
  # Min deps tests
  - name: test-min-deps-python3.10-sync-noauth-nossl-standalone
    commands:
      - func: run server
        vars:
          AUTH: noauth
          SSL: nossl
          TOPOLOGY: standalone
      - func: run tests
        vars:
          AUTH: noauth
          SSL: nossl
          TOPOLOGY: standalone
          TEST_MIN_DEPS: "1"
    tags: [test-min-deps, standalone-noauth-nossl]
  - name: test-min-deps-python3.10-sync-noauth-ssl-replica-set
    commands:
      - func: run server
        vars:
          AUTH: noauth
          SSL: ssl
          TOPOLOGY: replica_set
      - func: run tests
        vars:
          AUTH: noauth
          SSL: ssl
          TOPOLOGY: replica_set
          TEST_MIN_DEPS: "1"
    tags: [test-min-deps, replica_set-noauth-ssl]
  - name: test-min-deps-python3.10-sync-auth-ssl-sharded-cluster
    commands:
      - func: run server
        vars:
          AUTH: auth
          SSL: ssl
          TOPOLOGY: sharded_cluster
      - func: run tests
        vars:
          AUTH: auth
          SSL: ssl
          TOPOLOGY: sharded_cluster
          TEST_MIN_DEPS: "1"
    tags: [test-min-deps, sharded_cluster-auth-ssl]

  # Min support tests
  - name: test-min-support-python3.9-standalone-noauth-nossl
    commands:
      - func: run server
      - func: run tests
        vars:
          UV_PYTHON: "3.9"
          AUTH: noauth
          SSL: nossl
          TOPOLOGY: standalone
    tags: [test-min-support]
  - name: test-min-support-python3.9-replica-set-noauth-ssl
    commands:
      - func: run server
      - func: run tests
        vars:
          UV_PYTHON: "3.9"
          AUTH: noauth
          SSL: ssl
          TOPOLOGY: replica_set
    tags: [test-min-support]
  - name: test-min-support-python3.9-sharded-cluster-auth-ssl
    commands:
      - func: run server
      - func: run tests
        vars:
          UV_PYTHON: "3.9"
          AUTH: auth
          SSL: ssl
          TOPOLOGY: sharded_cluster
    tags: [test-min-support]
  - name: test-min-support-pypy3.9-standalone-noauth-nossl
    commands:
      - func: run server
      - func: run tests
        vars:
          UV_PYTHON: pypy3.9
          AUTH: noauth
          SSL: nossl
          TOPOLOGY: standalone
    tags: [test-min-support]
  - name: test-min-support-pypy3.9-replica-set-noauth-ssl
    commands:
      - func: run server
      - func: run tests
        vars:
          UV_PYTHON: pypy3.9
          AUTH: noauth
          SSL: ssl
          TOPOLOGY: replica_set
    tags: [test-min-support]
  - name: test-min-support-pypy3.9-sharded-cluster-auth-ssl
    commands:
      - func: run server
      - func: run tests
        vars:
          UV_PYTHON: pypy3.9
          AUTH: auth
          SSL: ssl
          TOPOLOGY: sharded_cluster
    tags: [test-min-support]
  - name: test-min-support-pypy3.10-standalone-noauth-nossl
    commands:
      - func: run server
      - func: run tests
        vars:
          UV_PYTHON: pypy3.10
          AUTH: noauth
          SSL: nossl
          TOPOLOGY: standalone
    tags: [test-min-support]
  - name: test-min-support-pypy3.10-replica-set-noauth-ssl
    commands:
      - func: run server
      - func: run tests
        vars:
          UV_PYTHON: pypy3.10
          AUTH: noauth
          SSL: ssl
          TOPOLOGY: replica_set
    tags: [test-min-support]
  - name: test-min-support-pypy3.10-sharded-cluster-auth-ssl
    commands:
      - func: run server
      - func: run tests
        vars:
          UV_PYTHON: pypy3.10
          AUTH: auth
          SSL: ssl
          TOPOLOGY: sharded_cluster
    tags: [test-min-support]

>>>>>>> 1e78bd4d
  # Mod wsgi tests
  - name: mod-wsgi-replica-set-python3.10
    commands:
      - func: run server
        vars:
          TOPOLOGY: replica_set
          TOOLCHAIN_VERSION: "3.10"
      - func: run tests
        vars:
          TEST_NAME: mod_wsgi
          SUB_TEST_NAME: standalone
          TOOLCHAIN_VERSION: "3.10"
    tags: [mod_wsgi, pr]
  - name: mod-wsgi-embedded-mode-replica-set-python3.11
    commands:
      - func: run server
        vars:
          TOPOLOGY: replica_set
          TOOLCHAIN_VERSION: "3.11"
      - func: run tests
        vars:
          TEST_NAME: mod_wsgi
          SUB_TEST_NAME: embedded
          TOOLCHAIN_VERSION: "3.11"
    tags: [mod_wsgi, pr]
  - name: mod-wsgi-replica-set-python3.12
    commands:
      - func: run server
        vars:
          TOPOLOGY: replica_set
          TOOLCHAIN_VERSION: "3.12"
      - func: run tests
        vars:
          TEST_NAME: mod_wsgi
          SUB_TEST_NAME: standalone
          TOOLCHAIN_VERSION: "3.12"
    tags: [mod_wsgi, pr]
  - name: mod-wsgi-embedded-mode-replica-set-python3.13
    commands:
      - func: run server
        vars:
          TOPOLOGY: replica_set
          TOOLCHAIN_VERSION: "3.13"
      - func: run tests
        vars:
          TEST_NAME: mod_wsgi
          SUB_TEST_NAME: embedded
          TOOLCHAIN_VERSION: "3.13"
    tags: [mod_wsgi, pr]
  - name: mod-wsgi-embedded-mode-replica-set-python3.14
    commands:
      - func: run server
        vars:
          TOPOLOGY: replica_set
          TOOLCHAIN_VERSION: "3.14"
      - func: run tests
        vars:
          TEST_NAME: mod_wsgi
          SUB_TEST_NAME: embedded
          TOOLCHAIN_VERSION: "3.14"
    tags: [mod_wsgi, pr]

  # No orchestration tests
  - name: test-no-orchestration-python3.10-min-deps
    commands:
      - func: assume ec2 role
      - func: run tests
        vars:
          TOOLCHAIN_VERSION: "3.10"
          TEST_MIN_DEPS: "1"
    tags: [test-no-orchestration, python-3.10]
  - name: test-no-orchestration-python3.14
    commands:
      - func: assume ec2 role
      - func: run tests
        vars:
          TOOLCHAIN_VERSION: "3.14"
    tags: [test-no-orchestration, python-3.14]
  - name: test-no-orchestration-pypy3.11
    commands:
      - func: assume ec2 role
      - func: run tests
        vars:
          TOOLCHAIN_VERSION: pypy3.11
    tags: [test-no-orchestration, python-pypy3.11]

  # No toolchain tests
  - name: test-no-toolchain-sync-noauth-nossl-standalone
    commands:
      - func: run server
        vars:
          AUTH: noauth
          SSL: nossl
          TOPOLOGY: standalone
      - func: run tests
        vars:
          AUTH: noauth
          SSL: nossl
          TOPOLOGY: standalone
          TEST_NAME: default_sync
    tags: [test-no-toolchain, standalone-noauth-nossl]
  - name: test-no-toolchain-async-noauth-ssl-replica-set
    commands:
      - func: run server
        vars:
          AUTH: noauth
          SSL: ssl
          TOPOLOGY: replica_set
      - func: run tests
        vars:
          AUTH: noauth
          SSL: ssl
          TOPOLOGY: replica_set
          TEST_NAME: default_async
    tags: [test-no-toolchain, replica_set-noauth-ssl]
  - name: test-no-toolchain-sync-auth-ssl-sharded-cluster
    commands:
      - func: run server
        vars:
          AUTH: auth
          SSL: ssl
          TOPOLOGY: sharded_cluster
      - func: run tests
        vars:
          AUTH: auth
          SSL: ssl
          TOPOLOGY: sharded_cluster
          TEST_NAME: default_sync
    tags: [test-no-toolchain, sharded_cluster-auth-ssl]

  # Ocsp tests
  - name: test-ocsp-ecdsa-valid-cert-server-does-not-staple-v4.4-python3.10-min-deps
    commands:
      - func: run tests
        vars:
          ORCHESTRATION_FILE: ecdsa-basic-tls-ocsp-disableStapling.json
          OCSP_SERVER_TYPE: valid
          TEST_NAME: ocsp
          TOOLCHAIN_VERSION: "3.10"
          VERSION: "4.4"
          TEST_MIN_DEPS: "1"
    tags: [ocsp, ocsp-ecdsa, "4.4"]
  - name: test-ocsp-ecdsa-valid-cert-server-does-not-staple-v5.0-python3.10-min-deps
    commands:
      - func: run tests
        vars:
          ORCHESTRATION_FILE: ecdsa-basic-tls-ocsp-disableStapling.json
          OCSP_SERVER_TYPE: valid
          TEST_NAME: ocsp
          TOOLCHAIN_VERSION: "3.10"
          VERSION: "5.0"
          TEST_MIN_DEPS: "1"
    tags: [ocsp, ocsp-ecdsa, "5.0"]
  - name: test-ocsp-ecdsa-valid-cert-server-does-not-staple-v6.0-python3.10-min-deps
    commands:
      - func: run tests
        vars:
          ORCHESTRATION_FILE: ecdsa-basic-tls-ocsp-disableStapling.json
          OCSP_SERVER_TYPE: valid
          TEST_NAME: ocsp
          TOOLCHAIN_VERSION: "3.10"
          VERSION: "6.0"
          TEST_MIN_DEPS: "1"
    tags: [ocsp, ocsp-ecdsa, "6.0"]
  - name: test-ocsp-ecdsa-valid-cert-server-does-not-staple-v7.0-python3.10-min-deps
    commands:
      - func: run tests
        vars:
          ORCHESTRATION_FILE: ecdsa-basic-tls-ocsp-disableStapling.json
          OCSP_SERVER_TYPE: valid
          TEST_NAME: ocsp
          TOOLCHAIN_VERSION: "3.10"
          VERSION: "7.0"
          TEST_MIN_DEPS: "1"
    tags: [ocsp, ocsp-ecdsa, "7.0"]
  - name: test-ocsp-ecdsa-valid-cert-server-does-not-staple-v8.0-python3.10-min-deps
    commands:
      - func: run tests
        vars:
          ORCHESTRATION_FILE: ecdsa-basic-tls-ocsp-disableStapling.json
          OCSP_SERVER_TYPE: valid
          TEST_NAME: ocsp
          TOOLCHAIN_VERSION: "3.10"
          VERSION: "8.0"
          TEST_MIN_DEPS: "1"
    tags: [ocsp, ocsp-ecdsa, "8.0"]
  - name: test-ocsp-ecdsa-valid-cert-server-does-not-staple-rapid-python3.10-min-deps
    commands:
      - func: run tests
        vars:
          ORCHESTRATION_FILE: ecdsa-basic-tls-ocsp-disableStapling.json
          OCSP_SERVER_TYPE: valid
          TEST_NAME: ocsp
          TOOLCHAIN_VERSION: "3.10"
          VERSION: rapid
          TEST_MIN_DEPS: "1"
    tags: [ocsp, ocsp-ecdsa, rapid]
  - name: test-ocsp-ecdsa-valid-cert-server-does-not-staple-latest-python3.14
    commands:
      - func: run tests
        vars:
          ORCHESTRATION_FILE: ecdsa-basic-tls-ocsp-disableStapling.json
          OCSP_SERVER_TYPE: valid
          TEST_NAME: ocsp
          TOOLCHAIN_VERSION: "3.14"
          VERSION: latest
    tags: [ocsp, ocsp-ecdsa, latest]
  - name: test-ocsp-ecdsa-invalid-cert-server-does-not-staple-v4.4-python3.10-min-deps
    commands:
      - func: run tests
        vars:
          ORCHESTRATION_FILE: ecdsa-basic-tls-ocsp-disableStapling.json
          OCSP_SERVER_TYPE: revoked
          TEST_NAME: ocsp
          TOOLCHAIN_VERSION: "3.10"
          VERSION: "4.4"
          TEST_MIN_DEPS: "1"
    tags: [ocsp, ocsp-ecdsa, "4.4"]
  - name: test-ocsp-ecdsa-invalid-cert-server-does-not-staple-v5.0-python3.10-min-deps
    commands:
      - func: run tests
        vars:
          ORCHESTRATION_FILE: ecdsa-basic-tls-ocsp-disableStapling.json
          OCSP_SERVER_TYPE: revoked
          TEST_NAME: ocsp
          TOOLCHAIN_VERSION: "3.10"
          VERSION: "5.0"
          TEST_MIN_DEPS: "1"
    tags: [ocsp, ocsp-ecdsa, "5.0"]
  - name: test-ocsp-ecdsa-invalid-cert-server-does-not-staple-v6.0-python3.10-min-deps
    commands:
      - func: run tests
        vars:
          ORCHESTRATION_FILE: ecdsa-basic-tls-ocsp-disableStapling.json
          OCSP_SERVER_TYPE: revoked
          TEST_NAME: ocsp
          TOOLCHAIN_VERSION: "3.10"
          VERSION: "6.0"
          TEST_MIN_DEPS: "1"
    tags: [ocsp, ocsp-ecdsa, "6.0"]
  - name: test-ocsp-ecdsa-invalid-cert-server-does-not-staple-v7.0-python3.10-min-deps
    commands:
      - func: run tests
        vars:
          ORCHESTRATION_FILE: ecdsa-basic-tls-ocsp-disableStapling.json
          OCSP_SERVER_TYPE: revoked
          TEST_NAME: ocsp
          TOOLCHAIN_VERSION: "3.10"
          VERSION: "7.0"
          TEST_MIN_DEPS: "1"
    tags: [ocsp, ocsp-ecdsa, "7.0"]
  - name: test-ocsp-ecdsa-invalid-cert-server-does-not-staple-v8.0-python3.10-min-deps
    commands:
      - func: run tests
        vars:
          ORCHESTRATION_FILE: ecdsa-basic-tls-ocsp-disableStapling.json
          OCSP_SERVER_TYPE: revoked
          TEST_NAME: ocsp
          TOOLCHAIN_VERSION: "3.10"
          VERSION: "8.0"
          TEST_MIN_DEPS: "1"
    tags: [ocsp, ocsp-ecdsa, "8.0"]
  - name: test-ocsp-ecdsa-invalid-cert-server-does-not-staple-rapid-python3.10-min-deps
    commands:
      - func: run tests
        vars:
          ORCHESTRATION_FILE: ecdsa-basic-tls-ocsp-disableStapling.json
          OCSP_SERVER_TYPE: revoked
          TEST_NAME: ocsp
          TOOLCHAIN_VERSION: "3.10"
          VERSION: rapid
          TEST_MIN_DEPS: "1"
    tags: [ocsp, ocsp-ecdsa, rapid]
  - name: test-ocsp-ecdsa-invalid-cert-server-does-not-staple-latest-python3.14
    commands:
      - func: run tests
        vars:
          ORCHESTRATION_FILE: ecdsa-basic-tls-ocsp-disableStapling.json
          OCSP_SERVER_TYPE: revoked
          TEST_NAME: ocsp
          TOOLCHAIN_VERSION: "3.14"
          VERSION: latest
    tags: [ocsp, ocsp-ecdsa, latest]
  - name: test-ocsp-ecdsa-delegate-valid-cert-server-does-not-staple-v4.4-python3.10-min-deps
    commands:
      - func: run tests
        vars:
          ORCHESTRATION_FILE: ecdsa-basic-tls-ocsp-disableStapling.json
          OCSP_SERVER_TYPE: valid-delegate
          TEST_NAME: ocsp
          TOOLCHAIN_VERSION: "3.10"
          VERSION: "4.4"
          TEST_MIN_DEPS: "1"
    tags: [ocsp, ocsp-ecdsa, "4.4"]
  - name: test-ocsp-ecdsa-delegate-valid-cert-server-does-not-staple-v5.0-python3.10-min-deps
    commands:
      - func: run tests
        vars:
          ORCHESTRATION_FILE: ecdsa-basic-tls-ocsp-disableStapling.json
          OCSP_SERVER_TYPE: valid-delegate
          TEST_NAME: ocsp
          TOOLCHAIN_VERSION: "3.10"
          VERSION: "5.0"
          TEST_MIN_DEPS: "1"
    tags: [ocsp, ocsp-ecdsa, "5.0"]
  - name: test-ocsp-ecdsa-delegate-valid-cert-server-does-not-staple-v6.0-python3.10-min-deps
    commands:
      - func: run tests
        vars:
          ORCHESTRATION_FILE: ecdsa-basic-tls-ocsp-disableStapling.json
          OCSP_SERVER_TYPE: valid-delegate
          TEST_NAME: ocsp
          TOOLCHAIN_VERSION: "3.10"
          VERSION: "6.0"
          TEST_MIN_DEPS: "1"
    tags: [ocsp, ocsp-ecdsa, "6.0"]
  - name: test-ocsp-ecdsa-delegate-valid-cert-server-does-not-staple-v7.0-python3.10-min-deps
    commands:
      - func: run tests
        vars:
          ORCHESTRATION_FILE: ecdsa-basic-tls-ocsp-disableStapling.json
          OCSP_SERVER_TYPE: valid-delegate
          TEST_NAME: ocsp
          TOOLCHAIN_VERSION: "3.10"
          VERSION: "7.0"
          TEST_MIN_DEPS: "1"
    tags: [ocsp, ocsp-ecdsa, "7.0"]
  - name: test-ocsp-ecdsa-delegate-valid-cert-server-does-not-staple-v8.0-python3.10-min-deps
    commands:
      - func: run tests
        vars:
          ORCHESTRATION_FILE: ecdsa-basic-tls-ocsp-disableStapling.json
          OCSP_SERVER_TYPE: valid-delegate
          TEST_NAME: ocsp
          TOOLCHAIN_VERSION: "3.10"
          VERSION: "8.0"
          TEST_MIN_DEPS: "1"
    tags: [ocsp, ocsp-ecdsa, "8.0"]
  - name: test-ocsp-ecdsa-delegate-valid-cert-server-does-not-staple-rapid-python3.10-min-deps
    commands:
      - func: run tests
        vars:
          ORCHESTRATION_FILE: ecdsa-basic-tls-ocsp-disableStapling.json
          OCSP_SERVER_TYPE: valid-delegate
          TEST_NAME: ocsp
          TOOLCHAIN_VERSION: "3.10"
          VERSION: rapid
          TEST_MIN_DEPS: "1"
    tags: [ocsp, ocsp-ecdsa, rapid]
  - name: test-ocsp-ecdsa-delegate-valid-cert-server-does-not-staple-latest-python3.14
    commands:
      - func: run tests
        vars:
          ORCHESTRATION_FILE: ecdsa-basic-tls-ocsp-disableStapling.json
          OCSP_SERVER_TYPE: valid-delegate
          TEST_NAME: ocsp
          TOOLCHAIN_VERSION: "3.14"
          VERSION: latest
    tags: [ocsp, ocsp-ecdsa, latest]
  - name: test-ocsp-ecdsa-delegate-invalid-cert-server-does-not-staple-v4.4-python3.10-min-deps
    commands:
      - func: run tests
        vars:
          ORCHESTRATION_FILE: ecdsa-basic-tls-ocsp-disableStapling.json
          OCSP_SERVER_TYPE: revoked-delegate
          TEST_NAME: ocsp
          TOOLCHAIN_VERSION: "3.10"
          VERSION: "4.4"
          TEST_MIN_DEPS: "1"
    tags: [ocsp, ocsp-ecdsa, "4.4"]
  - name: test-ocsp-ecdsa-delegate-invalid-cert-server-does-not-staple-v5.0-python3.10-min-deps
    commands:
      - func: run tests
        vars:
          ORCHESTRATION_FILE: ecdsa-basic-tls-ocsp-disableStapling.json
          OCSP_SERVER_TYPE: revoked-delegate
          TEST_NAME: ocsp
          TOOLCHAIN_VERSION: "3.10"
          VERSION: "5.0"
          TEST_MIN_DEPS: "1"
    tags: [ocsp, ocsp-ecdsa, "5.0"]
  - name: test-ocsp-ecdsa-delegate-invalid-cert-server-does-not-staple-v6.0-python3.10-min-deps
    commands:
      - func: run tests
        vars:
          ORCHESTRATION_FILE: ecdsa-basic-tls-ocsp-disableStapling.json
          OCSP_SERVER_TYPE: revoked-delegate
          TEST_NAME: ocsp
          TOOLCHAIN_VERSION: "3.10"
          VERSION: "6.0"
          TEST_MIN_DEPS: "1"
    tags: [ocsp, ocsp-ecdsa, "6.0"]
  - name: test-ocsp-ecdsa-delegate-invalid-cert-server-does-not-staple-v7.0-python3.10-min-deps
    commands:
      - func: run tests
        vars:
          ORCHESTRATION_FILE: ecdsa-basic-tls-ocsp-disableStapling.json
          OCSP_SERVER_TYPE: revoked-delegate
          TEST_NAME: ocsp
          TOOLCHAIN_VERSION: "3.10"
          VERSION: "7.0"
          TEST_MIN_DEPS: "1"
    tags: [ocsp, ocsp-ecdsa, "7.0"]
  - name: test-ocsp-ecdsa-delegate-invalid-cert-server-does-not-staple-v8.0-python3.10-min-deps
    commands:
      - func: run tests
        vars:
          ORCHESTRATION_FILE: ecdsa-basic-tls-ocsp-disableStapling.json
          OCSP_SERVER_TYPE: revoked-delegate
          TEST_NAME: ocsp
          TOOLCHAIN_VERSION: "3.10"
          VERSION: "8.0"
          TEST_MIN_DEPS: "1"
    tags: [ocsp, ocsp-ecdsa, "8.0"]
  - name: test-ocsp-ecdsa-delegate-invalid-cert-server-does-not-staple-rapid-python3.10-min-deps
    commands:
      - func: run tests
        vars:
          ORCHESTRATION_FILE: ecdsa-basic-tls-ocsp-disableStapling.json
          OCSP_SERVER_TYPE: revoked-delegate
          TEST_NAME: ocsp
          TOOLCHAIN_VERSION: "3.10"
          VERSION: rapid
          TEST_MIN_DEPS: "1"
    tags: [ocsp, ocsp-ecdsa, rapid]
  - name: test-ocsp-ecdsa-delegate-invalid-cert-server-does-not-staple-latest-python3.14
    commands:
      - func: run tests
        vars:
          ORCHESTRATION_FILE: ecdsa-basic-tls-ocsp-disableStapling.json
          OCSP_SERVER_TYPE: revoked-delegate
          TEST_NAME: ocsp
          TOOLCHAIN_VERSION: "3.14"
          VERSION: latest
    tags: [ocsp, ocsp-ecdsa, latest]
  - name: test-ocsp-ecdsa-soft-fail-v4.4-python3.10-min-deps
    commands:
      - func: run tests
        vars:
          ORCHESTRATION_FILE: ecdsa-basic-tls-ocsp-disableStapling.json
          OCSP_SERVER_TYPE: no-responder
          TEST_NAME: ocsp
          TOOLCHAIN_VERSION: "3.10"
          VERSION: "4.4"
          TEST_MIN_DEPS: "1"
    tags: [ocsp, ocsp-ecdsa, "4.4"]
  - name: test-ocsp-ecdsa-soft-fail-v5.0-python3.10-min-deps
    commands:
      - func: run tests
        vars:
          ORCHESTRATION_FILE: ecdsa-basic-tls-ocsp-disableStapling.json
          OCSP_SERVER_TYPE: no-responder
          TEST_NAME: ocsp
          TOOLCHAIN_VERSION: "3.10"
          VERSION: "5.0"
          TEST_MIN_DEPS: "1"
    tags: [ocsp, ocsp-ecdsa, "5.0"]
  - name: test-ocsp-ecdsa-soft-fail-v6.0-python3.10-min-deps
    commands:
      - func: run tests
        vars:
          ORCHESTRATION_FILE: ecdsa-basic-tls-ocsp-disableStapling.json
          OCSP_SERVER_TYPE: no-responder
          TEST_NAME: ocsp
          TOOLCHAIN_VERSION: "3.10"
          VERSION: "6.0"
          TEST_MIN_DEPS: "1"
    tags: [ocsp, ocsp-ecdsa, "6.0"]
  - name: test-ocsp-ecdsa-soft-fail-v7.0-python3.10-min-deps
    commands:
      - func: run tests
        vars:
          ORCHESTRATION_FILE: ecdsa-basic-tls-ocsp-disableStapling.json
          OCSP_SERVER_TYPE: no-responder
          TEST_NAME: ocsp
          TOOLCHAIN_VERSION: "3.10"
          VERSION: "7.0"
          TEST_MIN_DEPS: "1"
    tags: [ocsp, ocsp-ecdsa, "7.0"]
  - name: test-ocsp-ecdsa-soft-fail-v8.0-python3.10-min-deps
    commands:
      - func: run tests
        vars:
          ORCHESTRATION_FILE: ecdsa-basic-tls-ocsp-disableStapling.json
          OCSP_SERVER_TYPE: no-responder
          TEST_NAME: ocsp
          TOOLCHAIN_VERSION: "3.10"
          VERSION: "8.0"
          TEST_MIN_DEPS: "1"
    tags: [ocsp, ocsp-ecdsa, "8.0"]
  - name: test-ocsp-ecdsa-soft-fail-rapid-python3.10-min-deps
    commands:
      - func: run tests
        vars:
          ORCHESTRATION_FILE: ecdsa-basic-tls-ocsp-disableStapling.json
          OCSP_SERVER_TYPE: no-responder
          TEST_NAME: ocsp
          TOOLCHAIN_VERSION: "3.10"
          VERSION: rapid
          TEST_MIN_DEPS: "1"
    tags: [ocsp, ocsp-ecdsa, rapid]
  - name: test-ocsp-ecdsa-soft-fail-latest-python3.14
    commands:
      - func: run tests
        vars:
          ORCHESTRATION_FILE: ecdsa-basic-tls-ocsp-disableStapling.json
          OCSP_SERVER_TYPE: no-responder
          TEST_NAME: ocsp
          TOOLCHAIN_VERSION: "3.14"
          VERSION: latest
    tags: [ocsp, ocsp-ecdsa, latest]
  - name: test-ocsp-ecdsa-valid-cert-server-staples-v4.4-python3.10-min-deps
    commands:
      - func: run tests
        vars:
          ORCHESTRATION_FILE: ecdsa-basic-tls-ocsp-mustStaple.json
          OCSP_SERVER_TYPE: valid
          TEST_NAME: ocsp
          TOOLCHAIN_VERSION: "3.10"
          VERSION: "4.4"
          TEST_MIN_DEPS: "1"
    tags:
      - ocsp
      - ocsp-ecdsa
      - "4.4"
      - ocsp-staple
  - name: test-ocsp-ecdsa-valid-cert-server-staples-v5.0-python3.10-min-deps
    commands:
      - func: run tests
        vars:
          ORCHESTRATION_FILE: ecdsa-basic-tls-ocsp-mustStaple.json
          OCSP_SERVER_TYPE: valid
          TEST_NAME: ocsp
          TOOLCHAIN_VERSION: "3.10"
          VERSION: "5.0"
          TEST_MIN_DEPS: "1"
    tags:
      - ocsp
      - ocsp-ecdsa
      - "5.0"
      - ocsp-staple
  - name: test-ocsp-ecdsa-valid-cert-server-staples-v6.0-python3.10-min-deps
    commands:
      - func: run tests
        vars:
          ORCHESTRATION_FILE: ecdsa-basic-tls-ocsp-mustStaple.json
          OCSP_SERVER_TYPE: valid
          TEST_NAME: ocsp
          TOOLCHAIN_VERSION: "3.10"
          VERSION: "6.0"
          TEST_MIN_DEPS: "1"
    tags:
      - ocsp
      - ocsp-ecdsa
      - "6.0"
      - ocsp-staple
  - name: test-ocsp-ecdsa-valid-cert-server-staples-v7.0-python3.10-min-deps
    commands:
      - func: run tests
        vars:
          ORCHESTRATION_FILE: ecdsa-basic-tls-ocsp-mustStaple.json
          OCSP_SERVER_TYPE: valid
          TEST_NAME: ocsp
          TOOLCHAIN_VERSION: "3.10"
          VERSION: "7.0"
          TEST_MIN_DEPS: "1"
    tags:
      - ocsp
      - ocsp-ecdsa
      - "7.0"
      - ocsp-staple
  - name: test-ocsp-ecdsa-valid-cert-server-staples-v8.0-python3.10-min-deps
    commands:
      - func: run tests
        vars:
          ORCHESTRATION_FILE: ecdsa-basic-tls-ocsp-mustStaple.json
          OCSP_SERVER_TYPE: valid
          TEST_NAME: ocsp
          TOOLCHAIN_VERSION: "3.10"
          VERSION: "8.0"
          TEST_MIN_DEPS: "1"
    tags:
      - ocsp
      - ocsp-ecdsa
      - "8.0"
      - ocsp-staple
  - name: test-ocsp-ecdsa-valid-cert-server-staples-rapid-python3.10-min-deps
    commands:
      - func: run tests
        vars:
          ORCHESTRATION_FILE: ecdsa-basic-tls-ocsp-mustStaple.json
          OCSP_SERVER_TYPE: valid
          TEST_NAME: ocsp
          TOOLCHAIN_VERSION: "3.10"
          VERSION: rapid
          TEST_MIN_DEPS: "1"
    tags:
      - ocsp
      - ocsp-ecdsa
      - rapid
      - ocsp-staple
  - name: test-ocsp-ecdsa-valid-cert-server-staples-latest-python3.14
    commands:
      - func: run tests
        vars:
          ORCHESTRATION_FILE: ecdsa-basic-tls-ocsp-mustStaple.json
          OCSP_SERVER_TYPE: valid
          TEST_NAME: ocsp
          TOOLCHAIN_VERSION: "3.14"
          VERSION: latest
    tags:
      - ocsp
      - ocsp-ecdsa
      - latest
      - ocsp-staple
  - name: test-ocsp-ecdsa-invalid-cert-server-staples-v4.4-python3.10-min-deps
    commands:
      - func: run tests
        vars:
          ORCHESTRATION_FILE: ecdsa-basic-tls-ocsp-mustStaple.json
          OCSP_SERVER_TYPE: revoked
          TEST_NAME: ocsp
          TOOLCHAIN_VERSION: "3.10"
          VERSION: "4.4"
          TEST_MIN_DEPS: "1"
    tags:
      - ocsp
      - ocsp-ecdsa
      - "4.4"
      - ocsp-staple
  - name: test-ocsp-ecdsa-invalid-cert-server-staples-v5.0-python3.10-min-deps
    commands:
      - func: run tests
        vars:
          ORCHESTRATION_FILE: ecdsa-basic-tls-ocsp-mustStaple.json
          OCSP_SERVER_TYPE: revoked
          TEST_NAME: ocsp
          TOOLCHAIN_VERSION: "3.10"
          VERSION: "5.0"
          TEST_MIN_DEPS: "1"
    tags:
      - ocsp
      - ocsp-ecdsa
      - "5.0"
      - ocsp-staple
  - name: test-ocsp-ecdsa-invalid-cert-server-staples-v6.0-python3.10-min-deps
    commands:
      - func: run tests
        vars:
          ORCHESTRATION_FILE: ecdsa-basic-tls-ocsp-mustStaple.json
          OCSP_SERVER_TYPE: revoked
          TEST_NAME: ocsp
          TOOLCHAIN_VERSION: "3.10"
          VERSION: "6.0"
          TEST_MIN_DEPS: "1"
    tags:
      - ocsp
      - ocsp-ecdsa
      - "6.0"
      - ocsp-staple
  - name: test-ocsp-ecdsa-invalid-cert-server-staples-v7.0-python3.10-min-deps
    commands:
      - func: run tests
        vars:
          ORCHESTRATION_FILE: ecdsa-basic-tls-ocsp-mustStaple.json
          OCSP_SERVER_TYPE: revoked
          TEST_NAME: ocsp
          TOOLCHAIN_VERSION: "3.10"
          VERSION: "7.0"
          TEST_MIN_DEPS: "1"
    tags:
      - ocsp
      - ocsp-ecdsa
      - "7.0"
      - ocsp-staple
  - name: test-ocsp-ecdsa-invalid-cert-server-staples-v8.0-python3.10-min-deps
    commands:
      - func: run tests
        vars:
          ORCHESTRATION_FILE: ecdsa-basic-tls-ocsp-mustStaple.json
          OCSP_SERVER_TYPE: revoked
          TEST_NAME: ocsp
          TOOLCHAIN_VERSION: "3.10"
          VERSION: "8.0"
          TEST_MIN_DEPS: "1"
    tags:
      - ocsp
      - ocsp-ecdsa
      - "8.0"
      - ocsp-staple
  - name: test-ocsp-ecdsa-invalid-cert-server-staples-rapid-python3.10-min-deps
    commands:
      - func: run tests
        vars:
          ORCHESTRATION_FILE: ecdsa-basic-tls-ocsp-mustStaple.json
          OCSP_SERVER_TYPE: revoked
          TEST_NAME: ocsp
          TOOLCHAIN_VERSION: "3.10"
          VERSION: rapid
          TEST_MIN_DEPS: "1"
    tags:
      - ocsp
      - ocsp-ecdsa
      - rapid
      - ocsp-staple
  - name: test-ocsp-ecdsa-invalid-cert-server-staples-latest-python3.14
    commands:
      - func: run tests
        vars:
          ORCHESTRATION_FILE: ecdsa-basic-tls-ocsp-mustStaple.json
          OCSP_SERVER_TYPE: revoked
          TEST_NAME: ocsp
          TOOLCHAIN_VERSION: "3.14"
          VERSION: latest
    tags:
      - ocsp
      - ocsp-ecdsa
      - latest
      - ocsp-staple
  - name: test-ocsp-ecdsa-delegate-valid-cert-server-staples-v4.4-python3.10-min-deps
    commands:
      - func: run tests
        vars:
          ORCHESTRATION_FILE: ecdsa-basic-tls-ocsp-mustStaple.json
          OCSP_SERVER_TYPE: valid-delegate
          TEST_NAME: ocsp
          TOOLCHAIN_VERSION: "3.10"
          VERSION: "4.4"
          TEST_MIN_DEPS: "1"
    tags:
      - ocsp
      - ocsp-ecdsa
      - "4.4"
      - ocsp-staple
  - name: test-ocsp-ecdsa-delegate-valid-cert-server-staples-v5.0-python3.10-min-deps
    commands:
      - func: run tests
        vars:
          ORCHESTRATION_FILE: ecdsa-basic-tls-ocsp-mustStaple.json
          OCSP_SERVER_TYPE: valid-delegate
          TEST_NAME: ocsp
          TOOLCHAIN_VERSION: "3.10"
          VERSION: "5.0"
          TEST_MIN_DEPS: "1"
    tags:
      - ocsp
      - ocsp-ecdsa
      - "5.0"
      - ocsp-staple
  - name: test-ocsp-ecdsa-delegate-valid-cert-server-staples-v6.0-python3.10-min-deps
    commands:
      - func: run tests
        vars:
          ORCHESTRATION_FILE: ecdsa-basic-tls-ocsp-mustStaple.json
          OCSP_SERVER_TYPE: valid-delegate
          TEST_NAME: ocsp
          TOOLCHAIN_VERSION: "3.10"
          VERSION: "6.0"
          TEST_MIN_DEPS: "1"
    tags:
      - ocsp
      - ocsp-ecdsa
      - "6.0"
      - ocsp-staple
  - name: test-ocsp-ecdsa-delegate-valid-cert-server-staples-v7.0-python3.10-min-deps
    commands:
      - func: run tests
        vars:
          ORCHESTRATION_FILE: ecdsa-basic-tls-ocsp-mustStaple.json
          OCSP_SERVER_TYPE: valid-delegate
          TEST_NAME: ocsp
          TOOLCHAIN_VERSION: "3.10"
          VERSION: "7.0"
          TEST_MIN_DEPS: "1"
    tags:
      - ocsp
      - ocsp-ecdsa
      - "7.0"
      - ocsp-staple
  - name: test-ocsp-ecdsa-delegate-valid-cert-server-staples-v8.0-python3.10-min-deps
    commands:
      - func: run tests
        vars:
          ORCHESTRATION_FILE: ecdsa-basic-tls-ocsp-mustStaple.json
          OCSP_SERVER_TYPE: valid-delegate
          TEST_NAME: ocsp
          TOOLCHAIN_VERSION: "3.10"
          VERSION: "8.0"
          TEST_MIN_DEPS: "1"
    tags:
      - ocsp
      - ocsp-ecdsa
      - "8.0"
      - ocsp-staple
  - name: test-ocsp-ecdsa-delegate-valid-cert-server-staples-rapid-python3.10-min-deps
    commands:
      - func: run tests
        vars:
          ORCHESTRATION_FILE: ecdsa-basic-tls-ocsp-mustStaple.json
          OCSP_SERVER_TYPE: valid-delegate
          TEST_NAME: ocsp
          TOOLCHAIN_VERSION: "3.10"
          VERSION: rapid
          TEST_MIN_DEPS: "1"
    tags:
      - ocsp
      - ocsp-ecdsa
      - rapid
      - ocsp-staple
  - name: test-ocsp-ecdsa-delegate-valid-cert-server-staples-latest-python3.14
    commands:
      - func: run tests
        vars:
          ORCHESTRATION_FILE: ecdsa-basic-tls-ocsp-mustStaple.json
          OCSP_SERVER_TYPE: valid-delegate
          TEST_NAME: ocsp
          TOOLCHAIN_VERSION: "3.14"
          VERSION: latest
    tags:
      - ocsp
      - ocsp-ecdsa
      - latest
      - ocsp-staple
  - name: test-ocsp-ecdsa-delegate-invalid-cert-server-staples-v4.4-python3.10-min-deps
    commands:
      - func: run tests
        vars:
          ORCHESTRATION_FILE: ecdsa-basic-tls-ocsp-mustStaple.json
          OCSP_SERVER_TYPE: revoked-delegate
          TEST_NAME: ocsp
          TOOLCHAIN_VERSION: "3.10"
          VERSION: "4.4"
          TEST_MIN_DEPS: "1"
    tags:
      - ocsp
      - ocsp-ecdsa
      - "4.4"
      - ocsp-staple
  - name: test-ocsp-ecdsa-delegate-invalid-cert-server-staples-v5.0-python3.10-min-deps
    commands:
      - func: run tests
        vars:
          ORCHESTRATION_FILE: ecdsa-basic-tls-ocsp-mustStaple.json
          OCSP_SERVER_TYPE: revoked-delegate
          TEST_NAME: ocsp
          TOOLCHAIN_VERSION: "3.10"
          VERSION: "5.0"
          TEST_MIN_DEPS: "1"
    tags:
      - ocsp
      - ocsp-ecdsa
      - "5.0"
      - ocsp-staple
  - name: test-ocsp-ecdsa-delegate-invalid-cert-server-staples-v6.0-python3.10-min-deps
    commands:
      - func: run tests
        vars:
          ORCHESTRATION_FILE: ecdsa-basic-tls-ocsp-mustStaple.json
          OCSP_SERVER_TYPE: revoked-delegate
          TEST_NAME: ocsp
          TOOLCHAIN_VERSION: "3.10"
          VERSION: "6.0"
          TEST_MIN_DEPS: "1"
    tags:
      - ocsp
      - ocsp-ecdsa
      - "6.0"
      - ocsp-staple
  - name: test-ocsp-ecdsa-delegate-invalid-cert-server-staples-v7.0-python3.10-min-deps
    commands:
      - func: run tests
        vars:
          ORCHESTRATION_FILE: ecdsa-basic-tls-ocsp-mustStaple.json
          OCSP_SERVER_TYPE: revoked-delegate
          TEST_NAME: ocsp
          TOOLCHAIN_VERSION: "3.10"
          VERSION: "7.0"
          TEST_MIN_DEPS: "1"
    tags:
      - ocsp
      - ocsp-ecdsa
      - "7.0"
      - ocsp-staple
  - name: test-ocsp-ecdsa-delegate-invalid-cert-server-staples-v8.0-python3.10-min-deps
    commands:
      - func: run tests
        vars:
          ORCHESTRATION_FILE: ecdsa-basic-tls-ocsp-mustStaple.json
          OCSP_SERVER_TYPE: revoked-delegate
          TEST_NAME: ocsp
          TOOLCHAIN_VERSION: "3.10"
          VERSION: "8.0"
          TEST_MIN_DEPS: "1"
    tags:
      - ocsp
      - ocsp-ecdsa
      - "8.0"
      - ocsp-staple
  - name: test-ocsp-ecdsa-delegate-invalid-cert-server-staples-rapid-python3.10-min-deps
    commands:
      - func: run tests
        vars:
          ORCHESTRATION_FILE: ecdsa-basic-tls-ocsp-mustStaple.json
          OCSP_SERVER_TYPE: revoked-delegate
          TEST_NAME: ocsp
          TOOLCHAIN_VERSION: "3.10"
          VERSION: rapid
          TEST_MIN_DEPS: "1"
    tags:
      - ocsp
      - ocsp-ecdsa
      - rapid
      - ocsp-staple
  - name: test-ocsp-ecdsa-delegate-invalid-cert-server-staples-latest-python3.14
    commands:
      - func: run tests
        vars:
          ORCHESTRATION_FILE: ecdsa-basic-tls-ocsp-mustStaple.json
          OCSP_SERVER_TYPE: revoked-delegate
          TEST_NAME: ocsp
          TOOLCHAIN_VERSION: "3.14"
          VERSION: latest
    tags:
      - ocsp
      - ocsp-ecdsa
      - latest
      - ocsp-staple
  - name: test-ocsp-ecdsa-malicious-invalid-cert-muststaple-server-does-not-staple-v4.4-python3.10-min-deps
    commands:
      - func: run tests
        vars:
          ORCHESTRATION_FILE: ecdsa-basic-tls-ocsp-mustStaple-disableStapling.json
          OCSP_SERVER_TYPE: revoked
          TEST_NAME: ocsp
          TOOLCHAIN_VERSION: "3.10"
          VERSION: "4.4"
          TEST_MIN_DEPS: "1"
    tags: [ocsp, ocsp-ecdsa, "4.4"]
  - name: test-ocsp-ecdsa-malicious-invalid-cert-muststaple-server-does-not-staple-v5.0-python3.10-min-deps
    commands:
      - func: run tests
        vars:
          ORCHESTRATION_FILE: ecdsa-basic-tls-ocsp-mustStaple-disableStapling.json
          OCSP_SERVER_TYPE: revoked
          TEST_NAME: ocsp
          TOOLCHAIN_VERSION: "3.10"
          VERSION: "5.0"
          TEST_MIN_DEPS: "1"
    tags: [ocsp, ocsp-ecdsa, "5.0"]
  - name: test-ocsp-ecdsa-malicious-invalid-cert-muststaple-server-does-not-staple-v6.0-python3.10-min-deps
    commands:
      - func: run tests
        vars:
          ORCHESTRATION_FILE: ecdsa-basic-tls-ocsp-mustStaple-disableStapling.json
          OCSP_SERVER_TYPE: revoked
          TEST_NAME: ocsp
          TOOLCHAIN_VERSION: "3.10"
          VERSION: "6.0"
          TEST_MIN_DEPS: "1"
    tags: [ocsp, ocsp-ecdsa, "6.0"]
  - name: test-ocsp-ecdsa-malicious-invalid-cert-muststaple-server-does-not-staple-v7.0-python3.10-min-deps
    commands:
      - func: run tests
        vars:
          ORCHESTRATION_FILE: ecdsa-basic-tls-ocsp-mustStaple-disableStapling.json
          OCSP_SERVER_TYPE: revoked
          TEST_NAME: ocsp
          TOOLCHAIN_VERSION: "3.10"
          VERSION: "7.0"
          TEST_MIN_DEPS: "1"
    tags: [ocsp, ocsp-ecdsa, "7.0"]
  - name: test-ocsp-ecdsa-malicious-invalid-cert-muststaple-server-does-not-staple-v8.0-python3.10-min-deps
    commands:
      - func: run tests
        vars:
          ORCHESTRATION_FILE: ecdsa-basic-tls-ocsp-mustStaple-disableStapling.json
          OCSP_SERVER_TYPE: revoked
          TEST_NAME: ocsp
          TOOLCHAIN_VERSION: "3.10"
          VERSION: "8.0"
          TEST_MIN_DEPS: "1"
    tags: [ocsp, ocsp-ecdsa, "8.0"]
  - name: test-ocsp-ecdsa-malicious-invalid-cert-muststaple-server-does-not-staple-rapid-python3.10-min-deps
    commands:
      - func: run tests
        vars:
          ORCHESTRATION_FILE: ecdsa-basic-tls-ocsp-mustStaple-disableStapling.json
          OCSP_SERVER_TYPE: revoked
          TEST_NAME: ocsp
          TOOLCHAIN_VERSION: "3.10"
          VERSION: rapid
          TEST_MIN_DEPS: "1"
    tags: [ocsp, ocsp-ecdsa, rapid]
  - name: test-ocsp-ecdsa-malicious-invalid-cert-muststaple-server-does-not-staple-latest-python3.14
    commands:
      - func: run tests
        vars:
          ORCHESTRATION_FILE: ecdsa-basic-tls-ocsp-mustStaple-disableStapling.json
          OCSP_SERVER_TYPE: revoked
          TEST_NAME: ocsp
          TOOLCHAIN_VERSION: "3.14"
          VERSION: latest
    tags: [ocsp, ocsp-ecdsa, latest]
  - name: test-ocsp-ecdsa-delegate-malicious-invalid-cert-muststaple-server-does-not-staple-v4.4-python3.10-min-deps
    commands:
      - func: run tests
        vars:
          ORCHESTRATION_FILE: ecdsa-basic-tls-ocsp-mustStaple-disableStapling.json
          OCSP_SERVER_TYPE: revoked-delegate
          TEST_NAME: ocsp
          TOOLCHAIN_VERSION: "3.10"
          VERSION: "4.4"
          TEST_MIN_DEPS: "1"
    tags: [ocsp, ocsp-ecdsa, "4.4"]
  - name: test-ocsp-ecdsa-delegate-malicious-invalid-cert-muststaple-server-does-not-staple-v5.0-python3.10-min-deps
    commands:
      - func: run tests
        vars:
          ORCHESTRATION_FILE: ecdsa-basic-tls-ocsp-mustStaple-disableStapling.json
          OCSP_SERVER_TYPE: revoked-delegate
          TEST_NAME: ocsp
          TOOLCHAIN_VERSION: "3.10"
          VERSION: "5.0"
          TEST_MIN_DEPS: "1"
    tags: [ocsp, ocsp-ecdsa, "5.0"]
  - name: test-ocsp-ecdsa-delegate-malicious-invalid-cert-muststaple-server-does-not-staple-v6.0-python3.10-min-deps
    commands:
      - func: run tests
        vars:
          ORCHESTRATION_FILE: ecdsa-basic-tls-ocsp-mustStaple-disableStapling.json
          OCSP_SERVER_TYPE: revoked-delegate
          TEST_NAME: ocsp
          TOOLCHAIN_VERSION: "3.10"
          VERSION: "6.0"
          TEST_MIN_DEPS: "1"
    tags: [ocsp, ocsp-ecdsa, "6.0"]
  - name: test-ocsp-ecdsa-delegate-malicious-invalid-cert-muststaple-server-does-not-staple-v7.0-python3.10-min-deps
    commands:
      - func: run tests
        vars:
          ORCHESTRATION_FILE: ecdsa-basic-tls-ocsp-mustStaple-disableStapling.json
          OCSP_SERVER_TYPE: revoked-delegate
          TEST_NAME: ocsp
          TOOLCHAIN_VERSION: "3.10"
          VERSION: "7.0"
          TEST_MIN_DEPS: "1"
    tags: [ocsp, ocsp-ecdsa, "7.0"]
  - name: test-ocsp-ecdsa-delegate-malicious-invalid-cert-muststaple-server-does-not-staple-v8.0-python3.10-min-deps
    commands:
      - func: run tests
        vars:
          ORCHESTRATION_FILE: ecdsa-basic-tls-ocsp-mustStaple-disableStapling.json
          OCSP_SERVER_TYPE: revoked-delegate
          TEST_NAME: ocsp
          TOOLCHAIN_VERSION: "3.10"
          VERSION: "8.0"
          TEST_MIN_DEPS: "1"
    tags: [ocsp, ocsp-ecdsa, "8.0"]
  - name: test-ocsp-ecdsa-delegate-malicious-invalid-cert-muststaple-server-does-not-staple-rapid-python3.10-min-deps
    commands:
      - func: run tests
        vars:
          ORCHESTRATION_FILE: ecdsa-basic-tls-ocsp-mustStaple-disableStapling.json
          OCSP_SERVER_TYPE: revoked-delegate
          TEST_NAME: ocsp
          TOOLCHAIN_VERSION: "3.10"
          VERSION: rapid
          TEST_MIN_DEPS: "1"
    tags: [ocsp, ocsp-ecdsa, rapid]
  - name: test-ocsp-ecdsa-delegate-malicious-invalid-cert-muststaple-server-does-not-staple-latest-python3.14
    commands:
      - func: run tests
        vars:
          ORCHESTRATION_FILE: ecdsa-basic-tls-ocsp-mustStaple-disableStapling.json
          OCSP_SERVER_TYPE: revoked-delegate
          TEST_NAME: ocsp
          TOOLCHAIN_VERSION: "3.14"
          VERSION: latest
    tags: [ocsp, ocsp-ecdsa, latest]
  - name: test-ocsp-ecdsa-malicious-no-responder-muststaple-server-does-not-staple-v4.4-python3.10-min-deps
    commands:
      - func: run tests
        vars:
          ORCHESTRATION_FILE: ecdsa-basic-tls-ocsp-mustStaple-disableStapling.json
          OCSP_SERVER_TYPE: no-responder
          TEST_NAME: ocsp
          TOOLCHAIN_VERSION: "3.10"
          VERSION: "4.4"
          TEST_MIN_DEPS: "1"
    tags: [ocsp, ocsp-ecdsa, "4.4"]
  - name: test-ocsp-ecdsa-malicious-no-responder-muststaple-server-does-not-staple-v5.0-python3.10-min-deps
    commands:
      - func: run tests
        vars:
          ORCHESTRATION_FILE: ecdsa-basic-tls-ocsp-mustStaple-disableStapling.json
          OCSP_SERVER_TYPE: no-responder
          TEST_NAME: ocsp
          TOOLCHAIN_VERSION: "3.10"
          VERSION: "5.0"
          TEST_MIN_DEPS: "1"
    tags: [ocsp, ocsp-ecdsa, "5.0"]
  - name: test-ocsp-ecdsa-malicious-no-responder-muststaple-server-does-not-staple-v6.0-python3.10-min-deps
    commands:
      - func: run tests
        vars:
          ORCHESTRATION_FILE: ecdsa-basic-tls-ocsp-mustStaple-disableStapling.json
          OCSP_SERVER_TYPE: no-responder
          TEST_NAME: ocsp
          TOOLCHAIN_VERSION: "3.10"
          VERSION: "6.0"
          TEST_MIN_DEPS: "1"
    tags: [ocsp, ocsp-ecdsa, "6.0"]
  - name: test-ocsp-ecdsa-malicious-no-responder-muststaple-server-does-not-staple-v7.0-python3.10-min-deps
    commands:
      - func: run tests
        vars:
          ORCHESTRATION_FILE: ecdsa-basic-tls-ocsp-mustStaple-disableStapling.json
          OCSP_SERVER_TYPE: no-responder
          TEST_NAME: ocsp
          TOOLCHAIN_VERSION: "3.10"
          VERSION: "7.0"
          TEST_MIN_DEPS: "1"
    tags: [ocsp, ocsp-ecdsa, "7.0"]
  - name: test-ocsp-ecdsa-malicious-no-responder-muststaple-server-does-not-staple-v8.0-python3.10-min-deps
    commands:
      - func: run tests
        vars:
          ORCHESTRATION_FILE: ecdsa-basic-tls-ocsp-mustStaple-disableStapling.json
          OCSP_SERVER_TYPE: no-responder
          TEST_NAME: ocsp
          TOOLCHAIN_VERSION: "3.10"
          VERSION: "8.0"
          TEST_MIN_DEPS: "1"
    tags: [ocsp, ocsp-ecdsa, "8.0"]
  - name: test-ocsp-ecdsa-malicious-no-responder-muststaple-server-does-not-staple-rapid-python3.10-min-deps
    commands:
      - func: run tests
        vars:
          ORCHESTRATION_FILE: ecdsa-basic-tls-ocsp-mustStaple-disableStapling.json
          OCSP_SERVER_TYPE: no-responder
          TEST_NAME: ocsp
          TOOLCHAIN_VERSION: "3.10"
          VERSION: rapid
          TEST_MIN_DEPS: "1"
    tags: [ocsp, ocsp-ecdsa, rapid]
  - name: test-ocsp-ecdsa-malicious-no-responder-muststaple-server-does-not-staple-latest-python3.14
    commands:
      - func: run tests
        vars:
          ORCHESTRATION_FILE: ecdsa-basic-tls-ocsp-mustStaple-disableStapling.json
          OCSP_SERVER_TYPE: no-responder
          TEST_NAME: ocsp
          TOOLCHAIN_VERSION: "3.14"
          VERSION: latest
    tags: [ocsp, ocsp-ecdsa, latest]
  - name: test-ocsp-rsa-valid-cert-server-does-not-staple-v4.4-python3.10-min-deps
    commands:
      - func: run tests
        vars:
          ORCHESTRATION_FILE: rsa-basic-tls-ocsp-disableStapling.json
          OCSP_SERVER_TYPE: valid
          TEST_NAME: ocsp
          TOOLCHAIN_VERSION: "3.10"
          VERSION: "4.4"
          TEST_MIN_DEPS: "1"
    tags: [ocsp, ocsp-rsa, "4.4"]
  - name: test-ocsp-rsa-valid-cert-server-does-not-staple-v5.0-python3.10-min-deps
    commands:
      - func: run tests
        vars:
          ORCHESTRATION_FILE: rsa-basic-tls-ocsp-disableStapling.json
          OCSP_SERVER_TYPE: valid
          TEST_NAME: ocsp
          TOOLCHAIN_VERSION: "3.10"
          VERSION: "5.0"
          TEST_MIN_DEPS: "1"
    tags: [ocsp, ocsp-rsa, "5.0"]
  - name: test-ocsp-rsa-valid-cert-server-does-not-staple-v6.0-python3.10-min-deps
    commands:
      - func: run tests
        vars:
          ORCHESTRATION_FILE: rsa-basic-tls-ocsp-disableStapling.json
          OCSP_SERVER_TYPE: valid
          TEST_NAME: ocsp
          TOOLCHAIN_VERSION: "3.10"
          VERSION: "6.0"
          TEST_MIN_DEPS: "1"
    tags: [ocsp, ocsp-rsa, "6.0"]
  - name: test-ocsp-rsa-valid-cert-server-does-not-staple-v7.0-python3.10-min-deps
    commands:
      - func: run tests
        vars:
          ORCHESTRATION_FILE: rsa-basic-tls-ocsp-disableStapling.json
          OCSP_SERVER_TYPE: valid
          TEST_NAME: ocsp
          TOOLCHAIN_VERSION: "3.10"
          VERSION: "7.0"
          TEST_MIN_DEPS: "1"
    tags: [ocsp, ocsp-rsa, "7.0"]
  - name: test-ocsp-rsa-valid-cert-server-does-not-staple-v8.0-python3.10-min-deps
    commands:
      - func: run tests
        vars:
          ORCHESTRATION_FILE: rsa-basic-tls-ocsp-disableStapling.json
          OCSP_SERVER_TYPE: valid
          TEST_NAME: ocsp
          TOOLCHAIN_VERSION: "3.10"
          VERSION: "8.0"
          TEST_MIN_DEPS: "1"
    tags: [ocsp, ocsp-rsa, "8.0"]
  - name: test-ocsp-rsa-valid-cert-server-does-not-staple-rapid-python3.10-min-deps
    commands:
      - func: run tests
        vars:
          ORCHESTRATION_FILE: rsa-basic-tls-ocsp-disableStapling.json
          OCSP_SERVER_TYPE: valid
          TEST_NAME: ocsp
          TOOLCHAIN_VERSION: "3.10"
          VERSION: rapid
          TEST_MIN_DEPS: "1"
    tags: [ocsp, ocsp-rsa, rapid]
  - name: test-ocsp-rsa-valid-cert-server-does-not-staple-latest-python3.14
    commands:
      - func: run tests
        vars:
          ORCHESTRATION_FILE: rsa-basic-tls-ocsp-disableStapling.json
          OCSP_SERVER_TYPE: valid
          TEST_NAME: ocsp
          TOOLCHAIN_VERSION: "3.14"
          VERSION: latest
    tags: [ocsp, ocsp-rsa, latest]
  - name: test-ocsp-rsa-invalid-cert-server-does-not-staple-v4.4-python3.10-min-deps
    commands:
      - func: run tests
        vars:
          ORCHESTRATION_FILE: rsa-basic-tls-ocsp-disableStapling.json
          OCSP_SERVER_TYPE: revoked
          TEST_NAME: ocsp
          TOOLCHAIN_VERSION: "3.10"
          VERSION: "4.4"
          TEST_MIN_DEPS: "1"
    tags: [ocsp, ocsp-rsa, "4.4"]
  - name: test-ocsp-rsa-invalid-cert-server-does-not-staple-v5.0-python3.10-min-deps
    commands:
      - func: run tests
        vars:
          ORCHESTRATION_FILE: rsa-basic-tls-ocsp-disableStapling.json
          OCSP_SERVER_TYPE: revoked
          TEST_NAME: ocsp
          TOOLCHAIN_VERSION: "3.10"
          VERSION: "5.0"
          TEST_MIN_DEPS: "1"
    tags: [ocsp, ocsp-rsa, "5.0"]
  - name: test-ocsp-rsa-invalid-cert-server-does-not-staple-v6.0-python3.10-min-deps
    commands:
      - func: run tests
        vars:
          ORCHESTRATION_FILE: rsa-basic-tls-ocsp-disableStapling.json
          OCSP_SERVER_TYPE: revoked
          TEST_NAME: ocsp
          TOOLCHAIN_VERSION: "3.10"
          VERSION: "6.0"
          TEST_MIN_DEPS: "1"
    tags: [ocsp, ocsp-rsa, "6.0"]
  - name: test-ocsp-rsa-invalid-cert-server-does-not-staple-v7.0-python3.10-min-deps
    commands:
      - func: run tests
        vars:
          ORCHESTRATION_FILE: rsa-basic-tls-ocsp-disableStapling.json
          OCSP_SERVER_TYPE: revoked
          TEST_NAME: ocsp
          TOOLCHAIN_VERSION: "3.10"
          VERSION: "7.0"
          TEST_MIN_DEPS: "1"
    tags: [ocsp, ocsp-rsa, "7.0"]
  - name: test-ocsp-rsa-invalid-cert-server-does-not-staple-v8.0-python3.10-min-deps
    commands:
      - func: run tests
        vars:
          ORCHESTRATION_FILE: rsa-basic-tls-ocsp-disableStapling.json
          OCSP_SERVER_TYPE: revoked
          TEST_NAME: ocsp
          TOOLCHAIN_VERSION: "3.10"
          VERSION: "8.0"
          TEST_MIN_DEPS: "1"
    tags: [ocsp, ocsp-rsa, "8.0"]
  - name: test-ocsp-rsa-invalid-cert-server-does-not-staple-rapid-python3.10-min-deps
    commands:
      - func: run tests
        vars:
          ORCHESTRATION_FILE: rsa-basic-tls-ocsp-disableStapling.json
          OCSP_SERVER_TYPE: revoked
          TEST_NAME: ocsp
          TOOLCHAIN_VERSION: "3.10"
          VERSION: rapid
          TEST_MIN_DEPS: "1"
    tags: [ocsp, ocsp-rsa, rapid]
  - name: test-ocsp-rsa-invalid-cert-server-does-not-staple-latest-python3.14
    commands:
      - func: run tests
        vars:
          ORCHESTRATION_FILE: rsa-basic-tls-ocsp-disableStapling.json
          OCSP_SERVER_TYPE: revoked
          TEST_NAME: ocsp
          TOOLCHAIN_VERSION: "3.14"
          VERSION: latest
    tags: [ocsp, ocsp-rsa, latest]
  - name: test-ocsp-rsa-delegate-valid-cert-server-does-not-staple-v4.4-python3.10-min-deps
    commands:
      - func: run tests
        vars:
          ORCHESTRATION_FILE: rsa-basic-tls-ocsp-disableStapling.json
          OCSP_SERVER_TYPE: valid-delegate
          TEST_NAME: ocsp
          TOOLCHAIN_VERSION: "3.10"
          VERSION: "4.4"
          TEST_MIN_DEPS: "1"
    tags: [ocsp, ocsp-rsa, "4.4"]
  - name: test-ocsp-rsa-delegate-valid-cert-server-does-not-staple-v5.0-python3.10-min-deps
    commands:
      - func: run tests
        vars:
          ORCHESTRATION_FILE: rsa-basic-tls-ocsp-disableStapling.json
          OCSP_SERVER_TYPE: valid-delegate
          TEST_NAME: ocsp
          TOOLCHAIN_VERSION: "3.10"
          VERSION: "5.0"
          TEST_MIN_DEPS: "1"
    tags: [ocsp, ocsp-rsa, "5.0"]
  - name: test-ocsp-rsa-delegate-valid-cert-server-does-not-staple-v6.0-python3.10-min-deps
    commands:
      - func: run tests
        vars:
          ORCHESTRATION_FILE: rsa-basic-tls-ocsp-disableStapling.json
          OCSP_SERVER_TYPE: valid-delegate
          TEST_NAME: ocsp
          TOOLCHAIN_VERSION: "3.10"
          VERSION: "6.0"
          TEST_MIN_DEPS: "1"
    tags: [ocsp, ocsp-rsa, "6.0"]
  - name: test-ocsp-rsa-delegate-valid-cert-server-does-not-staple-v7.0-python3.10-min-deps
    commands:
      - func: run tests
        vars:
          ORCHESTRATION_FILE: rsa-basic-tls-ocsp-disableStapling.json
          OCSP_SERVER_TYPE: valid-delegate
          TEST_NAME: ocsp
          TOOLCHAIN_VERSION: "3.10"
          VERSION: "7.0"
          TEST_MIN_DEPS: "1"
    tags: [ocsp, ocsp-rsa, "7.0"]
  - name: test-ocsp-rsa-delegate-valid-cert-server-does-not-staple-v8.0-python3.10-min-deps
    commands:
      - func: run tests
        vars:
          ORCHESTRATION_FILE: rsa-basic-tls-ocsp-disableStapling.json
          OCSP_SERVER_TYPE: valid-delegate
          TEST_NAME: ocsp
          TOOLCHAIN_VERSION: "3.10"
          VERSION: "8.0"
          TEST_MIN_DEPS: "1"
    tags: [ocsp, ocsp-rsa, "8.0"]
  - name: test-ocsp-rsa-delegate-valid-cert-server-does-not-staple-rapid-python3.10-min-deps
    commands:
      - func: run tests
        vars:
          ORCHESTRATION_FILE: rsa-basic-tls-ocsp-disableStapling.json
          OCSP_SERVER_TYPE: valid-delegate
          TEST_NAME: ocsp
          TOOLCHAIN_VERSION: "3.10"
          VERSION: rapid
          TEST_MIN_DEPS: "1"
    tags: [ocsp, ocsp-rsa, rapid]
  - name: test-ocsp-rsa-delegate-valid-cert-server-does-not-staple-latest-python3.14
    commands:
      - func: run tests
        vars:
          ORCHESTRATION_FILE: rsa-basic-tls-ocsp-disableStapling.json
          OCSP_SERVER_TYPE: valid-delegate
          TEST_NAME: ocsp
          TOOLCHAIN_VERSION: "3.14"
          VERSION: latest
    tags: [ocsp, ocsp-rsa, latest]
  - name: test-ocsp-rsa-delegate-invalid-cert-server-does-not-staple-v4.4-python3.10-min-deps
    commands:
      - func: run tests
        vars:
          ORCHESTRATION_FILE: rsa-basic-tls-ocsp-disableStapling.json
          OCSP_SERVER_TYPE: revoked-delegate
          TEST_NAME: ocsp
          TOOLCHAIN_VERSION: "3.10"
          VERSION: "4.4"
          TEST_MIN_DEPS: "1"
    tags: [ocsp, ocsp-rsa, "4.4"]
  - name: test-ocsp-rsa-delegate-invalid-cert-server-does-not-staple-v5.0-python3.10-min-deps
    commands:
      - func: run tests
        vars:
          ORCHESTRATION_FILE: rsa-basic-tls-ocsp-disableStapling.json
          OCSP_SERVER_TYPE: revoked-delegate
          TEST_NAME: ocsp
          TOOLCHAIN_VERSION: "3.10"
          VERSION: "5.0"
          TEST_MIN_DEPS: "1"
    tags: [ocsp, ocsp-rsa, "5.0"]
  - name: test-ocsp-rsa-delegate-invalid-cert-server-does-not-staple-v6.0-python3.10-min-deps
    commands:
      - func: run tests
        vars:
          ORCHESTRATION_FILE: rsa-basic-tls-ocsp-disableStapling.json
          OCSP_SERVER_TYPE: revoked-delegate
          TEST_NAME: ocsp
          TOOLCHAIN_VERSION: "3.10"
          VERSION: "6.0"
          TEST_MIN_DEPS: "1"
    tags: [ocsp, ocsp-rsa, "6.0"]
  - name: test-ocsp-rsa-delegate-invalid-cert-server-does-not-staple-v7.0-python3.10-min-deps
    commands:
      - func: run tests
        vars:
          ORCHESTRATION_FILE: rsa-basic-tls-ocsp-disableStapling.json
          OCSP_SERVER_TYPE: revoked-delegate
          TEST_NAME: ocsp
          TOOLCHAIN_VERSION: "3.10"
          VERSION: "7.0"
          TEST_MIN_DEPS: "1"
    tags: [ocsp, ocsp-rsa, "7.0"]
  - name: test-ocsp-rsa-delegate-invalid-cert-server-does-not-staple-v8.0-python3.10-min-deps
    commands:
      - func: run tests
        vars:
          ORCHESTRATION_FILE: rsa-basic-tls-ocsp-disableStapling.json
          OCSP_SERVER_TYPE: revoked-delegate
          TEST_NAME: ocsp
          TOOLCHAIN_VERSION: "3.10"
          VERSION: "8.0"
          TEST_MIN_DEPS: "1"
    tags: [ocsp, ocsp-rsa, "8.0"]
  - name: test-ocsp-rsa-delegate-invalid-cert-server-does-not-staple-rapid-python3.10-min-deps
    commands:
      - func: run tests
        vars:
          ORCHESTRATION_FILE: rsa-basic-tls-ocsp-disableStapling.json
          OCSP_SERVER_TYPE: revoked-delegate
          TEST_NAME: ocsp
          TOOLCHAIN_VERSION: "3.10"
          VERSION: rapid
          TEST_MIN_DEPS: "1"
    tags: [ocsp, ocsp-rsa, rapid]
  - name: test-ocsp-rsa-delegate-invalid-cert-server-does-not-staple-latest-python3.14
    commands:
      - func: run tests
        vars:
          ORCHESTRATION_FILE: rsa-basic-tls-ocsp-disableStapling.json
          OCSP_SERVER_TYPE: revoked-delegate
          TEST_NAME: ocsp
          TOOLCHAIN_VERSION: "3.14"
          VERSION: latest
    tags: [ocsp, ocsp-rsa, latest]
  - name: test-ocsp-rsa-soft-fail-v4.4-python3.10-min-deps
    commands:
      - func: run tests
        vars:
          ORCHESTRATION_FILE: rsa-basic-tls-ocsp-disableStapling.json
          OCSP_SERVER_TYPE: no-responder
          TEST_NAME: ocsp
          TOOLCHAIN_VERSION: "3.10"
          VERSION: "4.4"
          TEST_MIN_DEPS: "1"
    tags: [ocsp, ocsp-rsa, "4.4"]
  - name: test-ocsp-rsa-soft-fail-v5.0-python3.10-min-deps
    commands:
      - func: run tests
        vars:
          ORCHESTRATION_FILE: rsa-basic-tls-ocsp-disableStapling.json
          OCSP_SERVER_TYPE: no-responder
          TEST_NAME: ocsp
          TOOLCHAIN_VERSION: "3.10"
          VERSION: "5.0"
          TEST_MIN_DEPS: "1"
    tags: [ocsp, ocsp-rsa, "5.0"]
  - name: test-ocsp-rsa-soft-fail-v6.0-python3.10-min-deps
    commands:
      - func: run tests
        vars:
          ORCHESTRATION_FILE: rsa-basic-tls-ocsp-disableStapling.json
          OCSP_SERVER_TYPE: no-responder
          TEST_NAME: ocsp
          TOOLCHAIN_VERSION: "3.10"
          VERSION: "6.0"
          TEST_MIN_DEPS: "1"
    tags: [ocsp, ocsp-rsa, "6.0"]
  - name: test-ocsp-rsa-soft-fail-v7.0-python3.10-min-deps
    commands:
      - func: run tests
        vars:
          ORCHESTRATION_FILE: rsa-basic-tls-ocsp-disableStapling.json
          OCSP_SERVER_TYPE: no-responder
          TEST_NAME: ocsp
          TOOLCHAIN_VERSION: "3.10"
          VERSION: "7.0"
          TEST_MIN_DEPS: "1"
    tags: [ocsp, ocsp-rsa, "7.0"]
  - name: test-ocsp-rsa-soft-fail-v8.0-python3.10-min-deps
    commands:
      - func: run tests
        vars:
          ORCHESTRATION_FILE: rsa-basic-tls-ocsp-disableStapling.json
          OCSP_SERVER_TYPE: no-responder
          TEST_NAME: ocsp
          TOOLCHAIN_VERSION: "3.10"
          VERSION: "8.0"
          TEST_MIN_DEPS: "1"
    tags: [ocsp, ocsp-rsa, "8.0"]
  - name: test-ocsp-rsa-soft-fail-rapid-python3.10-min-deps
    commands:
      - func: run tests
        vars:
          ORCHESTRATION_FILE: rsa-basic-tls-ocsp-disableStapling.json
          OCSP_SERVER_TYPE: no-responder
          TEST_NAME: ocsp
          TOOLCHAIN_VERSION: "3.10"
          VERSION: rapid
          TEST_MIN_DEPS: "1"
    tags: [ocsp, ocsp-rsa, rapid]
  - name: test-ocsp-rsa-soft-fail-latest-python3.14
    commands:
      - func: run tests
        vars:
          ORCHESTRATION_FILE: rsa-basic-tls-ocsp-disableStapling.json
          OCSP_SERVER_TYPE: no-responder
          TEST_NAME: ocsp
          TOOLCHAIN_VERSION: "3.14"
          VERSION: latest
    tags: [ocsp, ocsp-rsa, latest]
  - name: test-ocsp-rsa-valid-cert-server-staples-v4.4-python3.10-min-deps
    commands:
      - func: run tests
        vars:
          ORCHESTRATION_FILE: rsa-basic-tls-ocsp-mustStaple.json
          OCSP_SERVER_TYPE: valid
          TEST_NAME: ocsp
          TOOLCHAIN_VERSION: "3.10"
          VERSION: "4.4"
          TEST_MIN_DEPS: "1"
    tags:
      - ocsp
      - ocsp-rsa
      - "4.4"
      - ocsp-staple
  - name: test-ocsp-rsa-valid-cert-server-staples-v5.0-python3.10-min-deps
    commands:
      - func: run tests
        vars:
          ORCHESTRATION_FILE: rsa-basic-tls-ocsp-mustStaple.json
          OCSP_SERVER_TYPE: valid
          TEST_NAME: ocsp
          TOOLCHAIN_VERSION: "3.10"
          VERSION: "5.0"
          TEST_MIN_DEPS: "1"
    tags:
      - ocsp
      - ocsp-rsa
      - "5.0"
      - ocsp-staple
  - name: test-ocsp-rsa-valid-cert-server-staples-v6.0-python3.10-min-deps
    commands:
      - func: run tests
        vars:
          ORCHESTRATION_FILE: rsa-basic-tls-ocsp-mustStaple.json
          OCSP_SERVER_TYPE: valid
          TEST_NAME: ocsp
          TOOLCHAIN_VERSION: "3.10"
          VERSION: "6.0"
          TEST_MIN_DEPS: "1"
    tags:
      - ocsp
      - ocsp-rsa
      - "6.0"
      - ocsp-staple
  - name: test-ocsp-rsa-valid-cert-server-staples-v7.0-python3.10-min-deps
    commands:
      - func: run tests
        vars:
          ORCHESTRATION_FILE: rsa-basic-tls-ocsp-mustStaple.json
          OCSP_SERVER_TYPE: valid
          TEST_NAME: ocsp
          TOOLCHAIN_VERSION: "3.10"
          VERSION: "7.0"
          TEST_MIN_DEPS: "1"
    tags:
      - ocsp
      - ocsp-rsa
      - "7.0"
      - ocsp-staple
  - name: test-ocsp-rsa-valid-cert-server-staples-v8.0-python3.10-min-deps
    commands:
      - func: run tests
        vars:
          ORCHESTRATION_FILE: rsa-basic-tls-ocsp-mustStaple.json
          OCSP_SERVER_TYPE: valid
          TEST_NAME: ocsp
          TOOLCHAIN_VERSION: "3.10"
          VERSION: "8.0"
          TEST_MIN_DEPS: "1"
    tags:
      - ocsp
      - ocsp-rsa
      - "8.0"
      - ocsp-staple
  - name: test-ocsp-rsa-valid-cert-server-staples-rapid-python3.10-min-deps
    commands:
      - func: run tests
        vars:
          ORCHESTRATION_FILE: rsa-basic-tls-ocsp-mustStaple.json
          OCSP_SERVER_TYPE: valid
          TEST_NAME: ocsp
          TOOLCHAIN_VERSION: "3.10"
          VERSION: rapid
          TEST_MIN_DEPS: "1"
    tags:
      - ocsp
      - ocsp-rsa
      - rapid
      - ocsp-staple
  - name: test-ocsp-rsa-valid-cert-server-staples-latest-python3.14
    commands:
      - func: run tests
        vars:
          ORCHESTRATION_FILE: rsa-basic-tls-ocsp-mustStaple.json
          OCSP_SERVER_TYPE: valid
          TEST_NAME: ocsp
          TOOLCHAIN_VERSION: "3.14"
          VERSION: latest
    tags:
      - ocsp
      - ocsp-rsa
      - latest
      - ocsp-staple
  - name: test-ocsp-rsa-invalid-cert-server-staples-v4.4-python3.10-min-deps
    commands:
      - func: run tests
        vars:
          ORCHESTRATION_FILE: rsa-basic-tls-ocsp-mustStaple.json
          OCSP_SERVER_TYPE: revoked
          TEST_NAME: ocsp
          TOOLCHAIN_VERSION: "3.10"
          VERSION: "4.4"
          TEST_MIN_DEPS: "1"
    tags:
      - ocsp
      - ocsp-rsa
      - "4.4"
      - ocsp-staple
  - name: test-ocsp-rsa-invalid-cert-server-staples-v5.0-python3.10-min-deps
    commands:
      - func: run tests
        vars:
          ORCHESTRATION_FILE: rsa-basic-tls-ocsp-mustStaple.json
          OCSP_SERVER_TYPE: revoked
          TEST_NAME: ocsp
          TOOLCHAIN_VERSION: "3.10"
          VERSION: "5.0"
          TEST_MIN_DEPS: "1"
    tags:
      - ocsp
      - ocsp-rsa
      - "5.0"
      - ocsp-staple
  - name: test-ocsp-rsa-invalid-cert-server-staples-v6.0-python3.10-min-deps
    commands:
      - func: run tests
        vars:
          ORCHESTRATION_FILE: rsa-basic-tls-ocsp-mustStaple.json
          OCSP_SERVER_TYPE: revoked
          TEST_NAME: ocsp
          TOOLCHAIN_VERSION: "3.10"
          VERSION: "6.0"
          TEST_MIN_DEPS: "1"
    tags:
      - ocsp
      - ocsp-rsa
      - "6.0"
      - ocsp-staple
  - name: test-ocsp-rsa-invalid-cert-server-staples-v7.0-python3.10-min-deps
    commands:
      - func: run tests
        vars:
          ORCHESTRATION_FILE: rsa-basic-tls-ocsp-mustStaple.json
          OCSP_SERVER_TYPE: revoked
          TEST_NAME: ocsp
          TOOLCHAIN_VERSION: "3.10"
          VERSION: "7.0"
          TEST_MIN_DEPS: "1"
    tags:
      - ocsp
      - ocsp-rsa
      - "7.0"
      - ocsp-staple
  - name: test-ocsp-rsa-invalid-cert-server-staples-v8.0-python3.10-min-deps
    commands:
      - func: run tests
        vars:
          ORCHESTRATION_FILE: rsa-basic-tls-ocsp-mustStaple.json
          OCSP_SERVER_TYPE: revoked
          TEST_NAME: ocsp
          TOOLCHAIN_VERSION: "3.10"
          VERSION: "8.0"
          TEST_MIN_DEPS: "1"
    tags:
      - ocsp
      - ocsp-rsa
      - "8.0"
      - ocsp-staple
  - name: test-ocsp-rsa-invalid-cert-server-staples-rapid-python3.10-min-deps
    commands:
      - func: run tests
        vars:
          ORCHESTRATION_FILE: rsa-basic-tls-ocsp-mustStaple.json
          OCSP_SERVER_TYPE: revoked
          TEST_NAME: ocsp
          TOOLCHAIN_VERSION: "3.10"
          VERSION: rapid
          TEST_MIN_DEPS: "1"
    tags:
      - ocsp
      - ocsp-rsa
      - rapid
      - ocsp-staple
  - name: test-ocsp-rsa-invalid-cert-server-staples-latest-python3.14
    commands:
      - func: run tests
        vars:
          ORCHESTRATION_FILE: rsa-basic-tls-ocsp-mustStaple.json
          OCSP_SERVER_TYPE: revoked
          TEST_NAME: ocsp
          TOOLCHAIN_VERSION: "3.14"
          VERSION: latest
    tags:
      - ocsp
      - ocsp-rsa
      - latest
      - ocsp-staple
  - name: test-ocsp-rsa-delegate-valid-cert-server-staples-v4.4-python3.10-min-deps
    commands:
      - func: run tests
        vars:
          ORCHESTRATION_FILE: rsa-basic-tls-ocsp-mustStaple.json
          OCSP_SERVER_TYPE: valid-delegate
          TEST_NAME: ocsp
          TOOLCHAIN_VERSION: "3.10"
          VERSION: "4.4"
          TEST_MIN_DEPS: "1"
    tags:
      - ocsp
      - ocsp-rsa
      - "4.4"
      - ocsp-staple
  - name: test-ocsp-rsa-delegate-valid-cert-server-staples-v5.0-python3.10-min-deps
    commands:
      - func: run tests
        vars:
          ORCHESTRATION_FILE: rsa-basic-tls-ocsp-mustStaple.json
          OCSP_SERVER_TYPE: valid-delegate
          TEST_NAME: ocsp
          TOOLCHAIN_VERSION: "3.10"
          VERSION: "5.0"
          TEST_MIN_DEPS: "1"
    tags:
      - ocsp
      - ocsp-rsa
      - "5.0"
      - ocsp-staple
  - name: test-ocsp-rsa-delegate-valid-cert-server-staples-v6.0-python3.10-min-deps
    commands:
      - func: run tests
        vars:
          ORCHESTRATION_FILE: rsa-basic-tls-ocsp-mustStaple.json
          OCSP_SERVER_TYPE: valid-delegate
          TEST_NAME: ocsp
          TOOLCHAIN_VERSION: "3.10"
          VERSION: "6.0"
          TEST_MIN_DEPS: "1"
    tags:
      - ocsp
      - ocsp-rsa
      - "6.0"
      - ocsp-staple
  - name: test-ocsp-rsa-delegate-valid-cert-server-staples-v7.0-python3.10-min-deps
    commands:
      - func: run tests
        vars:
          ORCHESTRATION_FILE: rsa-basic-tls-ocsp-mustStaple.json
          OCSP_SERVER_TYPE: valid-delegate
          TEST_NAME: ocsp
          TOOLCHAIN_VERSION: "3.10"
          VERSION: "7.0"
          TEST_MIN_DEPS: "1"
    tags:
      - ocsp
      - ocsp-rsa
      - "7.0"
      - ocsp-staple
  - name: test-ocsp-rsa-delegate-valid-cert-server-staples-v8.0-python3.10-min-deps
    commands:
      - func: run tests
        vars:
          ORCHESTRATION_FILE: rsa-basic-tls-ocsp-mustStaple.json
          OCSP_SERVER_TYPE: valid-delegate
          TEST_NAME: ocsp
          TOOLCHAIN_VERSION: "3.10"
          VERSION: "8.0"
          TEST_MIN_DEPS: "1"
    tags:
      - ocsp
      - ocsp-rsa
      - "8.0"
      - ocsp-staple
  - name: test-ocsp-rsa-delegate-valid-cert-server-staples-rapid-python3.10-min-deps
    commands:
      - func: run tests
        vars:
          ORCHESTRATION_FILE: rsa-basic-tls-ocsp-mustStaple.json
          OCSP_SERVER_TYPE: valid-delegate
          TEST_NAME: ocsp
          TOOLCHAIN_VERSION: "3.10"
          VERSION: rapid
          TEST_MIN_DEPS: "1"
    tags:
      - ocsp
      - ocsp-rsa
      - rapid
      - ocsp-staple
  - name: test-ocsp-rsa-delegate-valid-cert-server-staples-latest-python3.14
    commands:
      - func: run tests
        vars:
          ORCHESTRATION_FILE: rsa-basic-tls-ocsp-mustStaple.json
          OCSP_SERVER_TYPE: valid-delegate
          TEST_NAME: ocsp
          TOOLCHAIN_VERSION: "3.14"
          VERSION: latest
    tags:
      - ocsp
      - ocsp-rsa
      - latest
      - ocsp-staple
  - name: test-ocsp-rsa-delegate-invalid-cert-server-staples-v4.4-python3.10-min-deps
    commands:
      - func: run tests
        vars:
          ORCHESTRATION_FILE: rsa-basic-tls-ocsp-mustStaple.json
          OCSP_SERVER_TYPE: revoked-delegate
          TEST_NAME: ocsp
          TOOLCHAIN_VERSION: "3.10"
          VERSION: "4.4"
          TEST_MIN_DEPS: "1"
    tags:
      - ocsp
      - ocsp-rsa
      - "4.4"
      - ocsp-staple
  - name: test-ocsp-rsa-delegate-invalid-cert-server-staples-v5.0-python3.10-min-deps
    commands:
      - func: run tests
        vars:
          ORCHESTRATION_FILE: rsa-basic-tls-ocsp-mustStaple.json
          OCSP_SERVER_TYPE: revoked-delegate
          TEST_NAME: ocsp
          TOOLCHAIN_VERSION: "3.10"
          VERSION: "5.0"
          TEST_MIN_DEPS: "1"
    tags:
      - ocsp
      - ocsp-rsa
      - "5.0"
      - ocsp-staple
  - name: test-ocsp-rsa-delegate-invalid-cert-server-staples-v6.0-python3.10-min-deps
    commands:
      - func: run tests
        vars:
          ORCHESTRATION_FILE: rsa-basic-tls-ocsp-mustStaple.json
          OCSP_SERVER_TYPE: revoked-delegate
          TEST_NAME: ocsp
          TOOLCHAIN_VERSION: "3.10"
          VERSION: "6.0"
          TEST_MIN_DEPS: "1"
    tags:
      - ocsp
      - ocsp-rsa
      - "6.0"
      - ocsp-staple
  - name: test-ocsp-rsa-delegate-invalid-cert-server-staples-v7.0-python3.10-min-deps
    commands:
      - func: run tests
        vars:
          ORCHESTRATION_FILE: rsa-basic-tls-ocsp-mustStaple.json
          OCSP_SERVER_TYPE: revoked-delegate
          TEST_NAME: ocsp
          TOOLCHAIN_VERSION: "3.10"
          VERSION: "7.0"
          TEST_MIN_DEPS: "1"
    tags:
      - ocsp
      - ocsp-rsa
      - "7.0"
      - ocsp-staple
  - name: test-ocsp-rsa-delegate-invalid-cert-server-staples-v8.0-python3.10-min-deps
    commands:
      - func: run tests
        vars:
          ORCHESTRATION_FILE: rsa-basic-tls-ocsp-mustStaple.json
          OCSP_SERVER_TYPE: revoked-delegate
          TEST_NAME: ocsp
          TOOLCHAIN_VERSION: "3.10"
          VERSION: "8.0"
          TEST_MIN_DEPS: "1"
    tags:
      - ocsp
      - ocsp-rsa
      - "8.0"
      - ocsp-staple
  - name: test-ocsp-rsa-delegate-invalid-cert-server-staples-rapid-python3.10-min-deps
    commands:
      - func: run tests
        vars:
          ORCHESTRATION_FILE: rsa-basic-tls-ocsp-mustStaple.json
          OCSP_SERVER_TYPE: revoked-delegate
          TEST_NAME: ocsp
          TOOLCHAIN_VERSION: "3.10"
          VERSION: rapid
          TEST_MIN_DEPS: "1"
    tags:
      - ocsp
      - ocsp-rsa
      - rapid
      - ocsp-staple
  - name: test-ocsp-rsa-delegate-invalid-cert-server-staples-latest-python3.14
    commands:
      - func: run tests
        vars:
          ORCHESTRATION_FILE: rsa-basic-tls-ocsp-mustStaple.json
          OCSP_SERVER_TYPE: revoked-delegate
          TEST_NAME: ocsp
          TOOLCHAIN_VERSION: "3.14"
          VERSION: latest
    tags:
      - ocsp
      - ocsp-rsa
      - latest
      - ocsp-staple
  - name: test-ocsp-rsa-malicious-invalid-cert-muststaple-server-does-not-staple-v4.4-python3.10-min-deps
    commands:
      - func: run tests
        vars:
          ORCHESTRATION_FILE: rsa-basic-tls-ocsp-mustStaple-disableStapling.json
          OCSP_SERVER_TYPE: revoked
          TEST_NAME: ocsp
          TOOLCHAIN_VERSION: "3.10"
          VERSION: "4.4"
          TEST_MIN_DEPS: "1"
    tags: [ocsp, ocsp-rsa, "4.4"]
  - name: test-ocsp-rsa-malicious-invalid-cert-muststaple-server-does-not-staple-v5.0-python3.10-min-deps
    commands:
      - func: run tests
        vars:
          ORCHESTRATION_FILE: rsa-basic-tls-ocsp-mustStaple-disableStapling.json
          OCSP_SERVER_TYPE: revoked
          TEST_NAME: ocsp
          TOOLCHAIN_VERSION: "3.10"
          VERSION: "5.0"
          TEST_MIN_DEPS: "1"
    tags: [ocsp, ocsp-rsa, "5.0"]
  - name: test-ocsp-rsa-malicious-invalid-cert-muststaple-server-does-not-staple-v6.0-python3.10-min-deps
    commands:
      - func: run tests
        vars:
          ORCHESTRATION_FILE: rsa-basic-tls-ocsp-mustStaple-disableStapling.json
          OCSP_SERVER_TYPE: revoked
          TEST_NAME: ocsp
          TOOLCHAIN_VERSION: "3.10"
          VERSION: "6.0"
          TEST_MIN_DEPS: "1"
    tags: [ocsp, ocsp-rsa, "6.0"]
  - name: test-ocsp-rsa-malicious-invalid-cert-muststaple-server-does-not-staple-v7.0-python3.10-min-deps
    commands:
      - func: run tests
        vars:
          ORCHESTRATION_FILE: rsa-basic-tls-ocsp-mustStaple-disableStapling.json
          OCSP_SERVER_TYPE: revoked
          TEST_NAME: ocsp
          TOOLCHAIN_VERSION: "3.10"
          VERSION: "7.0"
          TEST_MIN_DEPS: "1"
    tags: [ocsp, ocsp-rsa, "7.0"]
  - name: test-ocsp-rsa-malicious-invalid-cert-muststaple-server-does-not-staple-v8.0-python3.10-min-deps
    commands:
      - func: run tests
        vars:
          ORCHESTRATION_FILE: rsa-basic-tls-ocsp-mustStaple-disableStapling.json
          OCSP_SERVER_TYPE: revoked
          TEST_NAME: ocsp
          TOOLCHAIN_VERSION: "3.10"
          VERSION: "8.0"
          TEST_MIN_DEPS: "1"
    tags: [ocsp, ocsp-rsa, "8.0"]
  - name: test-ocsp-rsa-malicious-invalid-cert-muststaple-server-does-not-staple-rapid-python3.10-min-deps
    commands:
      - func: run tests
        vars:
          ORCHESTRATION_FILE: rsa-basic-tls-ocsp-mustStaple-disableStapling.json
          OCSP_SERVER_TYPE: revoked
          TEST_NAME: ocsp
          TOOLCHAIN_VERSION: "3.10"
          VERSION: rapid
          TEST_MIN_DEPS: "1"
    tags: [ocsp, ocsp-rsa, rapid]
  - name: test-ocsp-rsa-malicious-invalid-cert-muststaple-server-does-not-staple-latest-python3.14
    commands:
      - func: run tests
        vars:
          ORCHESTRATION_FILE: rsa-basic-tls-ocsp-mustStaple-disableStapling.json
          OCSP_SERVER_TYPE: revoked
          TEST_NAME: ocsp
          TOOLCHAIN_VERSION: "3.14"
          VERSION: latest
    tags: [ocsp, ocsp-rsa, latest]
  - name: test-ocsp-rsa-delegate-malicious-invalid-cert-muststaple-server-does-not-staple-v4.4-python3.10-min-deps
    commands:
      - func: run tests
        vars:
          ORCHESTRATION_FILE: rsa-basic-tls-ocsp-mustStaple-disableStapling.json
          OCSP_SERVER_TYPE: revoked-delegate
          TEST_NAME: ocsp
          TOOLCHAIN_VERSION: "3.10"
          VERSION: "4.4"
          TEST_MIN_DEPS: "1"
    tags: [ocsp, ocsp-rsa, "4.4"]
  - name: test-ocsp-rsa-delegate-malicious-invalid-cert-muststaple-server-does-not-staple-v5.0-python3.10-min-deps
    commands:
      - func: run tests
        vars:
          ORCHESTRATION_FILE: rsa-basic-tls-ocsp-mustStaple-disableStapling.json
          OCSP_SERVER_TYPE: revoked-delegate
          TEST_NAME: ocsp
          TOOLCHAIN_VERSION: "3.10"
          VERSION: "5.0"
          TEST_MIN_DEPS: "1"
    tags: [ocsp, ocsp-rsa, "5.0"]
  - name: test-ocsp-rsa-delegate-malicious-invalid-cert-muststaple-server-does-not-staple-v6.0-python3.10-min-deps
    commands:
      - func: run tests
        vars:
          ORCHESTRATION_FILE: rsa-basic-tls-ocsp-mustStaple-disableStapling.json
          OCSP_SERVER_TYPE: revoked-delegate
          TEST_NAME: ocsp
          TOOLCHAIN_VERSION: "3.10"
          VERSION: "6.0"
          TEST_MIN_DEPS: "1"
    tags: [ocsp, ocsp-rsa, "6.0"]
  - name: test-ocsp-rsa-delegate-malicious-invalid-cert-muststaple-server-does-not-staple-v7.0-python3.10-min-deps
    commands:
      - func: run tests
        vars:
          ORCHESTRATION_FILE: rsa-basic-tls-ocsp-mustStaple-disableStapling.json
          OCSP_SERVER_TYPE: revoked-delegate
          TEST_NAME: ocsp
          TOOLCHAIN_VERSION: "3.10"
          VERSION: "7.0"
          TEST_MIN_DEPS: "1"
    tags: [ocsp, ocsp-rsa, "7.0"]
  - name: test-ocsp-rsa-delegate-malicious-invalid-cert-muststaple-server-does-not-staple-v8.0-python3.10-min-deps
    commands:
      - func: run tests
        vars:
          ORCHESTRATION_FILE: rsa-basic-tls-ocsp-mustStaple-disableStapling.json
          OCSP_SERVER_TYPE: revoked-delegate
          TEST_NAME: ocsp
          TOOLCHAIN_VERSION: "3.10"
          VERSION: "8.0"
          TEST_MIN_DEPS: "1"
    tags: [ocsp, ocsp-rsa, "8.0"]
  - name: test-ocsp-rsa-delegate-malicious-invalid-cert-muststaple-server-does-not-staple-rapid-python3.10-min-deps
    commands:
      - func: run tests
        vars:
          ORCHESTRATION_FILE: rsa-basic-tls-ocsp-mustStaple-disableStapling.json
          OCSP_SERVER_TYPE: revoked-delegate
          TEST_NAME: ocsp
          TOOLCHAIN_VERSION: "3.10"
          VERSION: rapid
          TEST_MIN_DEPS: "1"
    tags: [ocsp, ocsp-rsa, rapid]
  - name: test-ocsp-rsa-delegate-malicious-invalid-cert-muststaple-server-does-not-staple-latest-python3.14
    commands:
      - func: run tests
        vars:
          ORCHESTRATION_FILE: rsa-basic-tls-ocsp-mustStaple-disableStapling.json
          OCSP_SERVER_TYPE: revoked-delegate
          TEST_NAME: ocsp
          TOOLCHAIN_VERSION: "3.14"
          VERSION: latest
    tags: [ocsp, ocsp-rsa, latest]
  - name: test-ocsp-rsa-malicious-no-responder-muststaple-server-does-not-staple-v4.4-python3.10-min-deps
    commands:
      - func: run tests
        vars:
          ORCHESTRATION_FILE: rsa-basic-tls-ocsp-mustStaple-disableStapling.json
          OCSP_SERVER_TYPE: no-responder
          TEST_NAME: ocsp
          TOOLCHAIN_VERSION: "3.10"
          VERSION: "4.4"
          TEST_MIN_DEPS: "1"
    tags: [ocsp, ocsp-rsa, "4.4"]
  - name: test-ocsp-rsa-malicious-no-responder-muststaple-server-does-not-staple-v5.0-python3.10-min-deps
    commands:
      - func: run tests
        vars:
          ORCHESTRATION_FILE: rsa-basic-tls-ocsp-mustStaple-disableStapling.json
          OCSP_SERVER_TYPE: no-responder
          TEST_NAME: ocsp
          TOOLCHAIN_VERSION: "3.10"
          VERSION: "5.0"
          TEST_MIN_DEPS: "1"
    tags: [ocsp, ocsp-rsa, "5.0"]
  - name: test-ocsp-rsa-malicious-no-responder-muststaple-server-does-not-staple-v6.0-python3.10-min-deps
    commands:
      - func: run tests
        vars:
          ORCHESTRATION_FILE: rsa-basic-tls-ocsp-mustStaple-disableStapling.json
          OCSP_SERVER_TYPE: no-responder
          TEST_NAME: ocsp
          TOOLCHAIN_VERSION: "3.10"
          VERSION: "6.0"
          TEST_MIN_DEPS: "1"
    tags: [ocsp, ocsp-rsa, "6.0"]
  - name: test-ocsp-rsa-malicious-no-responder-muststaple-server-does-not-staple-v7.0-python3.10-min-deps
    commands:
      - func: run tests
        vars:
          ORCHESTRATION_FILE: rsa-basic-tls-ocsp-mustStaple-disableStapling.json
          OCSP_SERVER_TYPE: no-responder
          TEST_NAME: ocsp
          TOOLCHAIN_VERSION: "3.10"
          VERSION: "7.0"
          TEST_MIN_DEPS: "1"
    tags: [ocsp, ocsp-rsa, "7.0"]
  - name: test-ocsp-rsa-malicious-no-responder-muststaple-server-does-not-staple-v8.0-python3.10-min-deps
    commands:
      - func: run tests
        vars:
          ORCHESTRATION_FILE: rsa-basic-tls-ocsp-mustStaple-disableStapling.json
          OCSP_SERVER_TYPE: no-responder
          TEST_NAME: ocsp
          TOOLCHAIN_VERSION: "3.10"
          VERSION: "8.0"
          TEST_MIN_DEPS: "1"
    tags: [ocsp, ocsp-rsa, "8.0"]
  - name: test-ocsp-rsa-malicious-no-responder-muststaple-server-does-not-staple-rapid-python3.10-min-deps
    commands:
      - func: run tests
        vars:
          ORCHESTRATION_FILE: rsa-basic-tls-ocsp-mustStaple-disableStapling.json
          OCSP_SERVER_TYPE: no-responder
          TEST_NAME: ocsp
          TOOLCHAIN_VERSION: "3.10"
          VERSION: rapid
          TEST_MIN_DEPS: "1"
    tags: [ocsp, ocsp-rsa, rapid]
  - name: test-ocsp-rsa-malicious-no-responder-muststaple-server-does-not-staple-latest-python3.14
    commands:
      - func: run tests
        vars:
          ORCHESTRATION_FILE: rsa-basic-tls-ocsp-mustStaple-disableStapling.json
          OCSP_SERVER_TYPE: no-responder
          TEST_NAME: ocsp
          TOOLCHAIN_VERSION: "3.14"
          VERSION: latest
    tags: [ocsp, ocsp-rsa, latest]

  # Oidc tests
  - name: test-auth-oidc-default
    commands:
      - func: run tests
        vars:
          TEST_NAME: auth_oidc
          SUB_TEST_NAME: default
    tags: [auth_oidc]
  - name: test-auth-oidc-azure
    commands:
      - func: run tests
        vars:
          TEST_NAME: auth_oidc
          SUB_TEST_NAME: azure
    tags: [auth_oidc, auth_oidc_remote]
  - name: test-auth-oidc-gcp
    commands:
      - func: run tests
        vars:
          TEST_NAME: auth_oidc
          SUB_TEST_NAME: gcp
    tags: [auth_oidc, auth_oidc_remote]
  - name: test-auth-oidc-eks
    commands:
      - func: run tests
        vars:
          TEST_NAME: auth_oidc
          SUB_TEST_NAME: eks
    tags: [auth_oidc, auth_oidc_remote]
  - name: test-auth-oidc-aks
    commands:
      - func: run tests
        vars:
          TEST_NAME: auth_oidc
          SUB_TEST_NAME: aks
    tags: [auth_oidc, auth_oidc_remote]
  - name: test-auth-oidc-gke
    commands:
      - func: run tests
        vars:
          TEST_NAME: auth_oidc
          SUB_TEST_NAME: gke
    tags: [auth_oidc, auth_oidc_remote]

  # Perf tests
  - name: perf-8.0-standalone-ssl
    commands:
      - func: run server
        vars:
          VERSION: v8.0-perf
          SSL: ssl
      - func: run tests
        vars:
          TEST_NAME: perf
          SUB_TEST_NAME: sync
      - func: attach benchmark test results
      - func: send dashboard data
    tags: [perf]
  - name: perf-8.0-standalone-ssl-async
    commands:
      - func: run server
        vars:
          VERSION: v8.0-perf
          SSL: ssl
      - func: run tests
        vars:
          TEST_NAME: perf
          SUB_TEST_NAME: async
      - func: attach benchmark test results
      - func: send dashboard data
    tags: [perf]
  - name: perf-8.0-standalone
    commands:
      - func: run server
        vars:
          VERSION: v8.0-perf
          SSL: nossl
      - func: run tests
        vars:
          TEST_NAME: perf
          SUB_TEST_NAME: sync
      - func: attach benchmark test results
      - func: send dashboard data
    tags: [perf]
  - name: perf-8.0-standalone-async
    commands:
      - func: run server
        vars:
          VERSION: v8.0-perf
          SSL: nossl
      - func: run tests
        vars:
          TEST_NAME: perf
          SUB_TEST_NAME: async
      - func: attach benchmark test results
      - func: send dashboard data
    tags: [perf]

  # Search index tests
  - name: test-search-index-helpers
    commands:
      - func: assume ec2 role
      - func: run server
        vars:
          TEST_NAME: search_index
      - func: run tests
        vars:
          TEST_NAME: search_index
          TOOLCHAIN_VERSION: "3.10"
    tags: [search_index]

  # Server version tests
  - name: test-server-version-python3.14t-async-auth-nossl-replica-set
    commands:
      - func: run server
        vars:
          AUTH: auth
          SSL: nossl
          TOPOLOGY: replica_set
      - func: run tests
        vars:
          AUTH: auth
          SSL: nossl
          TOPOLOGY: replica_set
          TOOLCHAIN_VERSION: 3.14t
          TEST_NAME: default_async
    tags:
      - server-version
      - python-3.14t
      - replica_set-auth-nossl
      - async
      - free-threaded
  - name: test-server-version-python3.13-sync-auth-nossl-replica-set-cov
    commands:
      - func: run server
        vars:
          AUTH: auth
          SSL: nossl
          TOPOLOGY: replica_set
          COVERAGE: "1"
      - func: run tests
        vars:
          AUTH: auth
          SSL: nossl
          TOPOLOGY: replica_set
          COVERAGE: "1"
          TOOLCHAIN_VERSION: "3.13"
          TEST_NAME: default_sync
    tags:
      - server-version
      - python-3.13
      - replica_set-auth-nossl
      - sync
  - name: test-server-version-python3.12-async-auth-ssl-replica-set-cov
    commands:
      - func: run server
        vars:
          AUTH: auth
          SSL: ssl
          TOPOLOGY: replica_set
          COVERAGE: "1"
      - func: run tests
        vars:
          AUTH: auth
          SSL: ssl
          TOPOLOGY: replica_set
          COVERAGE: "1"
          TOOLCHAIN_VERSION: "3.12"
          TEST_NAME: default_async
    tags:
      - server-version
      - python-3.12
      - replica_set-auth-ssl
      - async
  - name: test-server-version-python3.11-sync-auth-ssl-replica-set-cov
    commands:
      - func: run server
        vars:
          AUTH: auth
          SSL: ssl
          TOPOLOGY: replica_set
          COVERAGE: "1"
      - func: run tests
        vars:
          AUTH: auth
          SSL: ssl
          TOPOLOGY: replica_set
          COVERAGE: "1"
          TOOLCHAIN_VERSION: "3.11"
          TEST_NAME: default_sync
    tags:
      - server-version
      - python-3.11
      - replica_set-auth-ssl
      - sync
  - name: test-server-version-python3.11-async-noauth-nossl-replica-set-cov
    commands:
      - func: run server
        vars:
          AUTH: noauth
          SSL: nossl
          TOPOLOGY: replica_set
          COVERAGE: "1"
      - func: run tests
        vars:
          AUTH: noauth
          SSL: nossl
          TOPOLOGY: replica_set
          COVERAGE: "1"
          TOOLCHAIN_VERSION: "3.11"
          TEST_NAME: default_async
    tags:
      - server-version
      - python-3.11
      - replica_set-noauth-nossl
      - async
      - pr
  - name: test-server-version-python3.10-sync-noauth-nossl-replica-set-min-deps-cov
    commands:
      - func: run server
        vars:
          AUTH: noauth
          SSL: nossl
          TOPOLOGY: replica_set
          TEST_MIN_DEPS: "1"
          COVERAGE: "1"
      - func: run tests
        vars:
          AUTH: noauth
          SSL: nossl
          TOPOLOGY: replica_set
          TEST_MIN_DEPS: "1"
          COVERAGE: "1"
          TOOLCHAIN_VERSION: "3.10"
          TEST_NAME: default_sync
    tags:
      - server-version
      - python-3.10
      - replica_set-noauth-nossl
      - sync
      - pr
  - name: test-server-version-pypy3.11-async-noauth-ssl-replica-set
    commands:
      - func: run server
        vars:
          AUTH: noauth
          SSL: ssl
          TOPOLOGY: replica_set
      - func: run tests
        vars:
          AUTH: noauth
          SSL: ssl
          TOPOLOGY: replica_set
          TOOLCHAIN_VERSION: pypy3.11
          TEST_NAME: default_async
    tags:
      - server-version
      - python-pypy3.11
      - replica_set-noauth-ssl
      - async
  - name: test-server-version-python3.14-sync-noauth-ssl-replica-set-cov
    commands:
      - func: run server
        vars:
          AUTH: noauth
          SSL: ssl
          TOPOLOGY: replica_set
          COVERAGE: "1"
      - func: run tests
        vars:
          AUTH: noauth
          SSL: ssl
          TOPOLOGY: replica_set
          COVERAGE: "1"
          TOOLCHAIN_VERSION: "3.14"
          TEST_NAME: default_sync
    tags:
      - server-version
      - python-3.14
      - replica_set-noauth-ssl
      - sync
  - name: test-server-version-python3.14-async-auth-nossl-sharded-cluster-cov
    commands:
      - func: run server
        vars:
          AUTH: auth
          SSL: nossl
          TOPOLOGY: sharded_cluster
          COVERAGE: "1"
      - func: run tests
        vars:
          AUTH: auth
          SSL: nossl
          TOPOLOGY: sharded_cluster
          COVERAGE: "1"
          TOOLCHAIN_VERSION: "3.14"
          TEST_NAME: default_async
    tags:
      - server-version
      - python-3.14
      - sharded_cluster-auth-nossl
      - async
  - name: test-server-version-python3.14t-sync-auth-nossl-sharded-cluster
    commands:
      - func: run server
        vars:
          AUTH: auth
          SSL: nossl
          TOPOLOGY: sharded_cluster
      - func: run tests
        vars:
          AUTH: auth
          SSL: nossl
          TOPOLOGY: sharded_cluster
          TOOLCHAIN_VERSION: 3.14t
          TEST_NAME: default_sync
    tags:
      - server-version
      - python-3.14t
      - sharded_cluster-auth-nossl
      - sync
      - free-threaded
  - name: test-server-version-python3.10-async-auth-ssl-sharded-cluster-min-deps-cov
    commands:
      - func: run server
        vars:
          AUTH: auth
          SSL: ssl
          TOPOLOGY: sharded_cluster
          TEST_MIN_DEPS: "1"
          COVERAGE: "1"
      - func: run tests
        vars:
          AUTH: auth
          SSL: ssl
          TOPOLOGY: sharded_cluster
          TEST_MIN_DEPS: "1"
          COVERAGE: "1"
          TOOLCHAIN_VERSION: "3.10"
          TEST_NAME: default_async
    tags:
      - server-version
      - python-3.10
      - sharded_cluster-auth-ssl
      - async
      - pr
  - name: test-server-version-python3.11-async-auth-ssl-sharded-cluster-cov
    commands:
      - func: run server
        vars:
          AUTH: auth
          SSL: ssl
          TOPOLOGY: sharded_cluster
          COVERAGE: "1"
      - func: run tests
        vars:
          AUTH: auth
          SSL: ssl
          TOPOLOGY: sharded_cluster
          COVERAGE: "1"
          TOOLCHAIN_VERSION: "3.11"
          TEST_NAME: default_async
    tags:
      - server-version
      - python-3.11
      - sharded_cluster-auth-ssl
      - async
  - name: test-server-version-python3.12-async-auth-ssl-sharded-cluster-cov
    commands:
      - func: run server
        vars:
          AUTH: auth
          SSL: ssl
          TOPOLOGY: sharded_cluster
          COVERAGE: "1"
      - func: run tests
        vars:
          AUTH: auth
          SSL: ssl
          TOPOLOGY: sharded_cluster
          COVERAGE: "1"
          TOOLCHAIN_VERSION: "3.12"
          TEST_NAME: default_async
    tags:
      - server-version
      - python-3.12
      - sharded_cluster-auth-ssl
      - async
  - name: test-server-version-python3.13-async-auth-ssl-sharded-cluster-cov
    commands:
      - func: run server
        vars:
          AUTH: auth
          SSL: ssl
          TOPOLOGY: sharded_cluster
          COVERAGE: "1"
      - func: run tests
        vars:
          AUTH: auth
          SSL: ssl
          TOPOLOGY: sharded_cluster
          COVERAGE: "1"
          TOOLCHAIN_VERSION: "3.13"
          TEST_NAME: default_async
    tags:
      - server-version
      - python-3.13
      - sharded_cluster-auth-ssl
      - async
  - name: test-server-version-python3.14-async-auth-ssl-sharded-cluster-cov
    commands:
      - func: run server
        vars:
          AUTH: auth
          SSL: ssl
          TOPOLOGY: sharded_cluster
          COVERAGE: "1"
      - func: run tests
        vars:
          AUTH: auth
          SSL: ssl
          TOPOLOGY: sharded_cluster
          COVERAGE: "1"
          TOOLCHAIN_VERSION: "3.14"
          TEST_NAME: default_async
    tags:
      - server-version
      - python-3.14
      - sharded_cluster-auth-ssl
      - async
  - name: test-server-version-python3.14t-async-auth-ssl-sharded-cluster
    commands:
      - func: run server
        vars:
          AUTH: auth
          SSL: ssl
          TOPOLOGY: sharded_cluster
      - func: run tests
        vars:
          AUTH: auth
          SSL: ssl
          TOPOLOGY: sharded_cluster
          TOOLCHAIN_VERSION: 3.14t
          TEST_NAME: default_async
    tags:
      - server-version
      - python-3.14t
      - sharded_cluster-auth-ssl
      - async
      - free-threaded
  - name: test-server-version-pypy3.11-async-auth-ssl-sharded-cluster
    commands:
      - func: run server
        vars:
          AUTH: auth
          SSL: ssl
          TOPOLOGY: sharded_cluster
      - func: run tests
        vars:
          AUTH: auth
          SSL: ssl
          TOPOLOGY: sharded_cluster
          TOOLCHAIN_VERSION: pypy3.11
          TEST_NAME: default_async
    tags:
      - server-version
      - python-pypy3.11
      - sharded_cluster-auth-ssl
      - async
  - name: test-server-version-python3.10-sync-auth-ssl-sharded-cluster-min-deps-cov
    commands:
      - func: run server
        vars:
          AUTH: auth
          SSL: ssl
          TOPOLOGY: sharded_cluster
          TEST_MIN_DEPS: "1"
          COVERAGE: "1"
      - func: run tests
        vars:
          AUTH: auth
          SSL: ssl
          TOPOLOGY: sharded_cluster
          TEST_MIN_DEPS: "1"
          COVERAGE: "1"
          TOOLCHAIN_VERSION: "3.10"
          TEST_NAME: default_sync
    tags:
      - server-version
      - python-3.10
      - sharded_cluster-auth-ssl
      - sync
      - pr
  - name: test-server-version-python3.11-sync-auth-ssl-sharded-cluster-cov
    commands:
      - func: run server
        vars:
          AUTH: auth
          SSL: ssl
          TOPOLOGY: sharded_cluster
          COVERAGE: "1"
      - func: run tests
        vars:
          AUTH: auth
          SSL: ssl
          TOPOLOGY: sharded_cluster
          COVERAGE: "1"
          TOOLCHAIN_VERSION: "3.11"
          TEST_NAME: default_sync
    tags:
      - server-version
      - python-3.11
      - sharded_cluster-auth-ssl
      - sync
  - name: test-server-version-python3.12-sync-auth-ssl-sharded-cluster-cov
    commands:
      - func: run server
        vars:
          AUTH: auth
          SSL: ssl
          TOPOLOGY: sharded_cluster
          COVERAGE: "1"
      - func: run tests
        vars:
          AUTH: auth
          SSL: ssl
          TOPOLOGY: sharded_cluster
          COVERAGE: "1"
          TOOLCHAIN_VERSION: "3.12"
          TEST_NAME: default_sync
    tags:
      - server-version
      - python-3.12
      - sharded_cluster-auth-ssl
      - sync
  - name: test-server-version-python3.13-sync-auth-ssl-sharded-cluster-cov
    commands:
      - func: run server
        vars:
          AUTH: auth
          SSL: ssl
          TOPOLOGY: sharded_cluster
          COVERAGE: "1"
      - func: run tests
        vars:
          AUTH: auth
          SSL: ssl
          TOPOLOGY: sharded_cluster
          COVERAGE: "1"
          TOOLCHAIN_VERSION: "3.13"
          TEST_NAME: default_sync
    tags:
      - server-version
      - python-3.13
      - sharded_cluster-auth-ssl
      - sync
  - name: test-server-version-python3.14-sync-auth-ssl-sharded-cluster-cov
    commands:
      - func: run server
        vars:
          AUTH: auth
          SSL: ssl
          TOPOLOGY: sharded_cluster
          COVERAGE: "1"
      - func: run tests
        vars:
          AUTH: auth
          SSL: ssl
          TOPOLOGY: sharded_cluster
          COVERAGE: "1"
          TOOLCHAIN_VERSION: "3.14"
          TEST_NAME: default_sync
    tags:
      - server-version
      - python-3.14
      - sharded_cluster-auth-ssl
      - sync
  - name: test-server-version-python3.14t-sync-auth-ssl-sharded-cluster
    commands:
      - func: run server
        vars:
          AUTH: auth
          SSL: ssl
          TOPOLOGY: sharded_cluster
      - func: run tests
        vars:
          AUTH: auth
          SSL: ssl
          TOPOLOGY: sharded_cluster
          TOOLCHAIN_VERSION: 3.14t
          TEST_NAME: default_sync
    tags:
      - server-version
      - python-3.14t
      - sharded_cluster-auth-ssl
      - sync
      - free-threaded
  - name: test-server-version-pypy3.11-sync-auth-ssl-sharded-cluster
    commands:
      - func: run server
        vars:
          AUTH: auth
          SSL: ssl
          TOPOLOGY: sharded_cluster
      - func: run tests
        vars:
          AUTH: auth
          SSL: ssl
          TOPOLOGY: sharded_cluster
          TOOLCHAIN_VERSION: pypy3.11
          TEST_NAME: default_sync
    tags:
      - server-version
      - python-pypy3.11
      - sharded_cluster-auth-ssl
      - sync
  - name: test-server-version-python3.12-async-noauth-nossl-sharded-cluster-cov
    commands:
      - func: run server
        vars:
          AUTH: noauth
          SSL: nossl
          TOPOLOGY: sharded_cluster
          COVERAGE: "1"
      - func: run tests
        vars:
          AUTH: noauth
          SSL: nossl
          TOPOLOGY: sharded_cluster
          COVERAGE: "1"
          TOOLCHAIN_VERSION: "3.12"
          TEST_NAME: default_async
    tags:
      - server-version
      - python-3.12
      - sharded_cluster-noauth-nossl
      - async
  - name: test-server-version-python3.11-sync-noauth-nossl-sharded-cluster-cov
    commands:
      - func: run server
        vars:
          AUTH: noauth
          SSL: nossl
          TOPOLOGY: sharded_cluster
          COVERAGE: "1"
      - func: run tests
        vars:
          AUTH: noauth
          SSL: nossl
          TOPOLOGY: sharded_cluster
          COVERAGE: "1"
          TOOLCHAIN_VERSION: "3.11"
          TEST_NAME: default_sync
    tags:
      - server-version
      - python-3.11
      - sharded_cluster-noauth-nossl
      - sync
  - name: test-server-version-python3.10-async-noauth-ssl-sharded-cluster-min-deps-cov
    commands:
      - func: run server
        vars:
          AUTH: noauth
          SSL: ssl
          TOPOLOGY: sharded_cluster
          TEST_MIN_DEPS: "1"
          COVERAGE: "1"
      - func: run tests
        vars:
          AUTH: noauth
          SSL: ssl
          TOPOLOGY: sharded_cluster
          TEST_MIN_DEPS: "1"
          COVERAGE: "1"
          TOOLCHAIN_VERSION: "3.10"
          TEST_NAME: default_async
    tags:
      - server-version
      - python-3.10
      - sharded_cluster-noauth-ssl
      - async
  - name: test-server-version-pypy3.11-sync-noauth-ssl-sharded-cluster
    commands:
      - func: run server
        vars:
          AUTH: noauth
          SSL: ssl
          TOPOLOGY: sharded_cluster
      - func: run tests
        vars:
          AUTH: noauth
          SSL: ssl
          TOPOLOGY: sharded_cluster
          TOOLCHAIN_VERSION: pypy3.11
          TEST_NAME: default_sync
    tags:
      - server-version
      - python-pypy3.11
      - sharded_cluster-noauth-ssl
      - sync
  - name: test-server-version-python3.13-async-auth-nossl-standalone-cov
    commands:
      - func: run server
        vars:
          AUTH: auth
          SSL: nossl
          TOPOLOGY: standalone
          COVERAGE: "1"
      - func: run tests
        vars:
          AUTH: auth
          SSL: nossl
          TOPOLOGY: standalone
          COVERAGE: "1"
          TOOLCHAIN_VERSION: "3.13"
          TEST_NAME: default_async
    tags:
      - server-version
      - python-3.13
      - standalone-auth-nossl
      - async
  - name: test-server-version-python3.12-sync-auth-nossl-standalone-cov
    commands:
      - func: run server
        vars:
          AUTH: auth
          SSL: nossl
          TOPOLOGY: standalone
          COVERAGE: "1"
      - func: run tests
        vars:
          AUTH: auth
          SSL: nossl
          TOPOLOGY: standalone
          COVERAGE: "1"
          TOOLCHAIN_VERSION: "3.12"
          TEST_NAME: default_sync
    tags:
      - server-version
      - python-3.12
      - standalone-auth-nossl
      - sync
  - name: test-server-version-python3.11-async-auth-ssl-standalone-cov
    commands:
      - func: run server
        vars:
          AUTH: auth
          SSL: ssl
          TOPOLOGY: standalone
          COVERAGE: "1"
      - func: run tests
        vars:
          AUTH: auth
          SSL: ssl
          TOPOLOGY: standalone
          COVERAGE: "1"
          TOOLCHAIN_VERSION: "3.11"
          TEST_NAME: default_async
    tags:
      - server-version
      - python-3.11
      - standalone-auth-ssl
      - async
  - name: test-server-version-python3.10-sync-auth-ssl-standalone-min-deps-cov
    commands:
      - func: run server
        vars:
          AUTH: auth
          SSL: ssl
          TOPOLOGY: standalone
          TEST_MIN_DEPS: "1"
          COVERAGE: "1"
      - func: run tests
        vars:
          AUTH: auth
          SSL: ssl
          TOPOLOGY: standalone
          TEST_MIN_DEPS: "1"
          COVERAGE: "1"
          TOOLCHAIN_VERSION: "3.10"
          TEST_NAME: default_sync
    tags:
      - server-version
      - python-3.10
      - standalone-auth-ssl
      - sync
  - name: test-server-version-python3.10-async-noauth-nossl-standalone-min-deps-cov
    commands:
      - func: run server
        vars:
          AUTH: noauth
          SSL: nossl
          TOPOLOGY: standalone
          TEST_MIN_DEPS: "1"
          COVERAGE: "1"
      - func: run tests
        vars:
          AUTH: noauth
          SSL: nossl
          TOPOLOGY: standalone
          TEST_MIN_DEPS: "1"
          COVERAGE: "1"
          TOOLCHAIN_VERSION: "3.10"
          TEST_NAME: default_async
    tags:
      - server-version
      - python-3.10
      - standalone-noauth-nossl
      - async
      - pr
  - name: test-server-version-pypy3.11-sync-noauth-nossl-standalone
    commands:
      - func: run server
        vars:
          AUTH: noauth
          SSL: nossl
          TOPOLOGY: standalone
      - func: run tests
        vars:
          AUTH: noauth
          SSL: nossl
          TOPOLOGY: standalone
          TOOLCHAIN_VERSION: pypy3.11
          TEST_NAME: default_sync
    tags:
      - server-version
      - python-pypy3.11
      - standalone-noauth-nossl
      - sync
      - pr
  - name: test-server-version-python3.14-async-noauth-ssl-standalone-cov
    commands:
      - func: run server
        vars:
          AUTH: noauth
          SSL: ssl
          TOPOLOGY: standalone
          COVERAGE: "1"
      - func: run tests
        vars:
          AUTH: noauth
          SSL: ssl
          TOPOLOGY: standalone
          COVERAGE: "1"
          TOOLCHAIN_VERSION: "3.14"
          TEST_NAME: default_async
    tags:
      - server-version
      - python-3.14
      - standalone-noauth-ssl
      - async
  - name: test-server-version-python3.14t-sync-noauth-ssl-standalone
    commands:
      - func: run server
        vars:
          AUTH: noauth
          SSL: ssl
          TOPOLOGY: standalone
      - func: run tests
        vars:
          AUTH: noauth
          SSL: ssl
          TOPOLOGY: standalone
          TOOLCHAIN_VERSION: 3.14t
          TEST_NAME: default_sync
    tags:
      - server-version
      - python-3.14t
      - standalone-noauth-ssl
      - sync
      - free-threaded

  # Standard tests
  - name: test-standard-v4.2-python3.11-sync-noauth-ssl-replica-set
    commands:
      - func: run server
        vars:
          AUTH: noauth
          SSL: ssl
          TOPOLOGY: replica_set
          VERSION: "4.2"
      - func: run tests
        vars:
          AUTH: noauth
          SSL: ssl
          TOPOLOGY: replica_set
          VERSION: "4.2"
          TOOLCHAIN_VERSION: "3.11"
          TEST_NAME: default_sync
    tags:
      - test-standard
      - server-4.2
      - python-3.11
      - replica_set-noauth-ssl
      - sync
  - name: test-standard-v4.2-python3.14-sync-noauth-ssl-replica-set
    commands:
      - func: run server
        vars:
          AUTH: noauth
          SSL: ssl
          TOPOLOGY: replica_set
          VERSION: "4.2"
      - func: run tests
        vars:
          AUTH: noauth
          SSL: ssl
          TOPOLOGY: replica_set
          VERSION: "4.2"
          TOOLCHAIN_VERSION: "3.14"
          TEST_NAME: default_sync
    tags:
      - test-standard
      - server-4.2
      - python-3.14
      - replica_set-noauth-ssl
      - sync
  - name: test-standard-v4.2-python3.12-sync-auth-ssl-sharded-cluster
    commands:
      - func: run server
        vars:
          AUTH: auth
          SSL: ssl
          TOPOLOGY: sharded_cluster
          VERSION: "4.2"
      - func: run tests
        vars:
          AUTH: auth
          SSL: ssl
          TOPOLOGY: sharded_cluster
          VERSION: "4.2"
          TOOLCHAIN_VERSION: "3.12"
          TEST_NAME: default_sync
    tags:
      - test-standard
      - server-4.2
      - python-3.12
      - sharded_cluster-auth-ssl
      - sync
  - name: test-standard-v4.2-pypy3.11-sync-auth-ssl-sharded-cluster
    commands:
      - func: run server
        vars:
          AUTH: auth
          SSL: ssl
          TOPOLOGY: sharded_cluster
          VERSION: "4.2"
      - func: run tests
        vars:
          AUTH: auth
          SSL: ssl
          TOPOLOGY: sharded_cluster
          VERSION: "4.2"
          TOOLCHAIN_VERSION: pypy3.11
          TEST_NAME: default_sync
    tags:
      - test-standard
      - server-4.2
      - python-pypy3.11
      - sharded_cluster-auth-ssl
      - sync
      - pypy
  - name: test-standard-v4.2-python3.10-sync-noauth-nossl-standalone-min-deps
    commands:
      - func: run server
        vars:
          AUTH: noauth
          SSL: nossl
          TOPOLOGY: standalone
          VERSION: "4.2"
          TEST_MIN_DEPS: "1"
      - func: run tests
        vars:
          AUTH: noauth
          SSL: nossl
          TOPOLOGY: standalone
          VERSION: "4.2"
          TEST_MIN_DEPS: "1"
          TOOLCHAIN_VERSION: "3.10"
          TEST_NAME: default_sync
    tags:
      - test-standard
      - server-4.2
      - python-3.10
      - standalone-noauth-nossl
      - sync
  - name: test-standard-v4.2-python3.14t-sync-noauth-nossl-standalone
    commands:
      - func: run server
        vars:
          AUTH: noauth
          SSL: nossl
          TOPOLOGY: standalone
          VERSION: "4.2"
      - func: run tests
        vars:
          AUTH: noauth
          SSL: nossl
          TOPOLOGY: standalone
          VERSION: "4.2"
          TOOLCHAIN_VERSION: 3.14t
          TEST_NAME: default_sync
    tags:
      - test-standard
      - server-4.2
      - python-3.14t
      - standalone-noauth-nossl
      - sync
      - free-threaded
  - name: test-standard-v4.4-python3.11-async-noauth-ssl-replica-set
    commands:
      - func: run server
        vars:
          AUTH: noauth
          SSL: ssl
          TOPOLOGY: replica_set
          VERSION: "4.4"
      - func: run tests
        vars:
          AUTH: noauth
          SSL: ssl
          TOPOLOGY: replica_set
          VERSION: "4.4"
          TOOLCHAIN_VERSION: "3.11"
          TEST_NAME: default_async
    tags:
      - test-standard
      - server-4.4
      - python-3.11
      - replica_set-noauth-ssl
      - async
  - name: test-standard-v4.4-python3.14-async-noauth-ssl-replica-set
    commands:
      - func: run server
        vars:
          AUTH: noauth
          SSL: ssl
          TOPOLOGY: replica_set
          VERSION: "4.4"
      - func: run tests
        vars:
          AUTH: noauth
          SSL: ssl
          TOPOLOGY: replica_set
          VERSION: "4.4"
          TOOLCHAIN_VERSION: "3.14"
          TEST_NAME: default_async
    tags:
      - test-standard
      - server-4.4
      - python-3.14
      - replica_set-noauth-ssl
      - async
  - name: test-standard-v4.4-python3.12-async-auth-ssl-sharded-cluster
    commands:
      - func: run server
        vars:
          AUTH: auth
          SSL: ssl
          TOPOLOGY: sharded_cluster
          VERSION: "4.4"
      - func: run tests
        vars:
          AUTH: auth
          SSL: ssl
          TOPOLOGY: sharded_cluster
          VERSION: "4.4"
          TOOLCHAIN_VERSION: "3.12"
          TEST_NAME: default_async
    tags:
      - test-standard
      - server-4.4
      - python-3.12
      - sharded_cluster-auth-ssl
      - async
  - name: test-standard-v4.4-pypy3.11-async-auth-ssl-sharded-cluster
    commands:
      - func: run server
        vars:
          AUTH: auth
          SSL: ssl
          TOPOLOGY: sharded_cluster
          VERSION: "4.4"
      - func: run tests
        vars:
          AUTH: auth
          SSL: ssl
          TOPOLOGY: sharded_cluster
          VERSION: "4.4"
          TOOLCHAIN_VERSION: pypy3.11
          TEST_NAME: default_async
    tags:
      - test-standard
      - server-4.4
      - python-pypy3.11
      - sharded_cluster-auth-ssl
      - async
      - pypy
  - name: test-standard-v4.4-python3.10-async-noauth-nossl-standalone-min-deps
    commands:
      - func: run server
        vars:
          AUTH: noauth
          SSL: nossl
          TOPOLOGY: standalone
          VERSION: "4.4"
          TEST_MIN_DEPS: "1"
      - func: run tests
        vars:
          AUTH: noauth
          SSL: nossl
          TOPOLOGY: standalone
          VERSION: "4.4"
          TEST_MIN_DEPS: "1"
          TOOLCHAIN_VERSION: "3.10"
          TEST_NAME: default_async
    tags:
      - test-standard
      - server-4.4
      - python-3.10
      - standalone-noauth-nossl
      - async
  - name: test-standard-v4.4-python3.14t-async-noauth-nossl-standalone
    commands:
      - func: run server
        vars:
          AUTH: noauth
          SSL: nossl
          TOPOLOGY: standalone
          VERSION: "4.4"
      - func: run tests
        vars:
          AUTH: noauth
          SSL: nossl
          TOPOLOGY: standalone
          VERSION: "4.4"
          TOOLCHAIN_VERSION: 3.14t
          TEST_NAME: default_async
    tags:
      - test-standard
      - server-4.4
      - python-3.14t
      - standalone-noauth-nossl
      - async
      - free-threaded
  - name: test-standard-v5.0-python3.10-sync-noauth-ssl-replica-set-min-deps
    commands:
      - func: run server
        vars:
          AUTH: noauth
          SSL: ssl
          TOPOLOGY: replica_set
          VERSION: "5.0"
          TEST_MIN_DEPS: "1"
      - func: run tests
        vars:
          AUTH: noauth
          SSL: ssl
          TOPOLOGY: replica_set
          VERSION: "5.0"
          TEST_MIN_DEPS: "1"
          TOOLCHAIN_VERSION: "3.10"
          TEST_NAME: default_sync
    tags:
      - test-standard
      - server-5.0
      - python-3.10
      - replica_set-noauth-ssl
      - sync
  - name: test-standard-v5.0-python3.14t-sync-noauth-ssl-replica-set
    commands:
      - func: run server
        vars:
          AUTH: noauth
          SSL: ssl
          TOPOLOGY: replica_set
          VERSION: "5.0"
      - func: run tests
        vars:
          AUTH: noauth
          SSL: ssl
          TOPOLOGY: replica_set
          VERSION: "5.0"
          TOOLCHAIN_VERSION: 3.14t
          TEST_NAME: default_sync
    tags:
      - test-standard
      - server-5.0
      - python-3.14t
      - replica_set-noauth-ssl
      - sync
      - free-threaded
  - name: test-standard-v5.0-python3.11-sync-auth-ssl-sharded-cluster
    commands:
      - func: run server
        vars:
          AUTH: auth
          SSL: ssl
          TOPOLOGY: sharded_cluster
          VERSION: "5.0"
      - func: run tests
        vars:
          AUTH: auth
          SSL: ssl
          TOPOLOGY: sharded_cluster
          VERSION: "5.0"
          TOOLCHAIN_VERSION: "3.11"
          TEST_NAME: default_sync
    tags:
      - test-standard
      - server-5.0
      - python-3.11
      - sharded_cluster-auth-ssl
      - sync
  - name: test-standard-v5.0-python3.14-sync-auth-ssl-sharded-cluster
    commands:
      - func: run server
        vars:
          AUTH: auth
          SSL: ssl
          TOPOLOGY: sharded_cluster
          VERSION: "5.0"
      - func: run tests
        vars:
          AUTH: auth
          SSL: ssl
          TOPOLOGY: sharded_cluster
          VERSION: "5.0"
          TOOLCHAIN_VERSION: "3.14"
          TEST_NAME: default_sync
    tags:
      - test-standard
      - server-5.0
      - python-3.14
      - sharded_cluster-auth-ssl
      - sync
  - name: test-standard-v5.0-python3.13-sync-noauth-nossl-standalone
    commands:
      - func: run server
        vars:
          AUTH: noauth
          SSL: nossl
          TOPOLOGY: standalone
          VERSION: "5.0"
      - func: run tests
        vars:
          AUTH: noauth
          SSL: nossl
          TOPOLOGY: standalone
          VERSION: "5.0"
          TOOLCHAIN_VERSION: "3.13"
          TEST_NAME: default_sync
    tags:
      - test-standard
      - server-5.0
      - python-3.13
      - standalone-noauth-nossl
      - sync
  - name: test-standard-v6.0-python3.10-async-noauth-ssl-replica-set-min-deps
    commands:
      - func: run server
        vars:
          AUTH: noauth
          SSL: ssl
          TOPOLOGY: replica_set
          VERSION: "6.0"
          TEST_MIN_DEPS: "1"
      - func: run tests
        vars:
          AUTH: noauth
          SSL: ssl
          TOPOLOGY: replica_set
          VERSION: "6.0"
          TEST_MIN_DEPS: "1"
          TOOLCHAIN_VERSION: "3.10"
          TEST_NAME: default_async
    tags:
      - test-standard
      - server-6.0
      - python-3.10
      - replica_set-noauth-ssl
      - async
  - name: test-standard-v6.0-python3.14t-async-noauth-ssl-replica-set
    commands:
      - func: run server
        vars:
          AUTH: noauth
          SSL: ssl
          TOPOLOGY: replica_set
          VERSION: "6.0"
      - func: run tests
        vars:
          AUTH: noauth
          SSL: ssl
          TOPOLOGY: replica_set
          VERSION: "6.0"
          TOOLCHAIN_VERSION: 3.14t
          TEST_NAME: default_async
    tags:
      - test-standard
      - server-6.0
      - python-3.14t
      - replica_set-noauth-ssl
      - async
      - free-threaded
  - name: test-standard-v6.0-python3.11-async-auth-ssl-sharded-cluster
    commands:
      - func: run server
        vars:
          AUTH: auth
          SSL: ssl
          TOPOLOGY: sharded_cluster
          VERSION: "6.0"
      - func: run tests
        vars:
          AUTH: auth
          SSL: ssl
          TOPOLOGY: sharded_cluster
          VERSION: "6.0"
          TOOLCHAIN_VERSION: "3.11"
          TEST_NAME: default_async
    tags:
      - test-standard
      - server-6.0
      - python-3.11
      - sharded_cluster-auth-ssl
      - async
  - name: test-standard-v6.0-python3.14-async-auth-ssl-sharded-cluster
    commands:
      - func: run server
        vars:
          AUTH: auth
          SSL: ssl
          TOPOLOGY: sharded_cluster
          VERSION: "6.0"
      - func: run tests
        vars:
          AUTH: auth
          SSL: ssl
          TOPOLOGY: sharded_cluster
          VERSION: "6.0"
          TOOLCHAIN_VERSION: "3.14"
          TEST_NAME: default_async
    tags:
      - test-standard
      - server-6.0
      - python-3.14
      - sharded_cluster-auth-ssl
      - async
  - name: test-standard-v6.0-python3.13-async-noauth-nossl-standalone
    commands:
      - func: run server
        vars:
          AUTH: noauth
          SSL: nossl
          TOPOLOGY: standalone
          VERSION: "6.0"
      - func: run tests
        vars:
          AUTH: noauth
          SSL: nossl
          TOPOLOGY: standalone
          VERSION: "6.0"
          TOOLCHAIN_VERSION: "3.13"
          TEST_NAME: default_async
    tags:
      - test-standard
      - server-6.0
      - python-3.13
      - standalone-noauth-nossl
      - async
  - name: test-standard-v7.0-python3.13-sync-noauth-ssl-replica-set
    commands:
      - func: run server
        vars:
          AUTH: noauth
          SSL: ssl
          TOPOLOGY: replica_set
          VERSION: "7.0"
      - func: run tests
        vars:
          AUTH: noauth
          SSL: ssl
          TOPOLOGY: replica_set
          VERSION: "7.0"
          TOOLCHAIN_VERSION: "3.13"
          TEST_NAME: default_sync
    tags:
      - test-standard
      - server-7.0
      - python-3.13
      - replica_set-noauth-ssl
      - sync
  - name: test-standard-v7.0-python3.10-sync-auth-ssl-sharded-cluster-min-deps
    commands:
      - func: run server
        vars:
          AUTH: auth
          SSL: ssl
          TOPOLOGY: sharded_cluster
          VERSION: "7.0"
          TEST_MIN_DEPS: "1"
      - func: run tests
        vars:
          AUTH: auth
          SSL: ssl
          TOPOLOGY: sharded_cluster
          VERSION: "7.0"
          TEST_MIN_DEPS: "1"
          TOOLCHAIN_VERSION: "3.10"
          TEST_NAME: default_sync
    tags:
      - test-standard
      - server-7.0
      - python-3.10
      - sharded_cluster-auth-ssl
      - sync
  - name: test-standard-v7.0-python3.14t-sync-auth-ssl-sharded-cluster
    commands:
      - func: run server
        vars:
          AUTH: auth
          SSL: ssl
          TOPOLOGY: sharded_cluster
          VERSION: "7.0"
      - func: run tests
        vars:
          AUTH: auth
          SSL: ssl
          TOPOLOGY: sharded_cluster
          VERSION: "7.0"
          TOOLCHAIN_VERSION: 3.14t
          TEST_NAME: default_sync
    tags:
      - test-standard
      - server-7.0
      - python-3.14t
      - sharded_cluster-auth-ssl
      - sync
      - free-threaded
  - name: test-standard-v7.0-python3.12-sync-noauth-nossl-standalone
    commands:
      - func: run server
        vars:
          AUTH: noauth
          SSL: nossl
          TOPOLOGY: standalone
          VERSION: "7.0"
      - func: run tests
        vars:
          AUTH: noauth
          SSL: nossl
          TOPOLOGY: standalone
          VERSION: "7.0"
          TOOLCHAIN_VERSION: "3.12"
          TEST_NAME: default_sync
    tags:
      - test-standard
      - server-7.0
      - python-3.12
      - standalone-noauth-nossl
      - sync
  - name: test-standard-v7.0-pypy3.11-sync-noauth-nossl-standalone
    commands:
      - func: run server
        vars:
          AUTH: noauth
          SSL: nossl
          TOPOLOGY: standalone
          VERSION: "7.0"
      - func: run tests
        vars:
          AUTH: noauth
          SSL: nossl
          TOPOLOGY: standalone
          VERSION: "7.0"
          TOOLCHAIN_VERSION: pypy3.11
          TEST_NAME: default_sync
    tags:
      - test-standard
      - server-7.0
      - python-pypy3.11
      - standalone-noauth-nossl
      - sync
      - pypy
  - name: test-standard-v8.0-python3.13-async-noauth-ssl-replica-set
    commands:
      - func: run server
        vars:
          AUTH: noauth
          SSL: ssl
          TOPOLOGY: replica_set
          VERSION: "8.0"
      - func: run tests
        vars:
          AUTH: noauth
          SSL: ssl
          TOPOLOGY: replica_set
          VERSION: "8.0"
          TOOLCHAIN_VERSION: "3.13"
          TEST_NAME: default_async
    tags:
      - test-standard
      - server-8.0
      - python-3.13
      - replica_set-noauth-ssl
      - async
  - name: test-standard-v8.0-python3.10-async-auth-ssl-sharded-cluster-min-deps
    commands:
      - func: run server
        vars:
          AUTH: auth
          SSL: ssl
          TOPOLOGY: sharded_cluster
          VERSION: "8.0"
          TEST_MIN_DEPS: "1"
      - func: run tests
        vars:
          AUTH: auth
          SSL: ssl
          TOPOLOGY: sharded_cluster
          VERSION: "8.0"
          TEST_MIN_DEPS: "1"
          TOOLCHAIN_VERSION: "3.10"
          TEST_NAME: default_async
    tags:
      - test-standard
      - server-8.0
      - python-3.10
      - sharded_cluster-auth-ssl
      - async
  - name: test-standard-v8.0-python3.14t-async-auth-ssl-sharded-cluster
    commands:
      - func: run server
        vars:
          AUTH: auth
          SSL: ssl
          TOPOLOGY: sharded_cluster
          VERSION: "8.0"
      - func: run tests
        vars:
          AUTH: auth
          SSL: ssl
          TOPOLOGY: sharded_cluster
          VERSION: "8.0"
          TOOLCHAIN_VERSION: 3.14t
          TEST_NAME: default_async
    tags:
      - test-standard
      - server-8.0
      - python-3.14t
      - sharded_cluster-auth-ssl
      - async
      - free-threaded
  - name: test-standard-v8.0-python3.12-async-noauth-nossl-standalone
    commands:
      - func: run server
        vars:
          AUTH: noauth
          SSL: nossl
          TOPOLOGY: standalone
          VERSION: "8.0"
      - func: run tests
        vars:
          AUTH: noauth
          SSL: nossl
          TOPOLOGY: standalone
          VERSION: "8.0"
          TOOLCHAIN_VERSION: "3.12"
          TEST_NAME: default_async
    tags:
      - test-standard
      - server-8.0
      - python-3.12
      - standalone-noauth-nossl
      - async
  - name: test-standard-v8.0-pypy3.11-async-noauth-nossl-standalone
    commands:
      - func: run server
        vars:
          AUTH: noauth
          SSL: nossl
          TOPOLOGY: standalone
          VERSION: "8.0"
      - func: run tests
        vars:
          AUTH: noauth
          SSL: nossl
          TOPOLOGY: standalone
          VERSION: "8.0"
          TOOLCHAIN_VERSION: pypy3.11
          TEST_NAME: default_async
    tags:
      - test-standard
      - server-8.0
      - python-pypy3.11
      - standalone-noauth-nossl
      - async
      - pypy
  - name: test-standard-latest-python3.12-async-noauth-ssl-replica-set
    commands:
      - func: run server
        vars:
          AUTH: noauth
          SSL: ssl
          TOPOLOGY: replica_set
          VERSION: latest
      - func: run tests
        vars:
          AUTH: noauth
          SSL: ssl
          TOPOLOGY: replica_set
          VERSION: latest
          TOOLCHAIN_VERSION: "3.12"
          TEST_NAME: default_async
    tags:
      - test-standard
      - server-latest
      - python-3.12
      - replica_set-noauth-ssl
      - async
      - pr
  - name: test-standard-latest-pypy3.11-async-noauth-ssl-replica-set
    commands:
      - func: run server
        vars:
          AUTH: noauth
          SSL: ssl
          TOPOLOGY: replica_set
          VERSION: latest
      - func: run tests
        vars:
          AUTH: noauth
          SSL: ssl
          TOPOLOGY: replica_set
          VERSION: latest
          TOOLCHAIN_VERSION: pypy3.11
          TEST_NAME: default_async
    tags:
      - test-standard
      - server-latest
      - python-pypy3.11
      - replica_set-noauth-ssl
      - async
      - pypy
  - name: test-standard-latest-python3.13-async-auth-ssl-sharded-cluster
    commands:
      - func: run server
        vars:
          AUTH: auth
          SSL: ssl
          TOPOLOGY: sharded_cluster
          VERSION: latest
      - func: run tests
        vars:
          AUTH: auth
          SSL: ssl
          TOPOLOGY: sharded_cluster
          VERSION: latest
          TOOLCHAIN_VERSION: "3.13"
          TEST_NAME: default_async
    tags:
      - test-standard
      - server-latest
      - python-3.13
      - sharded_cluster-auth-ssl
      - async
      - pr
  - name: test-standard-latest-python3.11-async-noauth-nossl-standalone
    commands:
      - func: run server
        vars:
          AUTH: noauth
          SSL: nossl
          TOPOLOGY: standalone
          VERSION: latest
      - func: run tests
        vars:
          AUTH: noauth
          SSL: nossl
          TOPOLOGY: standalone
          VERSION: latest
          TOOLCHAIN_VERSION: "3.11"
          TEST_NAME: default_async
    tags:
      - test-standard
      - server-latest
      - python-3.11
      - standalone-noauth-nossl
      - async
      - pr
  - name: test-standard-latest-python3.14-async-noauth-nossl-standalone
    commands:
      - func: run server
        vars:
          AUTH: noauth
          SSL: nossl
          TOPOLOGY: standalone
          VERSION: latest
      - func: run tests
        vars:
          AUTH: noauth
          SSL: nossl
          TOPOLOGY: standalone
          VERSION: latest
          TOOLCHAIN_VERSION: "3.14"
          TEST_NAME: default_async
    tags:
      - test-standard
      - server-latest
      - python-3.14
      - standalone-noauth-nossl
      - async
      - pr
  - name: test-standard-rapid-python3.12-sync-noauth-ssl-replica-set
    commands:
      - func: run server
        vars:
          AUTH: noauth
          SSL: ssl
          TOPOLOGY: replica_set
          VERSION: rapid
      - func: run tests
        vars:
          AUTH: noauth
          SSL: ssl
          TOPOLOGY: replica_set
          VERSION: rapid
          TOOLCHAIN_VERSION: "3.12"
          TEST_NAME: default_sync
    tags:
      - test-standard
      - server-rapid
      - python-3.12
      - replica_set-noauth-ssl
      - sync
  - name: test-standard-rapid-pypy3.11-sync-noauth-ssl-replica-set
    commands:
      - func: run server
        vars:
          AUTH: noauth
          SSL: ssl
          TOPOLOGY: replica_set
          VERSION: rapid
      - func: run tests
        vars:
          AUTH: noauth
          SSL: ssl
          TOPOLOGY: replica_set
          VERSION: rapid
          TOOLCHAIN_VERSION: pypy3.11
          TEST_NAME: default_sync
    tags:
      - test-standard
      - server-rapid
      - python-pypy3.11
      - replica_set-noauth-ssl
      - sync
      - pypy
  - name: test-standard-rapid-python3.13-sync-auth-ssl-sharded-cluster
    commands:
      - func: run server
        vars:
          AUTH: auth
          SSL: ssl
          TOPOLOGY: sharded_cluster
          VERSION: rapid
      - func: run tests
        vars:
          AUTH: auth
          SSL: ssl
          TOPOLOGY: sharded_cluster
          VERSION: rapid
          TOOLCHAIN_VERSION: "3.13"
          TEST_NAME: default_sync
    tags:
      - test-standard
      - server-rapid
      - python-3.13
      - sharded_cluster-auth-ssl
      - sync
  - name: test-standard-rapid-python3.11-sync-noauth-nossl-standalone
    commands:
      - func: run server
        vars:
          AUTH: noauth
          SSL: nossl
          TOPOLOGY: standalone
          VERSION: rapid
      - func: run tests
        vars:
          AUTH: noauth
          SSL: nossl
          TOPOLOGY: standalone
          VERSION: rapid
          TOOLCHAIN_VERSION: "3.11"
          TEST_NAME: default_sync
    tags:
      - test-standard
      - server-rapid
      - python-3.11
      - standalone-noauth-nossl
      - sync
  - name: test-standard-rapid-python3.14-sync-noauth-nossl-standalone
    commands:
      - func: run server
        vars:
          AUTH: noauth
          SSL: nossl
          TOPOLOGY: standalone
          VERSION: rapid
      - func: run tests
        vars:
          AUTH: noauth
          SSL: nossl
          TOPOLOGY: standalone
          VERSION: rapid
          TOOLCHAIN_VERSION: "3.14"
          TEST_NAME: default_sync
    tags:
      - test-standard
      - server-rapid
      - python-3.14
      - standalone-noauth-nossl
      - sync

  # Test non standard tests
  - name: test-non-standard-v4.2-python3.11-noauth-ssl-replica-set
    commands:
      - func: run server
        vars:
          AUTH: noauth
          SSL: ssl
          TOPOLOGY: replica_set
          VERSION: "4.2"
      - func: run tests
        vars:
          AUTH: noauth
          SSL: ssl
          TOPOLOGY: replica_set
          VERSION: "4.2"
          TOOLCHAIN_VERSION: "3.11"
    tags:
      - test-non-standard
      - server-4.2
      - python-3.11
      - replica_set-noauth-ssl
      - noauth
  - name: test-non-standard-v4.2-python3.12-auth-ssl-sharded-cluster
    commands:
      - func: run server
        vars:
          AUTH: auth
          SSL: ssl
          TOPOLOGY: sharded_cluster
          VERSION: "4.2"
      - func: run tests
        vars:
          AUTH: auth
          SSL: ssl
          TOPOLOGY: sharded_cluster
          VERSION: "4.2"
          TOOLCHAIN_VERSION: "3.12"
    tags:
      - test-non-standard
      - server-4.2
      - python-3.12
      - sharded_cluster-auth-ssl
      - auth
  - name: test-non-standard-v4.2-python3.10-noauth-nossl-standalone-min-deps
    commands:
      - func: run server
        vars:
          AUTH: noauth
          SSL: nossl
          TOPOLOGY: standalone
          VERSION: "4.2"
          TEST_MIN_DEPS: "1"
      - func: run tests
        vars:
          AUTH: noauth
          SSL: nossl
          TOPOLOGY: standalone
          VERSION: "4.2"
          TEST_MIN_DEPS: "1"
          TOOLCHAIN_VERSION: "3.10"
    tags:
      - test-non-standard
      - server-4.2
      - python-3.10
      - standalone-noauth-nossl
      - noauth
  - name: test-non-standard-v4.2-pypy3.11-noauth-nossl-standalone
    commands:
      - func: run server
        vars:
          AUTH: noauth
          SSL: nossl
          TOPOLOGY: standalone
          VERSION: "4.2"
      - func: run tests
        vars:
          AUTH: noauth
          SSL: nossl
          TOPOLOGY: standalone
          VERSION: "4.2"
          TOOLCHAIN_VERSION: pypy3.11
    tags:
      - test-non-standard
      - server-4.2
      - python-pypy3.11
      - standalone-noauth-nossl
      - noauth
      - pypy
  - name: test-non-standard-v4.4-python3.14t-noauth-ssl-replica-set
    commands:
      - func: run server
        vars:
          AUTH: noauth
          SSL: ssl
          TOPOLOGY: replica_set
          VERSION: "4.4"
      - func: run tests
        vars:
          AUTH: noauth
          SSL: ssl
          TOPOLOGY: replica_set
          VERSION: "4.4"
          TOOLCHAIN_VERSION: 3.14t
    tags:
      - test-non-standard
      - server-4.4
      - python-3.14t
      - replica_set-noauth-ssl
      - noauth
      - free-threaded
  - name: test-non-standard-v4.4-pypy3.11-noauth-ssl-replica-set
    commands:
      - func: run server
        vars:
          AUTH: noauth
          SSL: ssl
          TOPOLOGY: replica_set
          VERSION: "4.4"
      - func: run tests
        vars:
          AUTH: noauth
          SSL: ssl
          TOPOLOGY: replica_set
          VERSION: "4.4"
          TOOLCHAIN_VERSION: pypy3.11
    tags:
      - test-non-standard
      - server-4.4
      - python-pypy3.11
      - replica_set-noauth-ssl
      - noauth
      - pypy
  - name: test-non-standard-v4.4-python3.14-auth-ssl-sharded-cluster
    commands:
      - func: run server
        vars:
          AUTH: auth
          SSL: ssl
          TOPOLOGY: sharded_cluster
          VERSION: "4.4"
      - func: run tests
        vars:
          AUTH: auth
          SSL: ssl
          TOPOLOGY: sharded_cluster
          VERSION: "4.4"
          TOOLCHAIN_VERSION: "3.14"
    tags:
      - test-non-standard
      - server-4.4
      - python-3.14
      - sharded_cluster-auth-ssl
      - auth
  - name: test-non-standard-v4.4-python3.13-noauth-nossl-standalone
    commands:
      - func: run server
        vars:
          AUTH: noauth
          SSL: nossl
          TOPOLOGY: standalone
          VERSION: "4.4"
      - func: run tests
        vars:
          AUTH: noauth
          SSL: nossl
          TOPOLOGY: standalone
          VERSION: "4.4"
          TOOLCHAIN_VERSION: "3.13"
    tags:
      - test-non-standard
      - server-4.4
      - python-3.13
      - standalone-noauth-nossl
      - noauth
  - name: test-non-standard-v5.0-python3.11-noauth-ssl-replica-set
    commands:
      - func: run server
        vars:
          AUTH: noauth
          SSL: ssl
          TOPOLOGY: replica_set
          VERSION: "5.0"
      - func: run tests
        vars:
          AUTH: noauth
          SSL: ssl
          TOPOLOGY: replica_set
          VERSION: "5.0"
          TOOLCHAIN_VERSION: "3.11"
    tags:
      - test-non-standard
      - server-5.0
      - python-3.11
      - replica_set-noauth-ssl
      - noauth
  - name: test-non-standard-v5.0-python3.12-auth-ssl-sharded-cluster
    commands:
      - func: run server
        vars:
          AUTH: auth
          SSL: ssl
          TOPOLOGY: sharded_cluster
          VERSION: "5.0"
      - func: run tests
        vars:
          AUTH: auth
          SSL: ssl
          TOPOLOGY: sharded_cluster
          VERSION: "5.0"
          TOOLCHAIN_VERSION: "3.12"
    tags:
      - test-non-standard
      - server-5.0
      - python-3.12
      - sharded_cluster-auth-ssl
      - auth
  - name: test-non-standard-v5.0-pypy3.11-auth-ssl-sharded-cluster
    commands:
      - func: run server
        vars:
          AUTH: auth
          SSL: ssl
          TOPOLOGY: sharded_cluster
          VERSION: "5.0"
      - func: run tests
        vars:
          AUTH: auth
          SSL: ssl
          TOPOLOGY: sharded_cluster
          VERSION: "5.0"
          TOOLCHAIN_VERSION: pypy3.11
    tags:
      - test-non-standard
      - server-5.0
      - python-pypy3.11
      - sharded_cluster-auth-ssl
      - auth
      - pypy
  - name: test-non-standard-v5.0-python3.10-noauth-nossl-standalone-min-deps
    commands:
      - func: run server
        vars:
          AUTH: noauth
          SSL: nossl
          TOPOLOGY: standalone
          VERSION: "5.0"
          TEST_MIN_DEPS: "1"
      - func: run tests
        vars:
          AUTH: noauth
          SSL: nossl
          TOPOLOGY: standalone
          VERSION: "5.0"
          TEST_MIN_DEPS: "1"
          TOOLCHAIN_VERSION: "3.10"
    tags:
      - test-non-standard
      - server-5.0
      - python-3.10
      - standalone-noauth-nossl
      - noauth
  - name: test-non-standard-v6.0-python3.14t-noauth-ssl-replica-set
    commands:
      - func: run server
        vars:
          AUTH: noauth
          SSL: ssl
          TOPOLOGY: replica_set
          VERSION: "6.0"
      - func: run tests
        vars:
          AUTH: noauth
          SSL: ssl
          TOPOLOGY: replica_set
          VERSION: "6.0"
          TOOLCHAIN_VERSION: 3.14t
    tags:
      - test-non-standard
      - server-6.0
      - python-3.14t
      - replica_set-noauth-ssl
      - noauth
      - free-threaded
  - name: test-non-standard-v6.0-python3.14-auth-ssl-sharded-cluster
    commands:
      - func: run server
        vars:
          AUTH: auth
          SSL: ssl
          TOPOLOGY: sharded_cluster
          VERSION: "6.0"
      - func: run tests
        vars:
          AUTH: auth
          SSL: ssl
          TOPOLOGY: sharded_cluster
          VERSION: "6.0"
          TOOLCHAIN_VERSION: "3.14"
    tags:
      - test-non-standard
      - server-6.0
      - python-3.14
      - sharded_cluster-auth-ssl
      - auth
  - name: test-non-standard-v6.0-python3.13-noauth-nossl-standalone
    commands:
      - func: run server
        vars:
          AUTH: noauth
          SSL: nossl
          TOPOLOGY: standalone
          VERSION: "6.0"
      - func: run tests
        vars:
          AUTH: noauth
          SSL: nossl
          TOPOLOGY: standalone
          VERSION: "6.0"
          TOOLCHAIN_VERSION: "3.13"
    tags:
      - test-non-standard
      - server-6.0
      - python-3.13
      - standalone-noauth-nossl
      - noauth
  - name: test-non-standard-v6.0-pypy3.11-noauth-nossl-standalone
    commands:
      - func: run server
        vars:
          AUTH: noauth
          SSL: nossl
          TOPOLOGY: standalone
          VERSION: "6.0"
      - func: run tests
        vars:
          AUTH: noauth
          SSL: nossl
          TOPOLOGY: standalone
          VERSION: "6.0"
          TOOLCHAIN_VERSION: pypy3.11
    tags:
      - test-non-standard
      - server-6.0
      - python-pypy3.11
      - standalone-noauth-nossl
      - noauth
      - pypy
  - name: test-non-standard-v7.0-python3.11-noauth-ssl-replica-set
    commands:
      - func: run server
        vars:
          AUTH: noauth
          SSL: ssl
          TOPOLOGY: replica_set
          VERSION: "7.0"
      - func: run tests
        vars:
          AUTH: noauth
          SSL: ssl
          TOPOLOGY: replica_set
          VERSION: "7.0"
          TOOLCHAIN_VERSION: "3.11"
    tags:
      - test-non-standard
      - server-7.0
      - python-3.11
      - replica_set-noauth-ssl
      - noauth
  - name: test-non-standard-v7.0-pypy3.11-noauth-ssl-replica-set
    commands:
      - func: run server
        vars:
          AUTH: noauth
          SSL: ssl
          TOPOLOGY: replica_set
          VERSION: "7.0"
      - func: run tests
        vars:
          AUTH: noauth
          SSL: ssl
          TOPOLOGY: replica_set
          VERSION: "7.0"
          TOOLCHAIN_VERSION: pypy3.11
    tags:
      - test-non-standard
      - server-7.0
      - python-pypy3.11
      - replica_set-noauth-ssl
      - noauth
      - pypy
  - name: test-non-standard-v7.0-python3.12-auth-ssl-sharded-cluster
    commands:
      - func: run server
        vars:
          AUTH: auth
          SSL: ssl
          TOPOLOGY: sharded_cluster
          VERSION: "7.0"
      - func: run tests
        vars:
          AUTH: auth
          SSL: ssl
          TOPOLOGY: sharded_cluster
          VERSION: "7.0"
          TOOLCHAIN_VERSION: "3.12"
    tags:
      - test-non-standard
      - server-7.0
      - python-3.12
      - sharded_cluster-auth-ssl
      - auth
  - name: test-non-standard-v7.0-python3.10-noauth-nossl-standalone-min-deps
    commands:
      - func: run server
        vars:
          AUTH: noauth
          SSL: nossl
          TOPOLOGY: standalone
          VERSION: "7.0"
          TEST_MIN_DEPS: "1"
      - func: run tests
        vars:
          AUTH: noauth
          SSL: nossl
          TOPOLOGY: standalone
          VERSION: "7.0"
          TEST_MIN_DEPS: "1"
          TOOLCHAIN_VERSION: "3.10"
    tags:
      - test-non-standard
      - server-7.0
      - python-3.10
      - standalone-noauth-nossl
      - noauth
  - name: test-non-standard-v8.0-python3.14t-noauth-ssl-replica-set
    commands:
      - func: run server
        vars:
          AUTH: noauth
          SSL: ssl
          TOPOLOGY: replica_set
          VERSION: "8.0"
      - func: run tests
        vars:
          AUTH: noauth
          SSL: ssl
          TOPOLOGY: replica_set
          VERSION: "8.0"
          TOOLCHAIN_VERSION: 3.14t
    tags:
      - test-non-standard
      - server-8.0
      - python-3.14t
      - replica_set-noauth-ssl
      - noauth
      - free-threaded
  - name: test-non-standard-v8.0-python3.14-auth-ssl-sharded-cluster
    commands:
      - func: run server
        vars:
          AUTH: auth
          SSL: ssl
          TOPOLOGY: sharded_cluster
          VERSION: "8.0"
      - func: run tests
        vars:
          AUTH: auth
          SSL: ssl
          TOPOLOGY: sharded_cluster
          VERSION: "8.0"
          TOOLCHAIN_VERSION: "3.14"
    tags:
      - test-non-standard
      - server-8.0
      - python-3.14
      - sharded_cluster-auth-ssl
      - auth
  - name: test-non-standard-v8.0-pypy3.11-auth-ssl-sharded-cluster
    commands:
      - func: run server
        vars:
          AUTH: auth
          SSL: ssl
          TOPOLOGY: sharded_cluster
          VERSION: "8.0"
      - func: run tests
        vars:
          AUTH: auth
          SSL: ssl
          TOPOLOGY: sharded_cluster
          VERSION: "8.0"
          TOOLCHAIN_VERSION: pypy3.11
    tags:
      - test-non-standard
      - server-8.0
      - python-pypy3.11
      - sharded_cluster-auth-ssl
      - auth
      - pypy
  - name: test-non-standard-v8.0-python3.13-noauth-nossl-standalone
    commands:
      - func: run server
        vars:
          AUTH: noauth
          SSL: nossl
          TOPOLOGY: standalone
          VERSION: "8.0"
      - func: run tests
        vars:
          AUTH: noauth
          SSL: nossl
          TOPOLOGY: standalone
          VERSION: "8.0"
          TOOLCHAIN_VERSION: "3.13"
    tags:
      - test-non-standard
      - server-8.0
      - python-3.13
      - standalone-noauth-nossl
      - noauth
  - name: test-non-standard-latest-python3.14t-noauth-ssl-replica-set
    commands:
      - func: run server
        vars:
          AUTH: noauth
          SSL: ssl
          TOPOLOGY: replica_set
          VERSION: latest
      - func: run tests
        vars:
          AUTH: noauth
          SSL: ssl
          TOPOLOGY: replica_set
          VERSION: latest
          TOOLCHAIN_VERSION: 3.14t
    tags:
      - test-non-standard
      - server-latest
      - python-3.14t
      - replica_set-noauth-ssl
      - noauth
      - free-threaded
      - pr
  - name: test-non-standard-latest-pypy3.11-noauth-ssl-replica-set
    commands:
      - func: run server
        vars:
          AUTH: noauth
          SSL: ssl
          TOPOLOGY: replica_set
          VERSION: latest
      - func: run tests
        vars:
          AUTH: noauth
          SSL: ssl
          TOPOLOGY: replica_set
          VERSION: latest
          TOOLCHAIN_VERSION: pypy3.11
    tags:
      - test-non-standard
      - server-latest
      - python-pypy3.11
      - replica_set-noauth-ssl
      - noauth
      - pypy
  - name: test-non-standard-latest-python3.14-auth-ssl-sharded-cluster
    commands:
      - func: run server
        vars:
          AUTH: auth
          SSL: ssl
          TOPOLOGY: sharded_cluster
          VERSION: latest
      - func: run tests
        vars:
          AUTH: auth
          SSL: ssl
          TOPOLOGY: sharded_cluster
          VERSION: latest
          TOOLCHAIN_VERSION: "3.14"
    tags:
      - test-non-standard
      - server-latest
      - python-3.14
      - sharded_cluster-auth-ssl
      - auth
      - pr
  - name: test-non-standard-latest-python3.13-noauth-nossl-standalone
    commands:
      - func: run server
        vars:
          AUTH: noauth
          SSL: nossl
          TOPOLOGY: standalone
          VERSION: latest
      - func: run tests
        vars:
          AUTH: noauth
          SSL: nossl
          TOPOLOGY: standalone
          VERSION: latest
          TOOLCHAIN_VERSION: "3.13"
    tags:
      - test-non-standard
      - server-latest
      - python-3.13
      - standalone-noauth-nossl
      - noauth
      - pr
  - name: test-non-standard-rapid-python3.11-noauth-ssl-replica-set
    commands:
      - func: run server
        vars:
          AUTH: noauth
          SSL: ssl
          TOPOLOGY: replica_set
          VERSION: rapid
      - func: run tests
        vars:
          AUTH: noauth
          SSL: ssl
          TOPOLOGY: replica_set
          VERSION: rapid
          TOOLCHAIN_VERSION: "3.11"
    tags:
      - test-non-standard
      - server-rapid
      - python-3.11
      - replica_set-noauth-ssl
      - noauth
  - name: test-non-standard-rapid-python3.12-auth-ssl-sharded-cluster
    commands:
      - func: run server
        vars:
          AUTH: auth
          SSL: ssl
          TOPOLOGY: sharded_cluster
          VERSION: rapid
      - func: run tests
        vars:
          AUTH: auth
          SSL: ssl
          TOPOLOGY: sharded_cluster
          VERSION: rapid
          TOOLCHAIN_VERSION: "3.12"
    tags:
      - test-non-standard
      - server-rapid
      - python-3.12
      - sharded_cluster-auth-ssl
      - auth
  - name: test-non-standard-rapid-python3.10-noauth-nossl-standalone-min-deps
    commands:
      - func: run server
        vars:
          AUTH: noauth
          SSL: nossl
          TOPOLOGY: standalone
          VERSION: rapid
          TEST_MIN_DEPS: "1"
      - func: run tests
        vars:
          AUTH: noauth
          SSL: nossl
          TOPOLOGY: standalone
          VERSION: rapid
          TEST_MIN_DEPS: "1"
          TOOLCHAIN_VERSION: "3.10"
    tags:
      - test-non-standard
      - server-rapid
      - python-3.10
      - standalone-noauth-nossl
      - noauth
  - name: test-non-standard-rapid-pypy3.11-noauth-nossl-standalone
    commands:
      - func: run server
        vars:
          AUTH: noauth
          SSL: nossl
          TOPOLOGY: standalone
          VERSION: rapid
      - func: run tests
        vars:
          AUTH: noauth
          SSL: nossl
          TOPOLOGY: standalone
          VERSION: rapid
          TOOLCHAIN_VERSION: pypy3.11
    tags:
      - test-non-standard
      - server-rapid
      - python-pypy3.11
      - standalone-noauth-nossl
      - noauth
      - pypy

  # Test numpy tests
  - name: test-numpy-python3.10
    commands:
      - func: test numpy
        vars:
          TOOLCHAIN_VERSION: "3.10"
    tags:
      - binary
      - vector
      - python-3.10
      - test-numpy
  - name: test-numpy-python3.14
    commands:
      - func: test numpy
        vars:
          TOOLCHAIN_VERSION: "3.14"
    tags:
      - binary
      - vector
      - python-3.14
      - test-numpy

  # Test standard auth tests
  - name: test-standard-auth-v4.2-python3.10-auth-ssl-sharded-cluster-min-deps
    commands:
      - func: run server
        vars:
          AUTH: auth
          SSL: ssl
          TOPOLOGY: sharded_cluster
          VERSION: "4.2"
          TEST_MIN_DEPS: "1"
      - func: run tests
        vars:
          AUTH: auth
          SSL: ssl
          TOPOLOGY: sharded_cluster
          VERSION: "4.2"
          TEST_MIN_DEPS: "1"
          TOOLCHAIN_VERSION: "3.10"
    tags:
      - test-standard-auth
      - server-4.2
      - python-3.10
      - sharded_cluster-auth-ssl
      - auth
  - name: test-standard-auth-v4.2-pypy3.11-auth-ssl-sharded-cluster
    commands:
      - func: run server
        vars:
          AUTH: auth
          SSL: ssl
          TOPOLOGY: sharded_cluster
          VERSION: "4.2"
      - func: run tests
        vars:
          AUTH: auth
          SSL: ssl
          TOPOLOGY: sharded_cluster
          VERSION: "4.2"
          TOOLCHAIN_VERSION: pypy3.11
    tags:
      - test-standard-auth
      - server-4.2
      - python-pypy3.11
      - sharded_cluster-auth-ssl
      - auth
      - pypy
  - name: test-standard-auth-v4.4-python3.11-auth-ssl-sharded-cluster
    commands:
      - func: run server
        vars:
          AUTH: auth
          SSL: ssl
          TOPOLOGY: sharded_cluster
          VERSION: "4.4"
      - func: run tests
        vars:
          AUTH: auth
          SSL: ssl
          TOPOLOGY: sharded_cluster
          VERSION: "4.4"
          TOOLCHAIN_VERSION: "3.11"
    tags:
      - test-standard-auth
      - server-4.4
      - python-3.11
      - sharded_cluster-auth-ssl
      - auth
  - name: test-standard-auth-v4.4-pypy3.11-auth-ssl-sharded-cluster
    commands:
      - func: run server
        vars:
          AUTH: auth
          SSL: ssl
          TOPOLOGY: sharded_cluster
          VERSION: "4.4"
      - func: run tests
        vars:
          AUTH: auth
          SSL: ssl
          TOPOLOGY: sharded_cluster
          VERSION: "4.4"
          TOOLCHAIN_VERSION: pypy3.11
    tags:
      - test-standard-auth
      - server-4.4
      - python-pypy3.11
      - sharded_cluster-auth-ssl
      - auth
      - pypy
  - name: test-standard-auth-v5.0-python3.12-auth-ssl-sharded-cluster
    commands:
      - func: run server
        vars:
          AUTH: auth
          SSL: ssl
          TOPOLOGY: sharded_cluster
          VERSION: "5.0"
      - func: run tests
        vars:
          AUTH: auth
          SSL: ssl
          TOPOLOGY: sharded_cluster
          VERSION: "5.0"
          TOOLCHAIN_VERSION: "3.12"
    tags:
      - test-standard-auth
      - server-5.0
      - python-3.12
      - sharded_cluster-auth-ssl
      - auth
  - name: test-standard-auth-v5.0-pypy3.11-auth-ssl-sharded-cluster
    commands:
      - func: run server
        vars:
          AUTH: auth
          SSL: ssl
          TOPOLOGY: sharded_cluster
          VERSION: "5.0"
      - func: run tests
        vars:
          AUTH: auth
          SSL: ssl
          TOPOLOGY: sharded_cluster
          VERSION: "5.0"
          TOOLCHAIN_VERSION: pypy3.11
    tags:
      - test-standard-auth
      - server-5.0
      - python-pypy3.11
      - sharded_cluster-auth-ssl
      - auth
      - pypy
  - name: test-standard-auth-v6.0-python3.13-auth-ssl-sharded-cluster
    commands:
      - func: run server
        vars:
          AUTH: auth
          SSL: ssl
          TOPOLOGY: sharded_cluster
          VERSION: "6.0"
      - func: run tests
        vars:
          AUTH: auth
          SSL: ssl
          TOPOLOGY: sharded_cluster
          VERSION: "6.0"
          TOOLCHAIN_VERSION: "3.13"
    tags:
      - test-standard-auth
      - server-6.0
      - python-3.13
      - sharded_cluster-auth-ssl
      - auth
  - name: test-standard-auth-v6.0-pypy3.11-auth-ssl-sharded-cluster
    commands:
      - func: run server
        vars:
          AUTH: auth
          SSL: ssl
          TOPOLOGY: sharded_cluster
          VERSION: "6.0"
      - func: run tests
        vars:
          AUTH: auth
          SSL: ssl
          TOPOLOGY: sharded_cluster
          VERSION: "6.0"
          TOOLCHAIN_VERSION: pypy3.11
    tags:
      - test-standard-auth
      - server-6.0
      - python-pypy3.11
      - sharded_cluster-auth-ssl
      - auth
      - pypy
  - name: test-standard-auth-v7.0-python3.14t-auth-ssl-sharded-cluster
    commands:
      - func: run server
        vars:
          AUTH: auth
          SSL: ssl
          TOPOLOGY: sharded_cluster
          VERSION: "7.0"
      - func: run tests
        vars:
          AUTH: auth
          SSL: ssl
          TOPOLOGY: sharded_cluster
          VERSION: "7.0"
          TOOLCHAIN_VERSION: 3.14t
    tags:
      - test-standard-auth
      - server-7.0
      - python-3.14t
      - sharded_cluster-auth-ssl
      - auth
      - free-threaded
  - name: test-standard-auth-v7.0-pypy3.11-auth-ssl-sharded-cluster
    commands:
      - func: run server
        vars:
          AUTH: auth
          SSL: ssl
          TOPOLOGY: sharded_cluster
          VERSION: "7.0"
      - func: run tests
        vars:
          AUTH: auth
          SSL: ssl
          TOPOLOGY: sharded_cluster
          VERSION: "7.0"
          TOOLCHAIN_VERSION: pypy3.11
    tags:
      - test-standard-auth
      - server-7.0
      - python-pypy3.11
      - sharded_cluster-auth-ssl
      - auth
      - pypy
  - name: test-standard-auth-v8.0-python3.14-auth-ssl-sharded-cluster
    commands:
      - func: run server
        vars:
          AUTH: auth
          SSL: ssl
          TOPOLOGY: sharded_cluster
          VERSION: "8.0"
      - func: run tests
        vars:
          AUTH: auth
          SSL: ssl
          TOPOLOGY: sharded_cluster
          VERSION: "8.0"
          TOOLCHAIN_VERSION: "3.14"
    tags:
      - test-standard-auth
      - server-8.0
      - python-3.14
      - sharded_cluster-auth-ssl
      - auth
  - name: test-standard-auth-v8.0-pypy3.11-auth-ssl-sharded-cluster
    commands:
      - func: run server
        vars:
          AUTH: auth
          SSL: ssl
          TOPOLOGY: sharded_cluster
          VERSION: "8.0"
      - func: run tests
        vars:
          AUTH: auth
          SSL: ssl
          TOPOLOGY: sharded_cluster
          VERSION: "8.0"
          TOOLCHAIN_VERSION: pypy3.11
    tags:
      - test-standard-auth
      - server-8.0
      - python-pypy3.11
      - sharded_cluster-auth-ssl
      - auth
      - pypy
  - name: test-standard-auth-latest-python3.11-auth-ssl-sharded-cluster
    commands:
      - func: run server
        vars:
          AUTH: auth
          SSL: ssl
          TOPOLOGY: sharded_cluster
          VERSION: latest
      - func: run tests
        vars:
          AUTH: auth
          SSL: ssl
          TOPOLOGY: sharded_cluster
          VERSION: latest
          TOOLCHAIN_VERSION: "3.11"
    tags:
      - test-standard-auth
      - server-latest
      - python-3.11
      - sharded_cluster-auth-ssl
      - auth
      - pr
  - name: test-standard-auth-latest-pypy3.11-auth-ssl-sharded-cluster
    commands:
      - func: run server
        vars:
          AUTH: auth
          SSL: ssl
          TOPOLOGY: sharded_cluster
          VERSION: latest
      - func: run tests
        vars:
          AUTH: auth
          SSL: ssl
          TOPOLOGY: sharded_cluster
          VERSION: latest
          TOOLCHAIN_VERSION: pypy3.11
    tags:
      - test-standard-auth
      - server-latest
      - python-pypy3.11
      - sharded_cluster-auth-ssl
      - auth
      - pypy
  - name: test-standard-auth-rapid-python3.10-auth-ssl-sharded-cluster-min-deps
    commands:
      - func: run server
        vars:
          AUTH: auth
          SSL: ssl
          TOPOLOGY: sharded_cluster
          VERSION: rapid
          TEST_MIN_DEPS: "1"
      - func: run tests
        vars:
          AUTH: auth
          SSL: ssl
          TOPOLOGY: sharded_cluster
          VERSION: rapid
          TEST_MIN_DEPS: "1"
          TOOLCHAIN_VERSION: "3.10"
    tags:
      - test-standard-auth
      - server-rapid
      - python-3.10
      - sharded_cluster-auth-ssl
      - auth
  - name: test-standard-auth-rapid-pypy3.11-auth-ssl-sharded-cluster
    commands:
      - func: run server
        vars:
          AUTH: auth
          SSL: ssl
          TOPOLOGY: sharded_cluster
          VERSION: rapid
      - func: run tests
        vars:
          AUTH: auth
          SSL: ssl
          TOPOLOGY: sharded_cluster
          VERSION: rapid
          TOOLCHAIN_VERSION: pypy3.11
    tags:
      - test-standard-auth
      - server-rapid
      - python-pypy3.11
      - sharded_cluster-auth-ssl
      - auth
      - pypy<|MERGE_RESOLUTION|>--- conflicted
+++ resolved
@@ -199,52 +199,6 @@
           SUB_TEST_NAME: azure-fail
     tags: [pr]
 
-<<<<<<< HEAD
-=======
-  # Min deps tests
-  - name: test-min-deps-python3.10-sync-noauth-nossl-standalone
-    commands:
-      - func: run server
-        vars:
-          AUTH: noauth
-          SSL: nossl
-          TOPOLOGY: standalone
-      - func: run tests
-        vars:
-          AUTH: noauth
-          SSL: nossl
-          TOPOLOGY: standalone
-          TEST_MIN_DEPS: "1"
-    tags: [test-min-deps, standalone-noauth-nossl]
-  - name: test-min-deps-python3.10-sync-noauth-ssl-replica-set
-    commands:
-      - func: run server
-        vars:
-          AUTH: noauth
-          SSL: ssl
-          TOPOLOGY: replica_set
-      - func: run tests
-        vars:
-          AUTH: noauth
-          SSL: ssl
-          TOPOLOGY: replica_set
-          TEST_MIN_DEPS: "1"
-    tags: [test-min-deps, replica_set-noauth-ssl]
-  - name: test-min-deps-python3.10-sync-auth-ssl-sharded-cluster
-    commands:
-      - func: run server
-        vars:
-          AUTH: auth
-          SSL: ssl
-          TOPOLOGY: sharded_cluster
-      - func: run tests
-        vars:
-          AUTH: auth
-          SSL: ssl
-          TOPOLOGY: sharded_cluster
-          TEST_MIN_DEPS: "1"
-    tags: [test-min-deps, sharded_cluster-auth-ssl]
-
   # Min support tests
   - name: test-min-support-python3.9-standalone-noauth-nossl
     commands:
@@ -337,7 +291,6 @@
           TOPOLOGY: sharded_cluster
     tags: [test-min-support]
 
->>>>>>> 1e78bd4d
   # Mod wsgi tests
   - name: mod-wsgi-replica-set-python3.10
     commands:
