--- conflicted
+++ resolved
@@ -955,20 +955,13 @@
       VERSION: "8.0"
 
   # Oidc auth tests
-<<<<<<< HEAD
-  - name: auth-oidc-rhel8
-    tasks:
-      - name: testoidc_task_group
-    display_name: Auth OIDC RHEL8
-=======
-  - name: oidc-auth-ubuntu-22
+  - name: auth-oidc-ubuntu-22
     tasks:
       - name: testoidc_task_group
       - name: testazureoidc_task_group
       - name: testgcpoidc_task_group
       - name: testk8soidc_task_group
-    display_name: OIDC Auth Ubuntu-22
->>>>>>> 57fd616a
+    display_name: Auth OIDC Ubuntu-22
     run_on:
       - ubuntu2204-small
     batchtime: 20160
