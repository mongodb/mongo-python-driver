--- conflicted
+++ resolved
@@ -15,64 +15,12 @@
     fi
     source ${DRIVERS_TOOLS}/.evergreen/auth_oidc/secrets-export.sh
 
-<<<<<<< HEAD
-    # Get the drivers secrets.  Use an existing secrets file first.
-    if [ ! -f "${DRIVERS_TOOLS}/.evergreen/auth_oidc/secrets-export.sh" ]; then
-        . ${DRIVERS_TOOLS}/.evergreen/auth_oidc/setup-secrets.sh
-    else
-        source "${DRIVERS_TOOLS}/.evergreen/auth_oidc/secrets-export.sh"
-    fi
-
-    # Make the OIDC tokens.
-    set -x
-    pushd ${DRIVERS_TOOLS}/.evergreen/auth_oidc
-    . ./oidc_get_tokens.sh
-    popd
-
-    # Set up variables and run the test.
-    if [ -n "${LOCAL_OIDC_SERVER:-}" ]; then
-        export MONGODB_URI=${MONGODB_URI:-"mongodb://localhost"}
-        export MONGODB_URI_SINGLE="${MONGODB_URI}/?authMechanism=MONGODB-OIDC"
-        export MONGODB_URI_MULTI="${MONGODB_URI}:27018/?authMechanism=MONGODB-OIDC&directConnection=true"
-    else
-        set +x   # turn off xtrace for this portion
-        export MONGODB_URI="$OIDC_ATLAS_URI_SINGLE"
-        export MONGODB_URI_SINGLE="$OIDC_ATLAS_URI_SINGLE/?authMechanism=MONGODB-OIDC"
-        export MONGODB_URI_MULTI="$OIDC_ATLAS_URI_MULTI/?authMechanism=MONGODB-OIDC"
-        set -x
-    fi
-    export AWS_WEB_IDENTITY_TOKEN_FILE="$OIDC_TOKEN_DIR/test_user1"
-    set +x   # turn off xtrace for this portion
-    export OIDC_ADMIN_USER=$OIDC_ATLAS_USER
-    export OIDC_ADMIN_PWD=$OIDC_ATLAS_PASSWORD
-    set -x
-
-elif [ $OIDC_PROVIDER_NAME == "azure" ]; then
-    if [ -z "${AZUREOIDC_AUDIENCE:-}" ]; then
-        echo "Must specify an AZUREOIDC_AUDIENCE"
-        exit 1
-    fi
-    export OIDC_AUDIENCE=$AZUREOIDC_AUDIENCE
-    set +x   # turn off xtrace for this portion
-    export OIDC_ADMIN_USER=$AZUREOIDC_USERNAME
-    export OIDC_ADMIN_PWD=pwd123
-    set -x
-elif [ $OIDC_PROVIDER_NAME == "gcp" ]; then
-    if [ -z "${GCPOIDC_AUDIENCE:-}" ]; then
-        echo "Must specify an GCPOIDC_AUDIENCE"
-        exit 1
-    fi
-    export OIDC_AUDIENCE=$GCPOIDC_AUDIENCE
-    set +x   # turn off xtrace for this portion
-    export OIDC_ADMIN_USER=$GCPOIDC_ATLAS_USER
-    export OIDC_ADMIN_PWD=$GCPOIDC_ATLAS_PASSWORD
-    export MONGODB_URI=$GCPOIDC_ATLAS_URI
-    set -x
-=======
 elif [ $OIDC_ENV == "azure" ]; then
     source ./env.sh
 
->>>>>>> bce047df
+elif [ $OIDC_ENV == "gcp" ]; then
+    source ./secrets-export.sh
+
 else
     echo "Unrecognized OIDC_ENV $OIDC_ENV"
     exit 1
