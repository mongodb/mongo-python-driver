--- conflicted
+++ resolved
@@ -164,25 +164,12 @@
     fi
 fi
 
-<<<<<<< HEAD
 if [ -n "$TEST_INDEX_MANAGEMENT" ]; then
     TEST_ARGS="-s test.test_index_management"
 fi
 
-# Don't download unittest-xml-reporting from pypi, which often fails.
-if $PYTHON -c "import xmlrunner"; then
-    # The xunit output dir must be a Python style absolute path.
-    XUNIT_DIR="$(pwd)/xunit-results"
-    if [ "Windows_NT" = "$OS" ]; then # Magic variable in cygwin
-        XUNIT_DIR=$(cygpath -m $XUNIT_DIR)
-    fi
-    OUTPUT="--xunit-output=${XUNIT_DIR}"
-else
-    OUTPUT=""
-=======
 if [ -n "$TEST_DATA_LAKE" ] && [ -z "$TEST_ARGS" ]; then
     TEST_ARGS="test/test_data_lake.py"
->>>>>>> b8c13643
 fi
 
 echo "Running $AUTH tests over $SSL with python $PYTHON"
