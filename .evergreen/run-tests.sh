--- conflicted
+++ resolved
@@ -192,16 +192,11 @@
 fi
 
 if [ -n "$TEST_INDEX_MANAGEMENT" ]; then
-<<<<<<< HEAD
     source $DRIVERS_TOOLS/.evergreen/atlas/secrets-export.sh
     export DB_USER="${DRIVERS_ATLAS_LAMBDA_USER}"
     set +x
     export DB_PASSWORD="${DRIVERS_ATLAS_LAMBDA_PASSWORD}"
     set -x
-=======
-    export DB_USER="${DRIVERS_ATLAS_LAMBDA_USER}"
-    export DB_PASSWORD="${DRIVERS_ATLAS_LAMBDA_PASSWORD}"
->>>>>>> 698599c7
     TEST_ARGS="test/test_index_management.py"
 fi
 
