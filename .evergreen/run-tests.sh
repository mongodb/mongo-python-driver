#!/bin/bash
set -o errexit  # Exit the script with error if any of the commands fail
set -o xtrace

# Note: It is assumed that you have already set up a virtual environment before running this file.

# Supported/used environment variables:
#  AUTH                 Set to enable authentication. Defaults to "noauth"
#  SSL                  Set to enable SSL. Defaults to "nossl"
#  GREEN_FRAMEWORK      The green framework to test with, if any.
#  COVERAGE             If non-empty, run the test suite with coverage.
#  COMPRESSORS          If non-empty, install appropriate compressor.
#  LIBMONGOCRYPT_URL    The URL to download libmongocrypt.
#  TEST_DATA_LAKE       If non-empty, run data lake tests.
#  TEST_ENCRYPTION      If non-empty, run encryption tests.
#  TEST_CRYPT_SHARED    If non-empty, install crypt_shared lib.
#  TEST_SERVERLESS      If non-empy, test on serverless.
#  TEST_LOADBALANCER    If non-empy, test load balancing.
#  TEST_FLE_AZURE_AUTO  If non-empy, test auto FLE on Azure
#  TEST_FLE_GCP_AUTO    If non-empy, test auto FLE on GCP
#  TEST_PYOPENSSL       If non-empy, test with PyOpenSSL
#  TEST_ENTERPRISE_AUTH If non-empty, test with Enterprise Auth
#  TEST_AUTH_AWS        If non-empty, test AWS Auth Mechanism
#  TEST_AUTH_OIDC       If non-empty, test OIDC Auth Mechanism
#  TEST_PERF            If non-empty, run performance tests
#  TEST_OCSP            If non-empty, run OCSP tests
#  TEST_ATLAS           If non-empty, test Atlas connections
#  TEST_INDEX_MANAGEMENT        If non-empty, run index management tests
#  TEST_ENCRYPTION_PYOPENSSL    If non-empy, test encryption with PyOpenSSL

AUTH=${AUTH:-noauth}
SSL=${SSL:-nossl}
TEST_ARGS="${*:1}"
PYTHON=$(which python)
export PIP_QUIET=1  # Quiet by default

python -c "import sys; sys.exit(sys.prefix == sys.base_prefix)" || (echo "Not inside a virtual env!"; exit 1)

# Try to source exported AWS Secrets
if [ -f ./secrets-export.sh ]; then
  echo "Sourcing secrets"
  source ./secrets-export.sh
else
  echo "Not sourcing secrets"
fi

if [ "$AUTH" != "noauth" ]; then
    set +x
    if [ ! -z "$TEST_DATA_LAKE" ]; then
        export DB_USER="mhuser"
        export DB_PASSWORD="pencil"
    elif [ ! -z "$TEST_SERVERLESS" ]; then
        export DB_USER=$SERVERLESS_ATLAS_USER
        export DB_PASSWORD=$SERVERLESS_ATLAS_PASSWORD
    elif [ ! -z "$TEST_AUTH_OIDC" ]; then
        export DB_USER=$OIDC_ADMIN_USER
        export DB_PASSWORD=$OIDC_ADMIN_PWD
        export DB_IP="$MONGODB_URI"
    else
        export DB_USER="bob"
        export DB_PASSWORD="pwd123"
    fi
    echo "Added auth, DB_USER: $DB_USER"
    set -x
fi

if [ -n "$TEST_ENTERPRISE_AUTH" ]; then
    if [ "Windows_NT" = "$OS" ]; then
        echo "Setting GSSAPI_PASS"
        export GSSAPI_PASS=${SASL_PASS}
        export GSSAPI_CANONICALIZE="true"
    else
        # BUILD-3830
        touch krb5.conf.empty
        export KRB5_CONFIG=${PROJECT_DIRECTORY}/.evergreen/krb5.conf.empty

        echo "Writing keytab"
        echo ${KEYTAB_BASE64} | base64 -d > ${PROJECT_DIRECTORY}/.evergreen/drivers.keytab
        echo "Running kinit"
        kinit -k -t ${PROJECT_DIRECTORY}/.evergreen/drivers.keytab -p ${PRINCIPAL}
    fi
    echo "Setting GSSAPI variables"
    export GSSAPI_HOST=${SASL_HOST}
    export GSSAPI_PORT=${SASL_PORT}
    export GSSAPI_PRINCIPAL=${PRINCIPAL}
fi

if [ -n "$TEST_LOADBALANCER" ]; then
    export LOAD_BALANCER=1
    export SINGLE_MONGOS_LB_URI="${SINGLE_MONGOS_LB_URI:-mongodb://127.0.0.1:8000/?loadBalanced=true}"
    export MULTI_MONGOS_LB_URI="${MULTI_MONGOS_LB_URI:-mongodb://127.0.0.1:8001/?loadBalanced=true}"
    export TEST_ARGS="test/test_load_balancer.py"
fi

if [ "$SSL" != "nossl" ]; then
    export CLIENT_PEM="$DRIVERS_TOOLS/.evergreen/x509gen/client.pem"
    export CA_PEM="$DRIVERS_TOOLS/.evergreen/x509gen/ca.pem"

    if [ -n "$TEST_LOADBALANCER" ]; then
        export SINGLE_MONGOS_LB_URI="${SINGLE_MONGOS_LB_URI}&tls=true"
        export MULTI_MONGOS_LB_URI="${MULTI_MONGOS_LB_URI}&tls=true"
    fi
fi

if [ "$COMPRESSORS" = "snappy" ]; then
    python -m pip install '.[snappy]'
    PYTHON=python
elif [ "$COMPRESSORS" = "zstd" ]; then
    python -m pip install zstandard
fi

# PyOpenSSL test setup.
if [ -n "$TEST_PYOPENSSL" ]; then
    python -m pip install '.[ocsp]'
fi

if [ -n "$TEST_ENCRYPTION" ] || [ -n "$TEST_FLE_AZURE_AUTO" ] || [ -n "$TEST_FLE_GCP_AUTO" ]; then

    python -m pip install '.[encryption]'

    # Install libmongocrypt if necessary.
    if [ ! -d "libmongocrypt" ]; then
        bash ./.evergreen/setup-libmongocrypt.sh
    fi

    # Use the nocrypto build to avoid dependency issues with older windows/python versions.
    BASE=$(pwd)/libmongocrypt/nocrypto
    if [ -f "${BASE}/lib/libmongocrypt.so" ]; then
        PYMONGOCRYPT_LIB=${BASE}/lib/libmongocrypt.so
    elif [ -f "${BASE}/lib/libmongocrypt.dylib" ]; then
        PYMONGOCRYPT_LIB=${BASE}/lib/libmongocrypt.dylib
    elif [ -f "${BASE}/bin/mongocrypt.dll" ]; then
        PYMONGOCRYPT_LIB=${BASE}/bin/mongocrypt.dll
        # libmongocrypt's windows dll is not marked executable.
        chmod +x $PYMONGOCRYPT_LIB
        PYMONGOCRYPT_LIB=$(cygpath -m $PYMONGOCRYPT_LIB)
    elif [ -f "${BASE}/lib64/libmongocrypt.so" ]; then
        PYMONGOCRYPT_LIB=${BASE}/lib64/libmongocrypt.so
    else
        echo "Cannot find libmongocrypt shared object file"
        exit 1
    fi
    export PYMONGOCRYPT_LIB

    # TODO: Test with 'pip install pymongocrypt'
    if [ ! -d "libmongocrypt_git" ]; then
      git clone https://github.com/mongodb/libmongocrypt.git libmongocrypt_git
    fi
    python -m pip install ./libmongocrypt_git/bindings/python
    python -c "import pymongocrypt; print('pymongocrypt version: '+pymongocrypt.__version__)"
    python -c "import pymongocrypt; print('libmongocrypt version: '+pymongocrypt.libmongocrypt_version())"
    # PATH is updated by PREPARE_SHELL for access to mongocryptd.
fi

if [ -n "$TEST_ENCRYPTION" ]; then
    if [ -n "$TEST_ENCRYPTION_PYOPENSSL" ]; then
        python -m pip install '.[ocsp]'
    fi

    if [ -n "$TEST_CRYPT_SHARED" ]; then
        CRYPT_SHARED_DIR=`dirname $CRYPT_SHARED_LIB_PATH`
        echo "using crypt_shared_dir $CRYPT_SHARED_DIR"
        export DYLD_FALLBACK_LIBRARY_PATH=$CRYPT_SHARED_DIR:$DYLD_FALLBACK_LIBRARY_PATH
        export LD_LIBRARY_PATH=$CRYPT_SHARED_DIR:$LD_LIBRARY_PATH
        export PATH=$CRYPT_SHARED_DIR:$PATH
    fi
    # Only run the encryption tests.
    if [ -z "$TEST_ARGS" ]; then
        TEST_ARGS="test/test_encryption.py"
    fi
fi

if [ -n "$TEST_FLE_AZURE_AUTO" ] || [ -n "$TEST_FLE_GCP_AUTO" ]; then
    if [[ -z "$SUCCESS" ]]; then
        echo "Must define SUCCESS"
        exit 1
    fi

    if echo "$MONGODB_URI" | grep -q "@"; then
      echo "MONGODB_URI unexpectedly contains user credentials in FLE test!";
      exit 1
    fi

    if [ -z "$TEST_ARGS" ]; then
        TEST_ARGS="test/test_on_demand_csfle.py"
    fi
fi

if [ -n "$TEST_INDEX_MANAGEMENT" ]; then
    export DB_USER="${DRIVERS_ATLAS_LAMBDA_USER}"
    export DB_PASSWORD="${DRIVERS_ATLAS_LAMBDA_PASSWORD}"
    TEST_ARGS="test/test_index_management.py"
fi

if [ -n "$TEST_DATA_LAKE" ] && [ -z "$TEST_ARGS" ]; then
    TEST_ARGS="test/test_data_lake.py"
fi

if [ -n "$TEST_ATLAS" ]; then
    TEST_ARGS="test/atlas/test_connection.py"
fi

if [ -n "$TEST_OCSP" ]; then
    python -m pip install ".[ocsp]"
    TEST_ARGS="test/ocsp/test_ocsp.py"
fi

if [ -n "$TEST_AUTH_AWS" ]; then
    python -m pip install ".[aws]"
    TEST_ARGS="test/auth_aws/test_auth_aws.py"
fi

if [ -n "$TEST_AUTH_OIDC" ]; then
    python -m pip install ".[aws]"
    TEST_ARGS="test/auth_oidc/test_auth_oidc.py"
fi

if [ -n "$PERF_TEST" ]; then
    python -m pip install simplejson
    start_time=$(date +%s)
    TEST_ARGS="test/performance/perf_test.py"
fi

echo "Running $AUTH tests over $SSL with python $PYTHON"
python -c 'import sys; print(sys.version)'


# Run the tests, and store the results in Evergreen compatible XUnit XML
# files in the xunit-results/ directory.

# Run the tests with coverage if requested and coverage is installed.
# Only cover CPython. PyPy reports suspiciously low coverage.
PYTHON_IMPL=$($PYTHON -c "import platform; print(platform.python_implementation())")
if [ -n "$COVERAGE" ] && [ "$PYTHON_IMPL" = "CPython" ]; then
    # coverage 7.3 dropped support for Python 3.7, keep in sync with combine-coverage.sh.
    # coverage >=5 is needed for relative_files=true.
    python -m pip install pytest-cov "coverage>=5,<7.3"
    TEST_ARGS="$TEST_ARGS --cov"
fi

if [ -n "$GREEN_FRAMEWORK" ]; then
     python -m pip install $GREEN_FRAMEWORK
fi

# Show the installed packages
PIP_QUIET=0 python -m pip list

if [ -z "$GREEN_FRAMEWORK" ]; then
<<<<<<< HEAD
    python -m pytest -v --durations=5 --maxfail=10 $TEST_ARGS
=======
    # Use --capture=tee-sys so pytest prints test output inline:
    # https://docs.pytest.org/en/stable/how-to/capture-stdout-stderr.html
    python -m pytest -v --capture=tee-sys --durations=5 --maxfail=10 $TEST_ARGS
>>>>>>> fe37841f
else
    python green_framework_test.py $GREEN_FRAMEWORK -v $TEST_ARGS
fi

# Handle perf test post actions.
if [ -n "$PERF_TEST" ]; then
    end_time=$(date +%s)
    elapsed_secs=$((end_time-start_time))

    cat results.json

    echo "{\"failures\": 0, \"results\": [{\"status\": \"pass\", \"exit_code\": 0, \"test_file\": \"BenchMarkTests\", \"start\": $start_time, \"end\": $end_time, \"elapsed\": $elapsed_secs}]}" > report.json

    cat report.json
fi

# Handle coverage post actions.
if [ -n "$COVERAGE" ]; then
    rm -rf .pytest_cache
fi<|MERGE_RESOLUTION|>--- conflicted
+++ resolved
@@ -246,13 +246,9 @@
 PIP_QUIET=0 python -m pip list
 
 if [ -z "$GREEN_FRAMEWORK" ]; then
-<<<<<<< HEAD
-    python -m pytest -v --durations=5 --maxfail=10 $TEST_ARGS
-=======
     # Use --capture=tee-sys so pytest prints test output inline:
     # https://docs.pytest.org/en/stable/how-to/capture-stdout-stderr.html
     python -m pytest -v --capture=tee-sys --durations=5 --maxfail=10 $TEST_ARGS
->>>>>>> fe37841f
 else
     python green_framework_test.py $GREEN_FRAMEWORK -v $TEST_ARGS
 fi
