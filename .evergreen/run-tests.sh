--- conflicted
+++ resolved
@@ -112,7 +112,7 @@
 if [ -n "$TEST_ENCRYPTION" ] || [ -n "$TEST_FLE_AZURE_AUTO" ] || [ -n "$TEST_FLE_GCP_AUTO" ]; then
 
     # Work around for root certifi not being installed.
-    # TODO: Remove after PYTHON-3952
+    # TODO: Remove after PYTHON-3952 is deployed.
     if [ "$(uname -s)" = "Darwin" ]; then
         python -m pip install certifi
         CERT_PATH=$(python -c "import certifi; print(certifi.where())")
@@ -227,10 +227,9 @@
 
 if [ -n "$TEST_AUTH_OIDC" ]; then
     python -m pip install ".[aws]"
-<<<<<<< HEAD
 
     # Work around for root certifi not being installed.
-    # TODO: Remove after PYTHON-3952
+    # TODO: Remove after PYTHON-3952 is deployed.
     if [ "$(uname -s)" = "Darwin" ]; then
         python -m pip install certifi
         CERT_PATH=$(python -c "import certifi; print(certifi.where())")
@@ -239,8 +238,6 @@
         export AWS_CA_BUNDLE=${CERT_PATH}
     fi
 
-=======
->>>>>>> db526f7d
     TEST_ARGS="test/auth_oidc/test_auth_oidc.py"
 fi
 
