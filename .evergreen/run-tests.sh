#!/bin/bash
set -o errexit  # Exit the script with error if any of the commands fail
set -o xtrace

# Note: It is assumed that you have already set up a virtual environment before running this file.

# Supported/used environment variables:
#  AUTH                 Set to enable authentication. Defaults to "noauth"
#  SSL                  Set to enable SSL. Defaults to "nossl"
#  GREEN_FRAMEWORK      The green framework to test with, if any.
#  C_EXTENSIONS         If non-empty, c extensions are enabled.
#  COVERAGE             If non-empty, run the test suite with coverage.
#  COMPRESSORS          If non-empty, install appropriate compressor.
#  LIBMONGOCRYPT_URL    The URL to download libmongocrypt.
#  TEST_DATA_LAKE       If non-empty, run data lake tests.
#  TEST_ENCRYPTION      If non-empty, run encryption tests.
#  TEST_CRYPT_SHARED    If non-empty, install crypt_shared lib.
#  TEST_SERVERLESS      If non-empy, test on serverless.
#  TEST_LOADBALANCER    If non-empy, test load balancing.
#  TEST_FLE_AZURE_AUTO  If non-empy, test auto FLE on Azure
#  TEST_FLE_GCP_AUTO    If non-empy, test auto FLE on GCP
#  TEST_PYOPENSSL       If non-empy, test with PyOpenSSL
#  TEST_ENTERPRISE_AUTH If non-empty, test with Enterprise Auth
#  TEST_AUTH_AWS        If non-empty, test AWS Auth Mechanism
#  TEST_AUTH_OIDC       If non-empty, test OIDC Auth Mechanism
#  TEST_PERF            If non-empty, run performance tests
#  TEST_OCSP            If non-empty, run OCSP tests
#  TEST_ENCRYPTION_PYOPENSSL    If non-empy, test encryption with PyOpenSSL
#  TEST_ATLAS   If non-empty, test Atlas connections

AUTH=${AUTH:-noauth}
SSL=${SSL:-nossl}
TEST_ARGS="$1"
PYTHON=$(which python)
export PIP_QUIET=1  # Quiet by default

python -c "import sys; sys.exit(sys.prefix == sys.base_prefix)" || (echo "Not inside a virtual env!"; exit 1)

# Try to source exported AWS Secrets
if [ -f ./secrets-export.sh ]; then
  source ./secrets-export.sh
fi

if [ "$AUTH" != "noauth" ]; then
    set +x
    if [ ! -z "$TEST_DATA_LAKE" ]; then
        export DB_USER="mhuser"
        export DB_PASSWORD="pencil"
    elif [ ! -z "$TEST_SERVERLESS" ]; then
        export DB_USER=$SERVERLESS_ATLAS_USER
        export DB_PASSWORD=$SERVERLESS_ATLAS_PASSWORD
    elif [ ! -z "$TEST_AUTH_OIDC" ]; then
        export DB_USER=$OIDC_ALTAS_USER
        export DB_PASSWORD=$OIDC_ATLAS_PASSWORD
    else
        export DB_USER="bob"
        export DB_PASSWORD="pwd123"
    fi
    set -x
fi

if [ -n "$TEST_ENTERPRISE_AUTH" ]; then
    if [ "Windows_NT" = "$OS" ]; then
        echo "Setting GSSAPI_PASS"
        export GSSAPI_PASS=${SASL_PASS}
        export GSSAPI_CANONICALIZE="true"
    else
        # BUILD-3830
        touch krb5.conf.empty
        export KRB5_CONFIG=${PROJECT_DIRECTORY}/.evergreen/krb5.conf.empty

        echo "Writing keytab"
        echo ${KEYTAB_BASE64} | base64 -d > ${PROJECT_DIRECTORY}/.evergreen/drivers.keytab
        echo "Running kinit"
        kinit -k -t ${PROJECT_DIRECTORY}/.evergreen/drivers.keytab -p ${PRINCIPAL}
    fi
    echo "Setting GSSAPI variables"
    export GSSAPI_HOST=${SASL_HOST}
    export GSSAPI_PORT=${SASL_PORT}
    export GSSAPI_PRINCIPAL=${PRINCIPAL}
fi

if [ -n "$TEST_LOADBALANCER" ]; then
    export LOAD_BALANCER=1
    export SINGLE_MONGOS_LB_URI="${SINGLE_MONGOS_LB_URI:-mongodb://127.0.0.1:8000/?loadBalanced=true}"
    export MULTI_MONGOS_LB_URI="${MULTI_MONGOS_LB_URI:-mongodb://127.0.0.1:8001/?loadBalanced=true}"
    export TEST_ARGS="test/test_load_balancer.py"
fi

if [ "$SSL" != "nossl" ]; then
    export CLIENT_PEM="$DRIVERS_TOOLS/.evergreen/x509gen/client.pem"
    export CA_PEM="$DRIVERS_TOOLS/.evergreen/x509gen/ca.pem"

    if [ -n "$TEST_LOADBALANCER" ]; then
        export SINGLE_MONGOS_LB_URI="${SINGLE_MONGOS_LB_URI}&tls=true"
        export MULTI_MONGOS_LB_URI="${MULTI_MONGOS_LB_URI}&tls=true"
    fi
fi

if [ "$COMPRESSORS" = "snappy" ]; then
    python -m pip install '.[snappy]'
    PYTHON=python
elif [ "$COMPRESSORS" = "zstd" ]; then
    python -m pip install zstandard
fi

# PyOpenSSL test setup.
if [ -n "$TEST_PYOPENSSL" ]; then
    python -m pip install '.[ocsp]'
fi

if [ -n "$TEST_ENCRYPTION" ] || [ -n "$TEST_FLE_AZURE_AUTO" ] || [ -n "$TEST_FLE_GCP_AUTO" ]; then

    # Work around for root certifi not being installed.
    # TODO: Remove after PYTHON-3952 is deployed.
    if [ "$(uname -s)" = "Darwin" ]; then
        python -m pip install certifi
        CERT_PATH=$(python -c "import certifi; print(certifi.where())")
        export SSL_CERT_FILE=${CERT_PATH}
        export REQUESTS_CA_BUNDLE=${CERT_PATH}
        export AWS_CA_BUNDLE=${CERT_PATH}
    fi

    python -m pip install '.[encryption]'

    if [ "Windows_NT" = "$OS" ]; then # Magic variable in cygwin
        # PYTHON-2808 Ensure this machine has the CA cert for google KMS.
        powershell.exe "Invoke-WebRequest -URI https://oauth2.googleapis.com/" > /dev/null || true
    fi

    if [ -z "$LIBMONGOCRYPT_URL" ]; then
        echo "Cannot test client side encryption without LIBMONGOCRYPT_URL!"
        exit 1
    fi
    curl -O "$LIBMONGOCRYPT_URL"
    mkdir libmongocrypt
    tar xzf libmongocrypt.tar.gz -C ./libmongocrypt
    ls -la libmongocrypt
    ls -la libmongocrypt/nocrypto
    # Use the nocrypto build to avoid dependency issues with older windows/python versions.
    BASE=$(pwd)/libmongocrypt/nocrypto
    if [ -f "${BASE}/lib/libmongocrypt.so" ]; then
        PYMONGOCRYPT_LIB=${BASE}/lib/libmongocrypt.so
    elif [ -f "${BASE}/lib/libmongocrypt.dylib" ]; then
        PYMONGOCRYPT_LIB=${BASE}/lib/libmongocrypt.dylib
    elif [ -f "${BASE}/bin/mongocrypt.dll" ]; then
        PYMONGOCRYPT_LIB=${BASE}/bin/mongocrypt.dll
        # libmongocrypt's windows dll is not marked executable.
        chmod +x $PYMONGOCRYPT_LIB
        PYMONGOCRYPT_LIB=$(cygpath -m $PYMONGOCRYPT_LIB)
    elif [ -f "${BASE}/lib64/libmongocrypt.so" ]; then
        PYMONGOCRYPT_LIB=${BASE}/lib64/libmongocrypt.so
    else
        echo "Cannot find libmongocrypt shared object file"
        exit 1
    fi
    export PYMONGOCRYPT_LIB

    # TODO: Test with 'pip install pymongocrypt'
    git clone https://github.com/mongodb/libmongocrypt.git libmongocrypt_git
    python -m pip install --prefer-binary -r .evergreen/test-encryption-requirements.txt
    python -m pip install ./libmongocrypt_git/bindings/python
    python -c "import pymongocrypt; print('pymongocrypt version: '+pymongocrypt.__version__)"
    python -c "import pymongocrypt; print('libmongocrypt version: '+pymongocrypt.libmongocrypt_version())"
    # PATH is updated by PREPARE_SHELL for access to mongocryptd.
fi

if [ -n "$TEST_ENCRYPTION" ]; then
    if [ -n "$TEST_ENCRYPTION_PYOPENSSL" ]; then
        python -m pip install '.[ocsp]'
    fi

    # Get access to the AWS temporary credentials:
    # CSFLE_AWS_TEMP_ACCESS_KEY_ID, CSFLE_AWS_TEMP_SECRET_ACCESS_KEY, CSFLE_AWS_TEMP_SESSION_TOKEN
    . $DRIVERS_TOOLS/.evergreen/csfle/set-temp-creds.sh

    if [ -n "$TEST_CRYPT_SHARED" ]; then
        CRYPT_SHARED_DIR=`dirname $CRYPT_SHARED_LIB_PATH`
        echo "using crypt_shared_dir $CRYPT_SHARED_DIR"
        export DYLD_FALLBACK_LIBRARY_PATH=$CRYPT_SHARED_DIR:$DYLD_FALLBACK_LIBRARY_PATH
        export LD_LIBRARY_PATH=$CRYPT_SHARED_DIR:$LD_LIBRARY_PATH
        export PATH=$CRYPT_SHARED_DIR:$PATH
    fi
    # Only run the encryption tests.
    if [ -z "$TEST_ARGS" ]; then
        TEST_ARGS="test/test_encryption.py"
    fi
fi

if [ -n "$TEST_FLE_AZURE_AUTO" ] || [ -n "$TEST_FLE_GCP_AUTO" ]; then
    if [[ -z "$SUCCESS" ]]; then
        echo "Must define SUCCESS"
        exit 1
    fi

    if echo "$MONGODB_URI" | grep -q "@"; then
      echo "MONGODB_URI unexpectedly contains user credentials in FLE test!";
      exit 1
    fi

    if [ -z "$TEST_ARGS" ]; then
        TEST_ARGS="test/test_on_demand_csfle.py"
    fi
fi

if [ -n "$TEST_INDEX_MANAGEMENT" ]; then
    TEST_ARGS="test/test_index_management.py"
fi

if [ -n "$TEST_DATA_LAKE" ] && [ -z "$TEST_ARGS" ]; then
    TEST_ARGS="test/test_data_lake.py"
fi

if [ -n "$TEST_ATLAS" ]; then
    TEST_ARGS="test/atlas/test_connection.py"
fi

if [ -n "$TEST_OCSP" ]; then
    python -m pip install ".[ocsp]"
    TEST_ARGS="test/ocsp/test_ocsp.py"
fi

if [ -n "$TEST_AUTH_AWS" ]; then
    python -m pip install ".[aws]"
    TEST_ARGS="test/auth_aws/test_auth_aws.py"
fi

if [ -n "$TEST_AUTH_OIDC" ]; then
    python -m pip install ".[aws]"

    # Work around for root certifi not being installed.
    # TODO: Remove after PYTHON-3952 is deployed.
    if [ "$(uname -s)" = "Darwin" ]; then
        python -m pip install certifi
        CERT_PATH=$(python -c "import certifi; print(certifi.where())")
        export SSL_CERT_FILE=${CERT_PATH}
        export REQUESTS_CA_BUNDLE=${CERT_PATH}
        export AWS_CA_BUNDLE=${CERT_PATH}
    fi

    TEST_ARGS="test/auth_oidc/test_auth_oidc.py"
fi

if [ -n "$PERF_TEST" ]; then
    python -m pip install simplejson
    start_time=$(date +%s)
    TEST_ARGS="test/performance/perf_test.py"
fi

echo "Running $AUTH tests over $SSL with python $PYTHON"
python -c 'import sys; print(sys.version)'


# Run the tests, and store the results in Evergreen compatible XUnit XML
# files in the xunit-results/ directory.

# Run the tests with coverage if requested and coverage is installed.
# Only cover CPython. PyPy reports suspiciously low coverage.
PYTHON_IMPL=$($PYTHON -c "import platform; print(platform.python_implementation())")
if [ -n "$COVERAGE" ] && [ "$PYTHON_IMPL" = "CPython" ]; then
<<<<<<< HEAD
    python -m pip install pytest-cov "coverage<7.3.0"
=======
    python -m pip install pytest-cov "coverage<7.3"
>>>>>>> 55655725
    TEST_ARGS="$TEST_ARGS --cov pymongo --cov-branch --cov-report term-missing:skip-covered"
fi

if [ -n "$GREEN_FRAMEWORK" ]; then
     python -m pip install $GREEN_FRAMEWORK
fi

# Show the installed packages
PIP_QUIET=0 python -m pip list

if [ -z "$GREEN_FRAMEWORK" ]; then
    if [ -z "$C_EXTENSIONS" ] && [ "$PYTHON_IMPL" = "CPython" ]; then
        python setup.py build_ext -i
        # This will set a non-zero exit status if either import fails,
        # causing this script to exit.
        python -c "from bson import _cbson; from pymongo import _cmessage"
    fi
    python -m pytest -v --durations=5 --maxfail=10 $TEST_ARGS
else
    python green_framework_test.py $GREEN_FRAMEWORK -v $TEST_ARGS
fi

# Handle perf test post actions.
if [ -n "$PERF_TEST" ]; then
    end_time=$(date +%s)
    elapsed_secs=$((end_time-start_time))

    cat results.json

    echo "{\"failures\": 0, \"results\": [{\"status\": \"pass\", \"exit_code\": 0, \"test_file\": \"BenchMarkTests\", \"start\": $start_time, \"end\": $end_time, \"elapsed\": $elapsed_secs}]}" > report.json

    cat report.json
fi<|MERGE_RESOLUTION|>--- conflicted
+++ resolved
@@ -258,11 +258,7 @@
 # Only cover CPython. PyPy reports suspiciously low coverage.
 PYTHON_IMPL=$($PYTHON -c "import platform; print(platform.python_implementation())")
 if [ -n "$COVERAGE" ] && [ "$PYTHON_IMPL" = "CPython" ]; then
-<<<<<<< HEAD
-    python -m pip install pytest-cov "coverage<7.3.0"
-=======
     python -m pip install pytest-cov "coverage<7.3"
->>>>>>> 55655725
     TEST_ARGS="$TEST_ARGS --cov pymongo --cov-branch --cov-report term-missing:skip-covered"
 fi
 
