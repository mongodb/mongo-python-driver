from __future__ import annotations

import os
from typing import Any

from utils import DRIVERS_TOOLS, ROOT, get_test_options, run_command


def set_env(name: str, value: Any = "1") -> None:
    os.environ[name] = str(value)


def start_server():
    opts, extra_opts = get_test_options(
        "Run a MongoDB server.  All given flags will be passed to run-orchestration.sh in DRIVERS_TOOLS.",
        require_sub_test_name=False,
        allow_extra_opts=True,
    )
    test_name = opts.test_name

    if opts.auth:
        extra_opts.append("--auth")

    if opts.verbose:
        extra_opts.append("-v")
    elif opts.quiet:
        extra_opts.append("-q")

    if test_name == "auth_aws":
        set_env("AUTH_AWS")

    elif test_name == "load_balancer":
        set_env("LOAD_BALANCER")

<<<<<<< HEAD
    elif test_name == "auth_oidc":
        cmd = ["bash", f"{DRIVERS_TOOLS}/.evergreen/auth_oidc/start-local-server.sh"]
        run_command(cmd, cwd=DRIVERS_TOOLS)
        return
=======
    elif test_name == "ocsp":
        opts.ssl = True
        if "ORCHESTRATION_FILE" not in os.environ:
            found = False
            for opt in extra_opts:
                if opt.startswith("--orchestration-file"):
                    found = True
            if not found:
                raise ValueError("Please provide an orchestration file")
>>>>>>> a548f7a3

    if not os.environ.get("TEST_CRYPT_SHARED"):
        set_env("SKIP_CRYPT_SHARED")

    if opts.ssl:
        extra_opts.append("--ssl")
        if test_name != "ocsp":
            certs = ROOT / "test/certificates"
            set_env("TLS_CERT_KEY_FILE", certs / "client.pem")
            set_env("TLS_PEM_KEY_FILE", certs / "server.pem")
            set_env("TLS_CA_FILE", certs / "ca.pem")

    cmd = ["bash", f"{DRIVERS_TOOLS}/.evergreen/run-orchestration.sh", *extra_opts]
    run_command(cmd, cwd=DRIVERS_TOOLS)


if __name__ == "__main__":
    start_server()<|MERGE_RESOLUTION|>--- conflicted
+++ resolved
@@ -32,12 +32,11 @@
     elif test_name == "load_balancer":
         set_env("LOAD_BALANCER")
 
-<<<<<<< HEAD
     elif test_name == "auth_oidc":
         cmd = ["bash", f"{DRIVERS_TOOLS}/.evergreen/auth_oidc/start-local-server.sh"]
         run_command(cmd, cwd=DRIVERS_TOOLS)
         return
-=======
+
     elif test_name == "ocsp":
         opts.ssl = True
         if "ORCHESTRATION_FILE" not in os.environ:
@@ -47,7 +46,6 @@
                     found = True
             if not found:
                 raise ValueError("Please provide an orchestration file")
->>>>>>> a548f7a3
 
     if not os.environ.get("TEST_CRYPT_SHARED"):
         set_env("SKIP_CRYPT_SHARED")
