--- conflicted
+++ resolved
@@ -884,11 +884,11 @@
     return tasks
 
 
-<<<<<<< HEAD
 def create_oidc_tasks():
     tasks = []
     tasks.append([])
-=======
+
+
 def _create_ocsp_task(algo, variant, server_type, base_task_name):
     file_name = f"{algo}-basic-tls-ocsp-{variant}.json"
 
@@ -940,7 +940,6 @@
             task = _create_ocsp_task(algo, variant, server_type, base_task_name)
             tasks.append(task)
 
->>>>>>> a548f7a3
     return tasks
 
 
