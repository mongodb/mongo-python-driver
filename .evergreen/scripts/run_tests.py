--- conflicted
+++ resolved
@@ -107,23 +107,18 @@
         test_kms_remote(SUB_TEST_NAME)
         return
 
-<<<<<<< HEAD
     # Run remote ecs tests.
     if TEST_NAME == "auth_aws" and SUB_TEST_NAME == "ecs":
         run_command(f"{DRIVERS_TOOLS}/.evergreen/auth_aws/aws_setup.sh ecs")
         return
 
-    # Run local tests.
-    ret = pytest.main(TEST_ARGS)
-    if ret != 0:
-        sys.exit(ret)
-=======
     if os.environ.get("DEBUG_LOG"):
         TEST_ARGS.extend(f"-o log_cli_level={logging.DEBUG} -o log_cli=1".split())
 
     # Run local tests.
-    pytest.main(TEST_ARGS + sys.argv[1:])
->>>>>>> 8927cfe7
+    ret = pytest.main(TEST_ARGS + sys.argv[:1])
+    if ret != 0:
+        sys.exit(ret)
 
     # Handle perf test post actions.
     if TEST_PERF:
