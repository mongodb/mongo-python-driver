--- conflicted
+++ resolved
@@ -239,10 +239,9 @@
         cmd = f'bash "{DRIVERS_TOOLS}/.evergreen/run-load-balancer.sh" start'
         run_command(cmd)
 
-<<<<<<< HEAD
     if test_name == "oidc":
         pass
-=======
+
     if test_name == "ocsp":
         if sub_test_name:
             os.environ["OCSP_SERVER_TYPE"] = sub_test_name
@@ -266,7 +265,6 @@
             env["SERVER_TYPE"] = server_type
             env["OCSP_ALGORITHM"] = ocsp_algo
             run_command(f"bash {DRIVERS_TOOLS}/.evergreen/ocsp/setup.sh", env=env)
->>>>>>> a548f7a3
 
     if SSL != "nossl":
         if not DRIVERS_TOOLS:
