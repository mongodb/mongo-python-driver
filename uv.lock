version = 1
revision = 3
requires-python = ">=3.9"
resolution-markers = [
    "python_full_version == '3.14.*'",
    "python_full_version >= '3.15' or (python_full_version >= '3.11' and python_full_version < '3.14')",
    "python_full_version == '3.10.*'",
    "python_full_version < '3.10'",
]

[[package]]
name = "accessible-pygments"
version = "0.0.5"
source = { registry = "https://pypi.org/simple" }
dependencies = [
    { name = "pygments" },
]
sdist = { url = "https://files.pythonhosted.org/packages/bc/c1/bbac6a50d02774f91572938964c582fff4270eee73ab822a4aeea4d8b11b/accessible_pygments-0.0.5.tar.gz", hash = "sha256:40918d3e6a2b619ad424cb91e556bd3bd8865443d9f22f1dcdf79e33c8046872", size = 1377899, upload-time = "2024-05-10T11:23:10.216Z" }
wheels = [
    { url = "https://files.pythonhosted.org/packages/8d/3f/95338030883d8c8b91223b4e21744b04d11b161a3ef117295d8241f50ab4/accessible_pygments-0.0.5-py3-none-any.whl", hash = "sha256:88ae3211e68a1d0b011504b2ffc1691feafce124b845bd072ab6f9f66f34d4b7", size = 1395903, upload-time = "2024-05-10T11:23:08.421Z" },
]

[[package]]
name = "alabaster"
version = "0.7.16"
source = { registry = "https://pypi.org/simple" }
resolution-markers = [
    "python_full_version < '3.10'",
]
sdist = { url = "https://files.pythonhosted.org/packages/c9/3e/13dd8e5ed9094e734ac430b5d0eb4f2bb001708a8b7856cbf8e084e001ba/alabaster-0.7.16.tar.gz", hash = "sha256:75a8b99c28a5dad50dd7f8ccdd447a121ddb3892da9e53d1ca5cca3106d58d65", size = 23776, upload-time = "2024-01-10T00:56:10.189Z" }
wheels = [
    { url = "https://files.pythonhosted.org/packages/32/34/d4e1c02d3bee589efb5dfa17f88ea08bdb3e3eac12bc475462aec52ed223/alabaster-0.7.16-py3-none-any.whl", hash = "sha256:b46733c07dce03ae4e150330b975c75737fa60f0a7c591b6c8bf4928a28e2c92", size = 13511, upload-time = "2024-01-10T00:56:08.388Z" },
]

[[package]]
name = "alabaster"
version = "1.0.0"
source = { registry = "https://pypi.org/simple" }
resolution-markers = [
    "python_full_version == '3.14.*'",
    "python_full_version >= '3.15' or (python_full_version >= '3.11' and python_full_version < '3.14')",
    "python_full_version == '3.10.*'",
]
sdist = { url = "https://files.pythonhosted.org/packages/a6/f8/d9c74d0daf3f742840fd818d69cfae176fa332022fd44e3469487d5a9420/alabaster-1.0.0.tar.gz", hash = "sha256:c00dca57bca26fa62a6d7d0a9fcce65f3e026e9bfe33e9c538fd3fbb2144fd9e", size = 24210, upload-time = "2024-07-26T18:15:03.762Z" }
wheels = [
    { url = "https://files.pythonhosted.org/packages/7e/b3/6b4067be973ae96ba0d615946e314c5ae35f9f993eca561b356540bb0c2b/alabaster-1.0.0-py3-none-any.whl", hash = "sha256:fc6786402dc3fcb2de3cabd5fe455a2db534b371124f1f21de8731783dec828b", size = 13929, upload-time = "2024-07-26T18:15:02.05Z" },
]

[[package]]
name = "anyio"
version = "4.9.0"
source = { registry = "https://pypi.org/simple" }
dependencies = [
    { name = "exceptiongroup", marker = "python_full_version < '3.11'" },
    { name = "idna" },
    { name = "sniffio" },
    { name = "typing-extensions", marker = "python_full_version < '3.13'" },
]
sdist = { url = "https://files.pythonhosted.org/packages/95/7d/4c1bd541d4dffa1b52bd83fb8527089e097a106fc90b467a7313b105f840/anyio-4.9.0.tar.gz", hash = "sha256:673c0c244e15788651a4ff38710fea9675823028a6f08a5eda409e0c9840a028", size = 190949, upload-time = "2025-03-17T00:02:54.77Z" }
wheels = [
    { url = "https://files.pythonhosted.org/packages/a1/ee/48ca1a7c89ffec8b6a0c5d02b89c305671d5ffd8d3c94acf8b8c408575bb/anyio-4.9.0-py3-none-any.whl", hash = "sha256:9f76d541cad6e36af7beb62e978876f3b41e3e04f2c1fbf0884604c0a9c4d93c", size = 100916, upload-time = "2025-03-17T00:02:52.713Z" },
]

[[package]]
name = "attrs"
version = "25.3.0"
source = { registry = "https://pypi.org/simple" }
sdist = { url = "https://files.pythonhosted.org/packages/5a/b0/1367933a8532ee6ff8d63537de4f1177af4bff9f3e829baf7331f595bb24/attrs-25.3.0.tar.gz", hash = "sha256:75d7cefc7fb576747b2c81b4442d4d4a1ce0900973527c011d1030fd3bf4af1b", size = 812032, upload-time = "2025-03-13T11:10:22.779Z" }
wheels = [
    { url = "https://files.pythonhosted.org/packages/77/06/bb80f5f86020c4551da315d78b3ab75e8228f89f0162f2c3a819e407941a/attrs-25.3.0-py3-none-any.whl", hash = "sha256:427318ce031701fea540783410126f03899a97ffc6f61596ad581ac2e40e3bc3", size = 63815, upload-time = "2025-03-13T11:10:21.14Z" },
]

[[package]]
name = "babel"
version = "2.17.0"
source = { registry = "https://pypi.org/simple" }
sdist = { url = "https://files.pythonhosted.org/packages/7d/6b/d52e42361e1aa00709585ecc30b3f9684b3ab62530771402248b1b1d6240/babel-2.17.0.tar.gz", hash = "sha256:0c54cffb19f690cdcc52a3b50bcbf71e07a808d1c80d549f2459b9d2cf0afb9d", size = 9951852, upload-time = "2025-02-01T15:17:41.026Z" }
wheels = [
    { url = "https://files.pythonhosted.org/packages/b7/b8/3fe70c75fe32afc4bb507f75563d39bc5642255d1d94f1f23604725780bf/babel-2.17.0-py3-none-any.whl", hash = "sha256:4d0b53093fdfb4b21c92b5213dba5a1b23885afa8383709427046b21c366e5f2", size = 10182537, upload-time = "2025-02-01T15:17:37.39Z" },
]

[[package]]
name = "backports-asyncio-runner"
version = "1.2.0"
source = { registry = "https://pypi.org/simple" }
sdist = { url = "https://files.pythonhosted.org/packages/8e/ff/70dca7d7cb1cbc0edb2c6cc0c38b65cba36cccc491eca64cabd5fe7f8670/backports_asyncio_runner-1.2.0.tar.gz", hash = "sha256:a5aa7b2b7d8f8bfcaa2b57313f70792df84e32a2a746f585213373f900b42162", size = 69893, upload-time = "2025-07-02T02:27:15.685Z" }
wheels = [
    { url = "https://files.pythonhosted.org/packages/a0/59/76ab57e3fe74484f48a53f8e337171b4a2349e506eabe136d7e01d059086/backports_asyncio_runner-1.2.0-py3-none-any.whl", hash = "sha256:0da0a936a8aeb554eccb426dc55af3ba63bcdc69fa1a600b5bb305413a4477b5", size = 12313, upload-time = "2025-07-02T02:27:14.263Z" },
]

[[package]]
name = "beautifulsoup4"
version = "4.13.4"
source = { registry = "https://pypi.org/simple" }
dependencies = [
    { name = "soupsieve" },
    { name = "typing-extensions" },
]
sdist = { url = "https://files.pythonhosted.org/packages/d8/e4/0c4c39e18fd76d6a628d4dd8da40543d136ce2d1752bd6eeeab0791f4d6b/beautifulsoup4-4.13.4.tar.gz", hash = "sha256:dbb3c4e1ceae6aefebdaf2423247260cd062430a410e38c66f2baa50a8437195", size = 621067, upload-time = "2025-04-15T17:05:13.836Z" }
wheels = [
    { url = "https://files.pythonhosted.org/packages/50/cd/30110dc0ffcf3b131156077b90e9f60ed75711223f306da4db08eff8403b/beautifulsoup4-4.13.4-py3-none-any.whl", hash = "sha256:9bbbb14bfde9d79f38b8cd5f8c7c85f4b8f2523190ebed90e950a8dea4cb1c4b", size = 187285, upload-time = "2025-04-15T17:05:12.221Z" },
]

[[package]]
name = "boto3"
version = "1.40.0"
source = { registry = "https://pypi.org/simple" }
dependencies = [
    { name = "botocore" },
    { name = "jmespath" },
    { name = "s3transfer" },
]
sdist = { url = "https://files.pythonhosted.org/packages/7b/34/298ef2023d7d88069776c9cc26b42ba6f05d143a1c9b44a0f65cd795c65b/boto3-1.40.0.tar.gz", hash = "sha256:fc1b3ca3baf3d8820c6faddf47cbba8ad3cd16f8e8d7e2f76d304bf995932eb7", size = 111847, upload-time = "2025-07-31T19:21:06.735Z" }
wheels = [
    { url = "https://files.pythonhosted.org/packages/5d/44/158581021038c5fc886ffa27fa4731fb4939258da7a23e0bc70b2d5757c9/boto3-1.40.0-py3-none-any.whl", hash = "sha256:959443055d2af676c336cc6033b3f870a8a924384b70d0b2905081d649378179", size = 139882, upload-time = "2025-07-31T19:21:04.65Z" },
]

[[package]]
name = "botocore"
version = "1.40.0"
source = { registry = "https://pypi.org/simple" }
dependencies = [
    { name = "jmespath" },
    { name = "python-dateutil" },
    { name = "urllib3", version = "1.26.20", source = { registry = "https://pypi.org/simple" }, marker = "python_full_version < '3.10'" },
    { name = "urllib3", version = "2.5.0", source = { registry = "https://pypi.org/simple" }, marker = "python_full_version >= '3.10'" },
]
sdist = { url = "https://files.pythonhosted.org/packages/8f/e7/770ce910457ac6c68ea79b83892ab7a7cb08528f5d1dd77e51bf02a8529e/botocore-1.40.0.tar.gz", hash = "sha256:850242560dc8e74d542045a81eb6cc15f1b730b4ba55ba5b30e6d686548dfcaf", size = 14262316, upload-time = "2025-07-31T19:20:56.662Z" }
wheels = [
    { url = "https://files.pythonhosted.org/packages/38/5a/bebc53f022514412613615b09aef20fbe804abb3ea26ec27e504a2d21c8f/botocore-1.40.0-py3-none-any.whl", hash = "sha256:2063e6d035a6a382b2ae37e40f5144044e55d4e091910d0c9f1be3121ad3e4e6", size = 13921768, upload-time = "2025-07-31T19:20:51.487Z" },
]

[[package]]
name = "certifi"
version = "2025.7.14"
source = { registry = "https://pypi.org/simple" }
sdist = { url = "https://files.pythonhosted.org/packages/b3/76/52c535bcebe74590f296d6c77c86dabf761c41980e1347a2422e4aa2ae41/certifi-2025.7.14.tar.gz", hash = "sha256:8ea99dbdfaaf2ba2f9bac77b9249ef62ec5218e7c2b2e903378ed5fccf765995", size = 163981, upload-time = "2025-07-14T03:29:28.449Z" }
wheels = [
    { url = "https://files.pythonhosted.org/packages/4f/52/34c6cf5bb9285074dc3531c437b3919e825d976fde097a7a73f79e726d03/certifi-2025.7.14-py3-none-any.whl", hash = "sha256:6b31f564a415d79ee77df69d757bb49a5bb53bd9f756cbbe24394ffd6fc1f4b2", size = 162722, upload-time = "2025-07-14T03:29:26.863Z" },
]

[[package]]
name = "cffi"
version = "1.17.1"
source = { registry = "https://pypi.org/simple" }
resolution-markers = [
    "python_full_version >= '3.15' or (python_full_version >= '3.11' and python_full_version < '3.14')",
    "python_full_version == '3.10.*'",
    "python_full_version < '3.10'",
]
dependencies = [
    { name = "pycparser", marker = "python_full_version != '3.14.*'" },
]
sdist = { url = "https://files.pythonhosted.org/packages/fc/97/c783634659c2920c3fc70419e3af40972dbaf758daa229a7d6ea6135c90d/cffi-1.17.1.tar.gz", hash = "sha256:1c39c6016c32bc48dd54561950ebd6836e1670f2ae46128f67cf49e789c52824", size = 516621, upload-time = "2024-09-04T20:45:21.852Z" }
wheels = [
    { url = "https://files.pythonhosted.org/packages/90/07/f44ca684db4e4f08a3fdc6eeb9a0d15dc6883efc7b8c90357fdbf74e186c/cffi-1.17.1-cp310-cp310-macosx_10_9_x86_64.whl", hash = "sha256:df8b1c11f177bc2313ec4b2d46baec87a5f3e71fc8b45dab2ee7cae86d9aba14", size = 182191, upload-time = "2024-09-04T20:43:30.027Z" },
    { url = "https://files.pythonhosted.org/packages/08/fd/cc2fedbd887223f9f5d170c96e57cbf655df9831a6546c1727ae13fa977a/cffi-1.17.1-cp310-cp310-macosx_11_0_arm64.whl", hash = "sha256:8f2cdc858323644ab277e9bb925ad72ae0e67f69e804f4898c070998d50b1a67", size = 178592, upload-time = "2024-09-04T20:43:32.108Z" },
    { url = "https://files.pythonhosted.org/packages/de/cc/4635c320081c78d6ffc2cab0a76025b691a91204f4aa317d568ff9280a2d/cffi-1.17.1-cp310-cp310-manylinux_2_12_i686.manylinux2010_i686.manylinux_2_17_i686.manylinux2014_i686.whl", hash = "sha256:edae79245293e15384b51f88b00613ba9f7198016a5948b5dddf4917d4d26382", size = 426024, upload-time = "2024-09-04T20:43:34.186Z" },
    { url = "https://files.pythonhosted.org/packages/b6/7b/3b2b250f3aab91abe5f8a51ada1b717935fdaec53f790ad4100fe2ec64d1/cffi-1.17.1-cp310-cp310-manylinux_2_17_aarch64.manylinux2014_aarch64.whl", hash = "sha256:45398b671ac6d70e67da8e4224a065cec6a93541bb7aebe1b198a61b58c7b702", size = 448188, upload-time = "2024-09-04T20:43:36.286Z" },
    { url = "https://files.pythonhosted.org/packages/d3/48/1b9283ebbf0ec065148d8de05d647a986c5f22586b18120020452fff8f5d/cffi-1.17.1-cp310-cp310-manylinux_2_17_ppc64le.manylinux2014_ppc64le.whl", hash = "sha256:ad9413ccdeda48c5afdae7e4fa2192157e991ff761e7ab8fdd8926f40b160cc3", size = 455571, upload-time = "2024-09-04T20:43:38.586Z" },
    { url = "https://files.pythonhosted.org/packages/40/87/3b8452525437b40f39ca7ff70276679772ee7e8b394934ff60e63b7b090c/cffi-1.17.1-cp310-cp310-manylinux_2_17_s390x.manylinux2014_s390x.whl", hash = "sha256:5da5719280082ac6bd9aa7becb3938dc9f9cbd57fac7d2871717b1feb0902ab6", size = 436687, upload-time = "2024-09-04T20:43:40.084Z" },
    { url = "https://files.pythonhosted.org/packages/8d/fb/4da72871d177d63649ac449aec2e8a29efe0274035880c7af59101ca2232/cffi-1.17.1-cp310-cp310-manylinux_2_17_x86_64.manylinux2014_x86_64.whl", hash = "sha256:2bb1a08b8008b281856e5971307cc386a8e9c5b625ac297e853d36da6efe9c17", size = 446211, upload-time = "2024-09-04T20:43:41.526Z" },
    { url = "https://files.pythonhosted.org/packages/ab/a0/62f00bcb411332106c02b663b26f3545a9ef136f80d5df746c05878f8c4b/cffi-1.17.1-cp310-cp310-musllinux_1_1_aarch64.whl", hash = "sha256:045d61c734659cc045141be4bae381a41d89b741f795af1dd018bfb532fd0df8", size = 461325, upload-time = "2024-09-04T20:43:43.117Z" },
    { url = "https://files.pythonhosted.org/packages/36/83/76127035ed2e7e27b0787604d99da630ac3123bfb02d8e80c633f218a11d/cffi-1.17.1-cp310-cp310-musllinux_1_1_i686.whl", hash = "sha256:6883e737d7d9e4899a8a695e00ec36bd4e5e4f18fabe0aca0efe0a4b44cdb13e", size = 438784, upload-time = "2024-09-04T20:43:45.256Z" },
    { url = "https://files.pythonhosted.org/packages/21/81/a6cd025db2f08ac88b901b745c163d884641909641f9b826e8cb87645942/cffi-1.17.1-cp310-cp310-musllinux_1_1_x86_64.whl", hash = "sha256:6b8b4a92e1c65048ff98cfe1f735ef8f1ceb72e3d5f0c25fdb12087a23da22be", size = 461564, upload-time = "2024-09-04T20:43:46.779Z" },
    { url = "https://files.pythonhosted.org/packages/f8/fe/4d41c2f200c4a457933dbd98d3cf4e911870877bd94d9656cc0fcb390681/cffi-1.17.1-cp310-cp310-win32.whl", hash = "sha256:c9c3d058ebabb74db66e431095118094d06abf53284d9c81f27300d0e0d8bc7c", size = 171804, upload-time = "2024-09-04T20:43:48.186Z" },
    { url = "https://files.pythonhosted.org/packages/d1/b6/0b0f5ab93b0df4acc49cae758c81fe4e5ef26c3ae2e10cc69249dfd8b3ab/cffi-1.17.1-cp310-cp310-win_amd64.whl", hash = "sha256:0f048dcf80db46f0098ccac01132761580d28e28bc0f78ae0d58048063317e15", size = 181299, upload-time = "2024-09-04T20:43:49.812Z" },
    { url = "https://files.pythonhosted.org/packages/6b/f4/927e3a8899e52a27fa57a48607ff7dc91a9ebe97399b357b85a0c7892e00/cffi-1.17.1-cp311-cp311-macosx_10_9_x86_64.whl", hash = "sha256:a45e3c6913c5b87b3ff120dcdc03f6131fa0065027d0ed7ee6190736a74cd401", size = 182264, upload-time = "2024-09-04T20:43:51.124Z" },
    { url = "https://files.pythonhosted.org/packages/6c/f5/6c3a8efe5f503175aaddcbea6ad0d2c96dad6f5abb205750d1b3df44ef29/cffi-1.17.1-cp311-cp311-macosx_11_0_arm64.whl", hash = "sha256:30c5e0cb5ae493c04c8b42916e52ca38079f1b235c2f8ae5f4527b963c401caf", size = 178651, upload-time = "2024-09-04T20:43:52.872Z" },
    { url = "https://files.pythonhosted.org/packages/94/dd/a3f0118e688d1b1a57553da23b16bdade96d2f9bcda4d32e7d2838047ff7/cffi-1.17.1-cp311-cp311-manylinux_2_12_i686.manylinux2010_i686.manylinux_2_17_i686.manylinux2014_i686.whl", hash = "sha256:f75c7ab1f9e4aca5414ed4d8e5c0e303a34f4421f8a0d47a4d019ceff0ab6af4", size = 445259, upload-time = "2024-09-04T20:43:56.123Z" },
    { url = "https://files.pythonhosted.org/packages/2e/ea/70ce63780f096e16ce8588efe039d3c4f91deb1dc01e9c73a287939c79a6/cffi-1.17.1-cp311-cp311-manylinux_2_17_aarch64.manylinux2014_aarch64.whl", hash = "sha256:a1ed2dd2972641495a3ec98445e09766f077aee98a1c896dcb4ad0d303628e41", size = 469200, upload-time = "2024-09-04T20:43:57.891Z" },
    { url = "https://files.pythonhosted.org/packages/1c/a0/a4fa9f4f781bda074c3ddd57a572b060fa0df7655d2a4247bbe277200146/cffi-1.17.1-cp311-cp311-manylinux_2_17_ppc64le.manylinux2014_ppc64le.whl", hash = "sha256:46bf43160c1a35f7ec506d254e5c890f3c03648a4dbac12d624e4490a7046cd1", size = 477235, upload-time = "2024-09-04T20:44:00.18Z" },
    { url = "https://files.pythonhosted.org/packages/62/12/ce8710b5b8affbcdd5c6e367217c242524ad17a02fe5beec3ee339f69f85/cffi-1.17.1-cp311-cp311-manylinux_2_17_s390x.manylinux2014_s390x.whl", hash = "sha256:a24ed04c8ffd54b0729c07cee15a81d964e6fee0e3d4d342a27b020d22959dc6", size = 459721, upload-time = "2024-09-04T20:44:01.585Z" },
    { url = "https://files.pythonhosted.org/packages/ff/6b/d45873c5e0242196f042d555526f92aa9e0c32355a1be1ff8c27f077fd37/cffi-1.17.1-cp311-cp311-manylinux_2_17_x86_64.manylinux2014_x86_64.whl", hash = "sha256:610faea79c43e44c71e1ec53a554553fa22321b65fae24889706c0a84d4ad86d", size = 467242, upload-time = "2024-09-04T20:44:03.467Z" },
    { url = "https://files.pythonhosted.org/packages/1a/52/d9a0e523a572fbccf2955f5abe883cfa8bcc570d7faeee06336fbd50c9fc/cffi-1.17.1-cp311-cp311-musllinux_1_1_aarch64.whl", hash = "sha256:a9b15d491f3ad5d692e11f6b71f7857e7835eb677955c00cc0aefcd0669adaf6", size = 477999, upload-time = "2024-09-04T20:44:05.023Z" },
    { url = "https://files.pythonhosted.org/packages/44/74/f2a2460684a1a2d00ca799ad880d54652841a780c4c97b87754f660c7603/cffi-1.17.1-cp311-cp311-musllinux_1_1_i686.whl", hash = "sha256:de2ea4b5833625383e464549fec1bc395c1bdeeb5f25c4a3a82b5a8c756ec22f", size = 454242, upload-time = "2024-09-04T20:44:06.444Z" },
    { url = "https://files.pythonhosted.org/packages/f8/4a/34599cac7dfcd888ff54e801afe06a19c17787dfd94495ab0c8d35fe99fb/cffi-1.17.1-cp311-cp311-musllinux_1_1_x86_64.whl", hash = "sha256:fc48c783f9c87e60831201f2cce7f3b2e4846bf4d8728eabe54d60700b318a0b", size = 478604, upload-time = "2024-09-04T20:44:08.206Z" },
    { url = "https://files.pythonhosted.org/packages/34/33/e1b8a1ba29025adbdcda5fb3a36f94c03d771c1b7b12f726ff7fef2ebe36/cffi-1.17.1-cp311-cp311-win32.whl", hash = "sha256:85a950a4ac9c359340d5963966e3e0a94a676bd6245a4b55bc43949eee26a655", size = 171727, upload-time = "2024-09-04T20:44:09.481Z" },
    { url = "https://files.pythonhosted.org/packages/3d/97/50228be003bb2802627d28ec0627837ac0bf35c90cf769812056f235b2d1/cffi-1.17.1-cp311-cp311-win_amd64.whl", hash = "sha256:caaf0640ef5f5517f49bc275eca1406b0ffa6aa184892812030f04c2abf589a0", size = 181400, upload-time = "2024-09-04T20:44:10.873Z" },
    { url = "https://files.pythonhosted.org/packages/5a/84/e94227139ee5fb4d600a7a4927f322e1d4aea6fdc50bd3fca8493caba23f/cffi-1.17.1-cp312-cp312-macosx_10_9_x86_64.whl", hash = "sha256:805b4371bf7197c329fcb3ead37e710d1bca9da5d583f5073b799d5c5bd1eee4", size = 183178, upload-time = "2024-09-04T20:44:12.232Z" },
    { url = "https://files.pythonhosted.org/packages/da/ee/fb72c2b48656111c4ef27f0f91da355e130a923473bf5ee75c5643d00cca/cffi-1.17.1-cp312-cp312-macosx_11_0_arm64.whl", hash = "sha256:733e99bc2df47476e3848417c5a4540522f234dfd4ef3ab7fafdf555b082ec0c", size = 178840, upload-time = "2024-09-04T20:44:13.739Z" },
    { url = "https://files.pythonhosted.org/packages/cc/b6/db007700f67d151abadf508cbfd6a1884f57eab90b1bb985c4c8c02b0f28/cffi-1.17.1-cp312-cp312-manylinux_2_12_i686.manylinux2010_i686.manylinux_2_17_i686.manylinux2014_i686.whl", hash = "sha256:1257bdabf294dceb59f5e70c64a3e2f462c30c7ad68092d01bbbfb1c16b1ba36", size = 454803, upload-time = "2024-09-04T20:44:15.231Z" },
    { url = "https://files.pythonhosted.org/packages/1a/df/f8d151540d8c200eb1c6fba8cd0dfd40904f1b0682ea705c36e6c2e97ab3/cffi-1.17.1-cp312-cp312-manylinux_2_17_aarch64.manylinux2014_aarch64.whl", hash = "sha256:da95af8214998d77a98cc14e3a3bd00aa191526343078b530ceb0bd710fb48a5", size = 478850, upload-time = "2024-09-04T20:44:17.188Z" },
    { url = "https://files.pythonhosted.org/packages/28/c0/b31116332a547fd2677ae5b78a2ef662dfc8023d67f41b2a83f7c2aa78b1/cffi-1.17.1-cp312-cp312-manylinux_2_17_ppc64le.manylinux2014_ppc64le.whl", hash = "sha256:d63afe322132c194cf832bfec0dc69a99fb9bb6bbd550f161a49e9e855cc78ff", size = 485729, upload-time = "2024-09-04T20:44:18.688Z" },
    { url = "https://files.pythonhosted.org/packages/91/2b/9a1ddfa5c7f13cab007a2c9cc295b70fbbda7cb10a286aa6810338e60ea1/cffi-1.17.1-cp312-cp312-manylinux_2_17_s390x.manylinux2014_s390x.whl", hash = "sha256:f79fc4fc25f1c8698ff97788206bb3c2598949bfe0fef03d299eb1b5356ada99", size = 471256, upload-time = "2024-09-04T20:44:20.248Z" },
    { url = "https://files.pythonhosted.org/packages/b2/d5/da47df7004cb17e4955df6a43d14b3b4ae77737dff8bf7f8f333196717bf/cffi-1.17.1-cp312-cp312-manylinux_2_17_x86_64.manylinux2014_x86_64.whl", hash = "sha256:b62ce867176a75d03a665bad002af8e6d54644fad99a3c70905c543130e39d93", size = 479424, upload-time = "2024-09-04T20:44:21.673Z" },
    { url = "https://files.pythonhosted.org/packages/0b/ac/2a28bcf513e93a219c8a4e8e125534f4f6db03e3179ba1c45e949b76212c/cffi-1.17.1-cp312-cp312-musllinux_1_1_aarch64.whl", hash = "sha256:386c8bf53c502fff58903061338ce4f4950cbdcb23e2902d86c0f722b786bbe3", size = 484568, upload-time = "2024-09-04T20:44:23.245Z" },
    { url = "https://files.pythonhosted.org/packages/d4/38/ca8a4f639065f14ae0f1d9751e70447a261f1a30fa7547a828ae08142465/cffi-1.17.1-cp312-cp312-musllinux_1_1_x86_64.whl", hash = "sha256:4ceb10419a9adf4460ea14cfd6bc43d08701f0835e979bf821052f1805850fe8", size = 488736, upload-time = "2024-09-04T20:44:24.757Z" },
    { url = "https://files.pythonhosted.org/packages/86/c5/28b2d6f799ec0bdecf44dced2ec5ed43e0eb63097b0f58c293583b406582/cffi-1.17.1-cp312-cp312-win32.whl", hash = "sha256:a08d7e755f8ed21095a310a693525137cfe756ce62d066e53f502a83dc550f65", size = 172448, upload-time = "2024-09-04T20:44:26.208Z" },
    { url = "https://files.pythonhosted.org/packages/50/b9/db34c4755a7bd1cb2d1603ac3863f22bcecbd1ba29e5ee841a4bc510b294/cffi-1.17.1-cp312-cp312-win_amd64.whl", hash = "sha256:51392eae71afec0d0c8fb1a53b204dbb3bcabcb3c9b807eedf3e1e6ccf2de903", size = 181976, upload-time = "2024-09-04T20:44:27.578Z" },
    { url = "https://files.pythonhosted.org/packages/8d/f8/dd6c246b148639254dad4d6803eb6a54e8c85c6e11ec9df2cffa87571dbe/cffi-1.17.1-cp313-cp313-macosx_10_13_x86_64.whl", hash = "sha256:f3a2b4222ce6b60e2e8b337bb9596923045681d71e5a082783484d845390938e", size = 182989, upload-time = "2024-09-04T20:44:28.956Z" },
    { url = "https://files.pythonhosted.org/packages/8b/f1/672d303ddf17c24fc83afd712316fda78dc6fce1cd53011b839483e1ecc8/cffi-1.17.1-cp313-cp313-macosx_11_0_arm64.whl", hash = "sha256:0984a4925a435b1da406122d4d7968dd861c1385afe3b45ba82b750f229811e2", size = 178802, upload-time = "2024-09-04T20:44:30.289Z" },
    { url = "https://files.pythonhosted.org/packages/0e/2d/eab2e858a91fdff70533cab61dcff4a1f55ec60425832ddfdc9cd36bc8af/cffi-1.17.1-cp313-cp313-manylinux_2_12_i686.manylinux2010_i686.manylinux_2_17_i686.manylinux2014_i686.whl", hash = "sha256:d01b12eeeb4427d3110de311e1774046ad344f5b1a7403101878976ecd7a10f3", size = 454792, upload-time = "2024-09-04T20:44:32.01Z" },
    { url = "https://files.pythonhosted.org/packages/75/b2/fbaec7c4455c604e29388d55599b99ebcc250a60050610fadde58932b7ee/cffi-1.17.1-cp313-cp313-manylinux_2_17_aarch64.manylinux2014_aarch64.whl", hash = "sha256:706510fe141c86a69c8ddc029c7910003a17353970cff3b904ff0686a5927683", size = 478893, upload-time = "2024-09-04T20:44:33.606Z" },
    { url = "https://files.pythonhosted.org/packages/4f/b7/6e4a2162178bf1935c336d4da8a9352cccab4d3a5d7914065490f08c0690/cffi-1.17.1-cp313-cp313-manylinux_2_17_ppc64le.manylinux2014_ppc64le.whl", hash = "sha256:de55b766c7aa2e2a3092c51e0483d700341182f08e67c63630d5b6f200bb28e5", size = 485810, upload-time = "2024-09-04T20:44:35.191Z" },
    { url = "https://files.pythonhosted.org/packages/c7/8a/1d0e4a9c26e54746dc08c2c6c037889124d4f59dffd853a659fa545f1b40/cffi-1.17.1-cp313-cp313-manylinux_2_17_s390x.manylinux2014_s390x.whl", hash = "sha256:c59d6e989d07460165cc5ad3c61f9fd8f1b4796eacbd81cee78957842b834af4", size = 471200, upload-time = "2024-09-04T20:44:36.743Z" },
    { url = "https://files.pythonhosted.org/packages/26/9f/1aab65a6c0db35f43c4d1b4f580e8df53914310afc10ae0397d29d697af4/cffi-1.17.1-cp313-cp313-manylinux_2_17_x86_64.manylinux2014_x86_64.whl", hash = "sha256:dd398dbc6773384a17fe0d3e7eeb8d1a21c2200473ee6806bb5e6a8e62bb73dd", size = 479447, upload-time = "2024-09-04T20:44:38.492Z" },
    { url = "https://files.pythonhosted.org/packages/5f/e4/fb8b3dd8dc0e98edf1135ff067ae070bb32ef9d509d6cb0f538cd6f7483f/cffi-1.17.1-cp313-cp313-musllinux_1_1_aarch64.whl", hash = "sha256:3edc8d958eb099c634dace3c7e16560ae474aa3803a5df240542b305d14e14ed", size = 484358, upload-time = "2024-09-04T20:44:40.046Z" },
    { url = "https://files.pythonhosted.org/packages/f1/47/d7145bf2dc04684935d57d67dff9d6d795b2ba2796806bb109864be3a151/cffi-1.17.1-cp313-cp313-musllinux_1_1_x86_64.whl", hash = "sha256:72e72408cad3d5419375fc87d289076ee319835bdfa2caad331e377589aebba9", size = 488469, upload-time = "2024-09-04T20:44:41.616Z" },
    { url = "https://files.pythonhosted.org/packages/bf/ee/f94057fa6426481d663b88637a9a10e859e492c73d0384514a17d78ee205/cffi-1.17.1-cp313-cp313-win32.whl", hash = "sha256:e03eab0a8677fa80d646b5ddece1cbeaf556c313dcfac435ba11f107ba117b5d", size = 172475, upload-time = "2024-09-04T20:44:43.733Z" },
    { url = "https://files.pythonhosted.org/packages/7c/fc/6a8cb64e5f0324877d503c854da15d76c1e50eb722e320b15345c4d0c6de/cffi-1.17.1-cp313-cp313-win_amd64.whl", hash = "sha256:f6a16c31041f09ead72d69f583767292f750d24913dadacf5756b966aacb3f1a", size = 182009, upload-time = "2024-09-04T20:44:45.309Z" },
    { url = "https://files.pythonhosted.org/packages/b9/ea/8bb50596b8ffbc49ddd7a1ad305035daa770202a6b782fc164647c2673ad/cffi-1.17.1-cp39-cp39-macosx_10_9_x86_64.whl", hash = "sha256:b2ab587605f4ba0bf81dc0cb08a41bd1c0a5906bd59243d56bad7668a6fc6c16", size = 182220, upload-time = "2024-09-04T20:45:01.577Z" },
    { url = "https://files.pythonhosted.org/packages/ae/11/e77c8cd24f58285a82c23af484cf5b124a376b32644e445960d1a4654c3a/cffi-1.17.1-cp39-cp39-macosx_11_0_arm64.whl", hash = "sha256:28b16024becceed8c6dfbc75629e27788d8a3f9030691a1dbf9821a128b22c36", size = 178605, upload-time = "2024-09-04T20:45:03.837Z" },
    { url = "https://files.pythonhosted.org/packages/ed/65/25a8dc32c53bf5b7b6c2686b42ae2ad58743f7ff644844af7cdb29b49361/cffi-1.17.1-cp39-cp39-manylinux_2_12_i686.manylinux2010_i686.manylinux_2_17_i686.manylinux2014_i686.whl", hash = "sha256:1d599671f396c4723d016dbddb72fe8e0397082b0a77a4fab8028923bec050e8", size = 424910, upload-time = "2024-09-04T20:45:05.315Z" },
    { url = "https://files.pythonhosted.org/packages/42/7a/9d086fab7c66bd7c4d0f27c57a1b6b068ced810afc498cc8c49e0088661c/cffi-1.17.1-cp39-cp39-manylinux_2_17_aarch64.manylinux2014_aarch64.whl", hash = "sha256:ca74b8dbe6e8e8263c0ffd60277de77dcee6c837a3d0881d8c1ead7268c9e576", size = 447200, upload-time = "2024-09-04T20:45:06.903Z" },
    { url = "https://files.pythonhosted.org/packages/da/63/1785ced118ce92a993b0ec9e0d0ac8dc3e5dbfbcaa81135be56c69cabbb6/cffi-1.17.1-cp39-cp39-manylinux_2_17_ppc64le.manylinux2014_ppc64le.whl", hash = "sha256:f7f5baafcc48261359e14bcd6d9bff6d4b28d9103847c9e136694cb0501aef87", size = 454565, upload-time = "2024-09-04T20:45:08.975Z" },
    { url = "https://files.pythonhosted.org/packages/74/06/90b8a44abf3556599cdec107f7290277ae8901a58f75e6fe8f970cd72418/cffi-1.17.1-cp39-cp39-manylinux_2_17_s390x.manylinux2014_s390x.whl", hash = "sha256:98e3969bcff97cae1b2def8ba499ea3d6f31ddfdb7635374834cf89a1a08ecf0", size = 435635, upload-time = "2024-09-04T20:45:10.64Z" },
    { url = "https://files.pythonhosted.org/packages/bd/62/a1f468e5708a70b1d86ead5bab5520861d9c7eacce4a885ded9faa7729c3/cffi-1.17.1-cp39-cp39-manylinux_2_17_x86_64.manylinux2014_x86_64.whl", hash = "sha256:cdf5ce3acdfd1661132f2a9c19cac174758dc2352bfe37d98aa7512c6b7178b3", size = 445218, upload-time = "2024-09-04T20:45:12.366Z" },
    { url = "https://files.pythonhosted.org/packages/5b/95/b34462f3ccb09c2594aa782d90a90b045de4ff1f70148ee79c69d37a0a5a/cffi-1.17.1-cp39-cp39-musllinux_1_1_aarch64.whl", hash = "sha256:9755e4345d1ec879e3849e62222a18c7174d65a6a92d5b346b1863912168b595", size = 460486, upload-time = "2024-09-04T20:45:13.935Z" },
    { url = "https://files.pythonhosted.org/packages/fc/fc/a1e4bebd8d680febd29cf6c8a40067182b64f00c7d105f8f26b5bc54317b/cffi-1.17.1-cp39-cp39-musllinux_1_1_i686.whl", hash = "sha256:f1e22e8c4419538cb197e4dd60acc919d7696e5ef98ee4da4e01d3f8cfa4cc5a", size = 437911, upload-time = "2024-09-04T20:45:15.696Z" },
    { url = "https://files.pythonhosted.org/packages/e6/c3/21cab7a6154b6a5ea330ae80de386e7665254835b9e98ecc1340b3a7de9a/cffi-1.17.1-cp39-cp39-musllinux_1_1_x86_64.whl", hash = "sha256:c03e868a0b3bc35839ba98e74211ed2b05d2119be4e8a0f224fba9384f1fe02e", size = 460632, upload-time = "2024-09-04T20:45:17.284Z" },
    { url = "https://files.pythonhosted.org/packages/cb/b5/fd9f8b5a84010ca169ee49f4e4ad6f8c05f4e3545b72ee041dbbcb159882/cffi-1.17.1-cp39-cp39-win32.whl", hash = "sha256:e31ae45bc2e29f6b2abd0de1cc3b9d5205aa847cafaecb8af1476a609a2f6eb7", size = 171820, upload-time = "2024-09-04T20:45:18.762Z" },
    { url = "https://files.pythonhosted.org/packages/8c/52/b08750ce0bce45c143e1b5d7357ee8c55341b52bdef4b0f081af1eb248c2/cffi-1.17.1-cp39-cp39-win_amd64.whl", hash = "sha256:d016c76bdd850f3c626af19b0542c9677ba156e4ee4fccfdd7848803533ef662", size = 181290, upload-time = "2024-09-04T20:45:20.226Z" },
]

[[package]]
name = "cffi"
version = "2.0.0b1"
source = { registry = "https://pypi.org/simple" }
resolution-markers = [
    "python_full_version == '3.14.*'",
]
dependencies = [
    { name = "pycparser", marker = "python_full_version == '3.14.*' and implementation_name != 'PyPy'" },
]
sdist = { url = "https://files.pythonhosted.org/packages/75/84/7930c3586ca7c66a63b2d7a30d9df649ce8c3660f8da241b0661bba4e566/cffi-2.0.0b1.tar.gz", hash = "sha256:4440de58d19c0bebe6a2f3b721253d67b27aabb34e00ab35756d8699876191ea", size = 521625, upload-time = "2025-07-29T01:11:50.959Z" }
wheels = [
    { url = "https://files.pythonhosted.org/packages/03/41/1baf86bc9ebd4a994990ef743d7f625c2e81fc57b3689a7c2f4f4ae32b39/cffi-2.0.0b1-cp310-cp310-macosx_10_13_x86_64.whl", hash = "sha256:4b69c24a89c30a7821ecd25bcaff99075d95dd0c85c8845768c340a7736d84cf", size = 184335, upload-time = "2025-07-29T01:10:01.619Z" },
    { url = "https://files.pythonhosted.org/packages/b0/4a/93b0c2fde594dd0be91e78c577174b3380e977a1002710986403528ea0e6/cffi-2.0.0b1-cp310-cp310-macosx_11_0_arm64.whl", hash = "sha256:3ba9946f292f7ae3a6f1cc72af259c477c291eb10ad3ca74180862e39f46a521", size = 180531, upload-time = "2025-07-29T01:10:03.901Z" },
    { url = "https://files.pythonhosted.org/packages/db/23/d78944312174f6f12921cb27bee5d194664b1577a80ee910446355e24b8e/cffi-2.0.0b1-cp310-cp310-manylinux2014_ppc64le.manylinux_2_17_ppc64le.manylinux_2_28_ppc64le.whl", hash = "sha256:1f4ca4ac8b9ee620ff5cb4307fae08691a0911bf0eeb488e8d6cf55bd77dfe43", size = 203099, upload-time = "2025-07-29T01:10:05.238Z" },
    { url = "https://files.pythonhosted.org/packages/2e/f7/f59dd3007400d362de620cf7955ed8bf5748fb0d0cddfcb28919b65af5b7/cffi-2.0.0b1-cp310-cp310-manylinux2014_s390x.manylinux_2_17_s390x.manylinux_2_28_s390x.whl", hash = "sha256:0eb17b22e313c453c940931f5d063ba9e87e5db12d99473477ab1851e66fedb4", size = 203366, upload-time = "2025-07-29T01:10:06.596Z" },
    { url = "https://files.pythonhosted.org/packages/b5/81/52a261b2ca9a30c5f3c7f16b11142fcd827f345550cea51580463594400d/cffi-2.0.0b1-cp310-cp310-manylinux_2_27_aarch64.manylinux_2_28_aarch64.whl", hash = "sha256:6a1faa47c7fbe0627f6b621dadebed9f532a789a1d3b519731304da1d3ec3d14", size = 217073, upload-time = "2025-07-29T01:10:07.972Z" },
    { url = "https://files.pythonhosted.org/packages/57/ce/ec093352e9e35491579fee73fb0c3600c82bd9fbea92a64fb291f5874c7d/cffi-2.0.0b1-cp310-cp310-manylinux_2_27_i686.manylinux_2_28_i686.whl", hash = "sha256:230a97779cdd6734b6af3bfda4be31406bab58a078f25327b169975be9225a46", size = 208272, upload-time = "2025-07-29T01:10:09.034Z" },
    { url = "https://files.pythonhosted.org/packages/20/07/b01c9e2a8065aaec510fbe67837a7a3c4e05b347d9094e5db2179d084cce/cffi-2.0.0b1-cp310-cp310-manylinux_2_27_x86_64.manylinux_2_28_x86_64.whl", hash = "sha256:c177aa1cdae420519665da22760f4a4a159551733d4686a4467f579bf7b75470", size = 216698, upload-time = "2025-07-29T01:10:10.439Z" },
    { url = "https://files.pythonhosted.org/packages/f7/30/eed081ff6faad34ee37beb69d0b269f0bd63743772f20412ea69d16e4aee/cffi-2.0.0b1-cp310-cp310-musllinux_1_2_aarch64.whl", hash = "sha256:bdd3ce5e620ff6ee1e89fb7abb620756482fb3e337e5121e441cb0071c11cbd0", size = 218874, upload-time = "2025-07-29T01:10:11.924Z" },
    { url = "https://files.pythonhosted.org/packages/32/b5/e92bd27352dc749a1d286279fbe07de1850b9b674f8f6782294fd7ae8a93/cffi-2.0.0b1-cp310-cp310-musllinux_1_2_i686.whl", hash = "sha256:0dbbe4a9bfcc058fccfee33ea5bebe50440767d219c2efa3a722a90ed59e8cfa", size = 211257, upload-time = "2025-07-29T01:10:13.227Z" },
    { url = "https://files.pythonhosted.org/packages/f5/02/c67687aa6b025166f43a2b915cf2e54cf1a32f0b3e849cbfb531f7719548/cffi-2.0.0b1-cp310-cp310-musllinux_1_2_x86_64.whl", hash = "sha256:5f304ce328ecfb7bc36034374c20d0b4ae70423253f8a81c5e0b5efd90e29cd4", size = 218081, upload-time = "2025-07-29T01:10:14.294Z" },
    { url = "https://files.pythonhosted.org/packages/24/d5/926fc2526a452ebe33709fd59a28f4aa241edf3e6cbc7c05b9ed261df8e1/cffi-2.0.0b1-cp310-cp310-win32.whl", hash = "sha256:5acd1da34b96c8881b5df0e3d83cdbecc349b9ad5e9b8c0c589646c241448853", size = 172220, upload-time = "2025-07-29T01:10:15.331Z" },
    { url = "https://files.pythonhosted.org/packages/b8/cc/572111b18a4091a67d53aff91c7c00895cf93da7ed84f30ad304af4f6ff7/cffi-2.0.0b1-cp310-cp310-win_amd64.whl", hash = "sha256:ebb116751a49977c0b130493d3af13c567c4613946d293d4f61601237fabcd5f", size = 182827, upload-time = "2025-07-29T01:10:16.62Z" },
    { url = "https://files.pythonhosted.org/packages/67/90/14deaf13603dfff56bb872a4d53e1043486178ae7a2ce8cc17ea5677d97e/cffi-2.0.0b1-cp311-cp311-macosx_10_13_x86_64.whl", hash = "sha256:5f373f9bdc3569acd8aaebb6b521080eeb5a298533a58715537caf74e9e27f6b", size = 184383, upload-time = "2025-07-29T01:10:17.675Z" },
    { url = "https://files.pythonhosted.org/packages/f7/36/0a125a1ab354a95aae2165ce4c2b8fcd057706a85380670e3991052dcfcd/cffi-2.0.0b1-cp311-cp311-macosx_11_0_arm64.whl", hash = "sha256:a898f76bac81f9a371df6c8664228a85cdea6b283a721f2493f0df6f80afd208", size = 180599, upload-time = "2025-07-29T01:10:18.753Z" },
    { url = "https://files.pythonhosted.org/packages/bc/cb/27237bcd6c4e883104db737929f02838a7405caed422aeeb76ee5ffa14d9/cffi-2.0.0b1-cp311-cp311-manylinux2014_ppc64le.manylinux_2_17_ppc64le.manylinux_2_28_ppc64le.whl", hash = "sha256:314afab228f7b45de7bae55059b4e706296e7d3984d53e643cc0389757216221", size = 203212, upload-time = "2025-07-29T01:10:20.057Z" },
    { url = "https://files.pythonhosted.org/packages/12/94/bbeddca63090c5335ad597310bd6f2011f1c8733bc71e88f53c38ac4ff4c/cffi-2.0.0b1-cp311-cp311-manylinux2014_s390x.manylinux_2_17_s390x.manylinux_2_28_s390x.whl", hash = "sha256:6de033c73dc89f80139c5a7d135fbd6c1d7b28ebb0d2df98cd1f4ef76991b15c", size = 202714, upload-time = "2025-07-29T01:10:21.401Z" },
    { url = "https://files.pythonhosted.org/packages/f4/9b/b7587a1f3f7f52795a7d125d6c6b844f7a8355cbb54ae8fdef2a03488914/cffi-2.0.0b1-cp311-cp311-manylinux_2_27_aarch64.manylinux_2_28_aarch64.whl", hash = "sha256:ffbbeedd6bac26c0373b71831d3c73181a1c100dc6fc7aadbfcca54cace417db", size = 217093, upload-time = "2025-07-29T01:10:22.481Z" },
    { url = "https://files.pythonhosted.org/packages/a3/b2/af4e0ed2c2aded25ed54107f96d424407839bdfa7e90858f8e0f6fed6ee9/cffi-2.0.0b1-cp311-cp311-manylinux_2_27_i686.manylinux_2_28_i686.whl", hash = "sha256:c5713cac21b2351a53958c765d8e9eda45184bb757c3ccab139608e708788796", size = 209019, upload-time = "2025-07-29T01:10:23.584Z" },
    { url = "https://files.pythonhosted.org/packages/7b/6e/899c5473c3d7cc89815db894abcd81cd976a1f314c142e708aef3c0982a3/cffi-2.0.0b1-cp311-cp311-manylinux_2_27_x86_64.manylinux_2_28_x86_64.whl", hash = "sha256:71ab35c6cc375da1e2c06af65bf0b5049199ad9b264f9ed7c90c0fe9450900e3", size = 215662, upload-time = "2025-07-29T01:10:24.997Z" },
    { url = "https://files.pythonhosted.org/packages/1c/8e/953a07806f307bf1089239858013cc81c6d5cc8ca23593704b0530429302/cffi-2.0.0b1-cp311-cp311-musllinux_1_2_aarch64.whl", hash = "sha256:53c780c2ec8ce0e5db9b74e9b0b55ff5d5f70071202740cef073a2771fa1d2ce", size = 219015, upload-time = "2025-07-29T01:10:27.077Z" },
    { url = "https://files.pythonhosted.org/packages/ea/0a/ffd99099d96a911236decff459cb330a1c046483008456b23554f62c81c6/cffi-2.0.0b1-cp311-cp311-musllinux_1_2_i686.whl", hash = "sha256:be957dd266facf8e4925643073159b05021a990b46620b06ca27eaf9d900dbc2", size = 212021, upload-time = "2025-07-29T01:10:28.527Z" },
    { url = "https://files.pythonhosted.org/packages/2f/00/c68c1a1665a28dfb8c848668f128d0f1919dc8e843f2e20ce90bce7b60d8/cffi-2.0.0b1-cp311-cp311-musllinux_1_2_x86_64.whl", hash = "sha256:16dc303af3630f54186b86aadf1121badf3cba6de17dfeacb84c5091e059a690", size = 217124, upload-time = "2025-07-29T01:10:29.877Z" },
    { url = "https://files.pythonhosted.org/packages/de/a7/194d80668bebc5a6a8d95ec5f3a1f186e8d87c864882c96a9ec2ecbd06a8/cffi-2.0.0b1-cp311-cp311-win32.whl", hash = "sha256:504d264944d0934d7b02164af5c62b175255ef0d39c5142d95968b710c58a8f6", size = 172111, upload-time = "2025-07-29T01:10:30.973Z" },
    { url = "https://files.pythonhosted.org/packages/e2/b6/0002211aab83b6bfbdba09dc8cd354e44c49216e6207999b9f0d1d0053cb/cffi-2.0.0b1-cp311-cp311-win_amd64.whl", hash = "sha256:e2920fa42cf0616c21ea6d3948ad207cf0e420d2d2ef449d86ccad6ef9c13393", size = 182858, upload-time = "2025-07-29T01:10:32.021Z" },
    { url = "https://files.pythonhosted.org/packages/52/9e/c6773b5b91b20c5642166c57503a9c67c6948ae4009aa4d2ce233a6b570f/cffi-2.0.0b1-cp311-cp311-win_arm64.whl", hash = "sha256:142c9c0c75fbc95ce23836e538681bd89e483de37b7cdf251dbdf0975995f8ac", size = 177421, upload-time = "2025-07-29T01:10:33.191Z" },
    { url = "https://files.pythonhosted.org/packages/50/20/432dc366952574ea190bce0a2970f92e676e972c78ef501d58406b459883/cffi-2.0.0b1-cp312-cp312-macosx_10_13_x86_64.whl", hash = "sha256:9d04b5fc06ba0ce45d7e51dfd8a14dc20708ef301fcf5a215c507f4e084b00c8", size = 185303, upload-time = "2025-07-29T01:10:34.291Z" },
    { url = "https://files.pythonhosted.org/packages/54/2d/e89016a2019212d54be2523756faa5b2c3ab8cb6f520a82e0d6bcacd527d/cffi-2.0.0b1-cp312-cp312-macosx_11_0_arm64.whl", hash = "sha256:7b17e92900eb61bce62ea07ea8dd0dc33aa476ee8f977918050e52f90f5b645c", size = 181101, upload-time = "2025-07-29T01:10:35.641Z" },
    { url = "https://files.pythonhosted.org/packages/89/4f/6978a38ee0d8976f3087c09e779f9306ed51b9fb68ce5e3606244f6e2469/cffi-2.0.0b1-cp312-cp312-manylinux2014_ppc64le.manylinux_2_17_ppc64le.manylinux_2_28_ppc64le.whl", hash = "sha256:2155d2a0819c3fdcaa37832fb69e698d455627c23f83bc9c7adbef699fe4be19", size = 208122, upload-time = "2025-07-29T01:10:36.757Z" },
    { url = "https://files.pythonhosted.org/packages/20/2f/568d19b010aa304f6f55aaf160834e0db9677943b0c268462876c4e1c0ef/cffi-2.0.0b1-cp312-cp312-manylinux2014_s390x.manylinux_2_17_s390x.manylinux_2_28_s390x.whl", hash = "sha256:4210ddc2b41c20739c64dede1304fb81415220ea671885623063fab44066e376", size = 206747, upload-time = "2025-07-29T01:10:37.837Z" },
    { url = "https://files.pythonhosted.org/packages/bf/7b/171907beef5622bc6164ae9db94eaaa8e56bfb986f375742a9669ecc18f7/cffi-2.0.0b1-cp312-cp312-manylinux_2_27_aarch64.manylinux_2_28_aarch64.whl", hash = "sha256:31b8e3204cdef043e59a296383e6a43461d17c5c3d73fa9cebf4716a561291b0", size = 220804, upload-time = "2025-07-29T01:10:39.299Z" },
    { url = "https://files.pythonhosted.org/packages/49/2a/539d6021b1570308159745e775d0bd4164e43957e515bffd33cb6e57cf06/cffi-2.0.0b1-cp312-cp312-manylinux_2_27_i686.manylinux_2_28_i686.whl", hash = "sha256:cbde39be02aa7d8fbcd6bf1a9241cb1d84f2e2f0614970c51a707a9a176b85c6", size = 211912, upload-time = "2025-07-29T01:10:40.767Z" },
    { url = "https://files.pythonhosted.org/packages/87/a9/2cddc8eeabd7b32d494de5bb9db95e3816b47ad00e05269b33e2bb8be9f3/cffi-2.0.0b1-cp312-cp312-manylinux_2_27_x86_64.manylinux_2_28_x86_64.whl", hash = "sha256:2ea57043b545f346b081877737cb0320960012107d0250fa5183a4306f9365d6", size = 219528, upload-time = "2025-07-29T01:10:42.419Z" },
    { url = "https://files.pythonhosted.org/packages/a8/18/49ff9cbe89eae3fff54a7af79474dd897bac44325073a6a7dc9b7ae4b64e/cffi-2.0.0b1-cp312-cp312-musllinux_1_2_aarch64.whl", hash = "sha256:d31ba9f54739dcf98edb87e4881e326fad79e4866137c24afb0da531c1a965ca", size = 223011, upload-time = "2025-07-29T01:10:43.906Z" },
    { url = "https://files.pythonhosted.org/packages/a1/1e/4f10dd0fd9cb8d921620663beb497af0a6175c96cecd87e5baf613d0c947/cffi-2.0.0b1-cp312-cp312-musllinux_1_2_x86_64.whl", hash = "sha256:27309de8cebf48e056550db6607e2fb2c50109b54fc72c02b3b34811233483be", size = 221408, upload-time = "2025-07-29T01:10:45.385Z" },
    { url = "https://files.pythonhosted.org/packages/00/82/cbbb23951d9890475f151c1137d067a712e7f1e59509def619c5d9a645aa/cffi-2.0.0b1-cp312-cp312-win32.whl", hash = "sha256:f4b5acb4cddcaf0ebb82a226f9fa1d5063505e0c206031ee1f4d173750b592fd", size = 172972, upload-time = "2025-07-29T01:10:46.458Z" },
    { url = "https://files.pythonhosted.org/packages/ea/6b/e52b88ee438acd26fd84963f357a90ce8f4494cc7d94cbde1b26e199bd22/cffi-2.0.0b1-cp312-cp312-win_amd64.whl", hash = "sha256:cf1b2510f1a91c4d7e8f83df6a13404332421e6e4a067059174d455653ae5314", size = 183592, upload-time = "2025-07-29T01:10:47.916Z" },
    { url = "https://files.pythonhosted.org/packages/73/ac/3a5a182637b9a02c16335743b14485cb916ca984dcdc18737851732bff16/cffi-2.0.0b1-cp312-cp312-win_arm64.whl", hash = "sha256:bd7ce5d8224fb5a57bd7f1d9843aa4ecb870ec3f4a2101e1ba8314e91177e184", size = 177583, upload-time = "2025-07-29T01:10:49.091Z" },
    { url = "https://files.pythonhosted.org/packages/8e/5b/d5307bdfac914ec977af904947ead0f22013e066aff82a215a5ff7db5e20/cffi-2.0.0b1-cp313-cp313-macosx_10_13_x86_64.whl", hash = "sha256:a160995771c54b12dc5a1ef44d6fd59aeea4909e2d58c10169156e9d9a7e2960", size = 185280, upload-time = "2025-07-29T01:10:50.173Z" },
    { url = "https://files.pythonhosted.org/packages/b1/f5/b1fc8c8508e724b824713cd829cb5f0a39e182619ffc4d4bc1a8f142040d/cffi-2.0.0b1-cp313-cp313-macosx_11_0_arm64.whl", hash = "sha256:9c70c77ec47b96a593477386d7bf23243996c75f1cc7ce383ba35dcedca9bd14", size = 181098, upload-time = "2025-07-29T01:10:51.592Z" },
    { url = "https://files.pythonhosted.org/packages/1a/2e/2fdbdfb2783a103176c78fc9833aff80080b6567e90647e05e35160d4082/cffi-2.0.0b1-cp313-cp313-manylinux2014_ppc64le.manylinux_2_17_ppc64le.manylinux_2_28_ppc64le.whl", hash = "sha256:47a91ab8d17ed7caed27e5b2eda3b3478f3d28cecb3939d708545804273e159b", size = 208101, upload-time = "2025-07-29T01:10:53.059Z" },
    { url = "https://files.pythonhosted.org/packages/1f/23/4eea412e3aa8173bad1ad77fc28905aa393bf4738221fc4dc99587157940/cffi-2.0.0b1-cp313-cp313-manylinux2014_s390x.manylinux_2_17_s390x.manylinux_2_28_s390x.whl", hash = "sha256:2fd8f55419576289d7cd8c9349ea46a222379936136754ab4c2b041294b0b48d", size = 206671, upload-time = "2025-07-29T01:10:54.652Z" },
    { url = "https://files.pythonhosted.org/packages/c4/c1/3c334b249ae3faa1b5126c9db797561be3669d29f8096675b5d0e55754e3/cffi-2.0.0b1-cp313-cp313-manylinux_2_27_aarch64.manylinux_2_28_aarch64.whl", hash = "sha256:916141ca9ff05e9f67fe73c39a527d96a7101191673dee9985e71cd164b55915", size = 220797, upload-time = "2025-07-29T01:10:55.826Z" },
    { url = "https://files.pythonhosted.org/packages/ff/4a/67cf1060b419ea26ffb79dd645371246cffd3c7cf5fca5c7cd66769e7323/cffi-2.0.0b1-cp313-cp313-manylinux_2_27_i686.manylinux_2_28_i686.whl", hash = "sha256:91fc109a1412dd29657f442a61bb571baaa1d074628145008ceb54dc9bb13941", size = 211900, upload-time = "2025-07-29T01:10:57.298Z" },
    { url = "https://files.pythonhosted.org/packages/de/df/d890a3638e86f9abe533d95bf08b5d5ec140c3a0befad9a3e9edc8546553/cffi-2.0.0b1-cp313-cp313-manylinux_2_27_x86_64.manylinux_2_28_x86_64.whl", hash = "sha256:2b08dd1a826b678d39aa78f30edc1b7d9bd1e5b7e5adc2d47e8f56ab25ac7c13", size = 219467, upload-time = "2025-07-29T01:10:58.819Z" },
    { url = "https://files.pythonhosted.org/packages/e8/2b/079e4e0535b72066029bd58438a3f6c538623742d31f80467d340cbaf8d9/cffi-2.0.0b1-cp313-cp313-musllinux_1_2_aarch64.whl", hash = "sha256:76a19efb88a495bb7377fc542c7f97c9816dfc1d6bb4ad147acb99599a83e248", size = 222974, upload-time = "2025-07-29T01:11:00.179Z" },
    { url = "https://files.pythonhosted.org/packages/ff/e3/3428e9dbf24464bc04af09ad298b28c48a9481f0a89924f619388354734b/cffi-2.0.0b1-cp313-cp313-musllinux_1_2_x86_64.whl", hash = "sha256:87acb9e2221ed37c385c9cef866377fbaa13180de9ba1cdc4e6dc927b273c87f", size = 221343, upload-time = "2025-07-29T01:11:01.718Z" },
    { url = "https://files.pythonhosted.org/packages/bf/d8/9eba61d92eaf59ce97d85855895ed1961330c2e9a0ba9f922c920808b303/cffi-2.0.0b1-cp313-cp313-win32.whl", hash = "sha256:60c2c1d7adf558b932de9e4633f68e359063d1a748c92a4a3cba832085e9819b", size = 172947, upload-time = "2025-07-29T01:11:02.835Z" },
    { url = "https://files.pythonhosted.org/packages/fb/84/582fc182fe8994b495a0dde875c30ec9202154f13dfc1bbea96233b6ae1b/cffi-2.0.0b1-cp313-cp313-win_amd64.whl", hash = "sha256:6ff1ba153e0740c2ea47d74d015c1a03c3addab1681633be0838103c297b855c", size = 183441, upload-time = "2025-07-29T01:11:04.029Z" },
    { url = "https://files.pythonhosted.org/packages/0e/a5/85855a9ad255edf6be1fcd6e44384daa506a2276ef4f0e6164bc2dd03785/cffi-2.0.0b1-cp313-cp313-win_arm64.whl", hash = "sha256:adbed7d68bc8837eb2c73e01bc284b5af9898e82b6067a6cbffea4f1820626e4", size = 177621, upload-time = "2025-07-29T01:11:05.191Z" },
    { url = "https://files.pythonhosted.org/packages/7a/04/070592956f9818f6ef2c5219410209af08c3b81889da0b36185b535bdb2a/cffi-2.0.0b1-cp314-cp314-macosx_10_13_x86_64.whl", hash = "sha256:fe8cb43962af8e43facad740930fadc4cf8cdc1e073f59d0f13714711807979f", size = 185398, upload-time = "2025-07-29T01:11:06.337Z" },
    { url = "https://files.pythonhosted.org/packages/f7/68/704fba8db6ece9cb13f48e1c17311f70f49153671e056ae99ea29c549d39/cffi-2.0.0b1-cp314-cp314-macosx_11_0_arm64.whl", hash = "sha256:a812e9ab7a0bfef3e89089c0359e631d8521d5efc8d21c7ede3f1568db689920", size = 181540, upload-time = "2025-07-29T01:11:07.4Z" },
    { url = "https://files.pythonhosted.org/packages/aa/f7/5a6f7913430f0e0e5e2ac5b06fd69bb532f1e420404d508936da6117a5b8/cffi-2.0.0b1-cp314-cp314-manylinux2014_ppc64le.manylinux_2_17_ppc64le.manylinux_2_28_ppc64le.whl", hash = "sha256:bce5ce4790b8347c2d7937312218d0282af344f8a589db163520a02fe8e42281", size = 207806, upload-time = "2025-07-29T01:11:08.543Z" },
    { url = "https://files.pythonhosted.org/packages/79/78/870845b72b8017717826bbfca874115e2dac88b8bf204298edc946691817/cffi-2.0.0b1-cp314-cp314-manylinux2014_s390x.manylinux_2_17_s390x.manylinux_2_28_s390x.whl", hash = "sha256:39eedbed09879f6d1591ad155afcc162aa11ebf3271215339b4aef3df5631573", size = 206531, upload-time = "2025-07-29T01:11:09.803Z" },
    { url = "https://files.pythonhosted.org/packages/a7/f4/d65f9a303b97453f19588fd7d336c6e527b8ee9fc3b956296d63c6af5562/cffi-2.0.0b1-cp314-cp314-manylinux_2_27_aarch64.manylinux_2_28_aarch64.whl", hash = "sha256:7dfd6f8f57e812f3175aa0d4d36ed797b6ff35f7cdfefea05417569b543ddc94", size = 220766, upload-time = "2025-07-29T01:11:10.978Z" },
    { url = "https://files.pythonhosted.org/packages/a1/09/85fa0b2841a16d2c3571661a9c4bb53441e195dda2413cfeab05b9726e56/cffi-2.0.0b1-cp314-cp314-manylinux_2_27_x86_64.manylinux_2_28_x86_64.whl", hash = "sha256:782f60714ea2935e5391a0f69ad4705624cdc86243b18dcfafd08565c28e89bd", size = 219317, upload-time = "2025-07-29T01:11:12.148Z" },
    { url = "https://files.pythonhosted.org/packages/75/87/91037b0c976babf124760cae2e0a0ca0ce18f02b5b34146421feecd6558d/cffi-2.0.0b1-cp314-cp314-musllinux_1_2_aarch64.whl", hash = "sha256:f2ebc97ba03b26e9b6b048b6c3981165126905cb20564fbf6584f5e072a1c189", size = 222874, upload-time = "2025-07-29T01:11:13.346Z" },
    { url = "https://files.pythonhosted.org/packages/56/53/1c871477e707c001c30537e8f4807341f1d3b40bd6f094cf054864b41dc6/cffi-2.0.0b1-cp314-cp314-musllinux_1_2_x86_64.whl", hash = "sha256:fba9546b80f3b275f04915ffbca7b75aa22a353c4f6410469fb1d8c340ec1c31", size = 220973, upload-time = "2025-07-29T01:11:14.528Z" },
    { url = "https://files.pythonhosted.org/packages/81/c7/4cb50e2e7623a41d9416dc8d7d043ba3a69f2424209a1e04c28833216f90/cffi-2.0.0b1-cp314-cp314-win32.whl", hash = "sha256:339e853c75f69c726b1a85f2217db6880422f915770679c47150eea895e02b46", size = 175360, upload-time = "2025-07-29T01:11:31.19Z" },
    { url = "https://files.pythonhosted.org/packages/c1/ba/d0fb6fc597d2d11b77294626c51d3f01f9475c4ec3462687fef5244f09be/cffi-2.0.0b1-cp314-cp314-win_amd64.whl", hash = "sha256:856eb353a42b04d02b0633c71123276710a5390e92a27fbd2446864ca7d27923", size = 185681, upload-time = "2025-07-29T01:11:32.464Z" },
    { url = "https://files.pythonhosted.org/packages/24/0f/12390e59c1cb01a161d24f5ef73f15110c6c8f1e51ba8a42411d3faf5d58/cffi-2.0.0b1-cp314-cp314-win_arm64.whl", hash = "sha256:9e23ac717e8b3767c80198d483c743fe596b055a6e29ef34f9d8cdf61f941f2f", size = 180386, upload-time = "2025-07-29T01:11:33.648Z" },
    { url = "https://files.pythonhosted.org/packages/48/6a/87dfc25b45dcae6e05e342f29ac384b5847256c06b99b5e226d59549bf21/cffi-2.0.0b1-cp314-cp314t-macosx_10_13_x86_64.whl", hash = "sha256:e227627762046204df31c589d7406540778d05622e395d41fc68b7895d40c174", size = 188831, upload-time = "2025-07-29T01:11:15.772Z" },
    { url = "https://files.pythonhosted.org/packages/9d/d9/4c6e38b9837e053f096007c37586be4dc6201664103db3a401618f37159e/cffi-2.0.0b1-cp314-cp314t-macosx_11_0_arm64.whl", hash = "sha256:2355cd38f375906da70a8bad548eb63f65bed43c1044ed075691fa36e8e8315a", size = 185064, upload-time = "2025-07-29T01:11:16.961Z" },
    { url = "https://files.pythonhosted.org/packages/d1/b4/e3797890685586d764c4bc20947e45cdddfa6dec8a635df84a947c7be8f8/cffi-2.0.0b1-cp314-cp314t-manylinux2014_ppc64le.manylinux_2_17_ppc64le.manylinux_2_28_ppc64le.whl", hash = "sha256:14c0ade7949f088615450abf884064b4ef11e8c9917b99d53f12e06cdfd2cd36", size = 209488, upload-time = "2025-07-29T01:11:18.258Z" },
    { url = "https://files.pythonhosted.org/packages/85/51/b91f5e8a30ea6b77a9ede74bab40482a86ec0d4c462ef4bc8f2c0775f969/cffi-2.0.0b1-cp314-cp314t-manylinux2014_s390x.manylinux_2_17_s390x.manylinux_2_28_s390x.whl", hash = "sha256:765c82d4a73ded03bfea961364f4c57dd6cfe7b0d57b7a2d9b95e2e7bd5de6f7", size = 208670, upload-time = "2025-07-29T01:11:19.753Z" },
    { url = "https://files.pythonhosted.org/packages/12/4c/ced2c206f38bd7cc1124aa8d9b4cbbd6db54a7a9220f889ba35a07b4f4b2/cffi-2.0.0b1-cp314-cp314t-manylinux_2_27_aarch64.manylinux_2_28_aarch64.whl", hash = "sha256:265666e15da6974e6a74110873321e84c7c2288e379aca44a7df4713325b9be4", size = 222420, upload-time = "2025-07-29T01:11:21.043Z" },
    { url = "https://files.pythonhosted.org/packages/c1/8c/49feb0f27d072d7b4f5fe48407451a697015e6cf3197e144ebc5ed6c361f/cffi-2.0.0b1-cp314-cp314t-manylinux_2_27_x86_64.manylinux_2_28_x86_64.whl", hash = "sha256:d88f849d03c9aa2d7bbd710a0e20266f92bf524396c7fce881cd5a1971447812", size = 221747, upload-time = "2025-07-29T01:11:22.362Z" },
    { url = "https://files.pythonhosted.org/packages/0b/ea/f0b0c31e6445767441e8dad5a3fa267de7ffc5a87ebd13bc0fd2efa76f8f/cffi-2.0.0b1-cp314-cp314t-musllinux_1_2_aarch64.whl", hash = "sha256:853e90e942246f9e098f16baa45896f80675f86ab6447823c4030a67c3cc112d", size = 224491, upload-time = "2025-07-29T01:11:23.95Z" },
    { url = "https://files.pythonhosted.org/packages/dc/6e/e5349ac9bf812e9a44914f699999c960c045bbd12b63358a4b583ab6ad85/cffi-2.0.0b1-cp314-cp314t-musllinux_1_2_x86_64.whl", hash = "sha256:3b8aee0176d80781a21855832c411cfd3126c34966650693ec1245f0b756498b", size = 223484, upload-time = "2025-07-29T01:11:25.266Z" },
    { url = "https://files.pythonhosted.org/packages/f5/11/b2a10765c287d368f87dd57e2840876609418d4bb2ea6cfc56d05c8cb8e0/cffi-2.0.0b1-cp314-cp314t-win32.whl", hash = "sha256:2da933859e1465a08f36d88e0452194da27b9ff0813e5ba49f02c544682d40e0", size = 180528, upload-time = "2025-07-29T01:11:26.968Z" },
    { url = "https://files.pythonhosted.org/packages/41/e8/b7a5be3b8c2d07627e6c007628cdd58c26b18b27ca110334c375d39c1665/cffi-2.0.0b1-cp314-cp314t-win_amd64.whl", hash = "sha256:53fbcfdb35760bc6fb68096632d29700bcf37fd0d71922dcc577eb6193fc6edc", size = 191764, upload-time = "2025-07-29T01:11:28.464Z" },
    { url = "https://files.pythonhosted.org/packages/1b/f5/5cec5a3462fe50687acf04f820b96f490a2c28acd7857472607839ba2712/cffi-2.0.0b1-cp314-cp314t-win_arm64.whl", hash = "sha256:505bec438236c623d7cfd8cc740598611a1d4883a629a0e33eb9e3c2dcd81b04", size = 183450, upload-time = "2025-07-29T01:11:29.941Z" },
    { url = "https://files.pythonhosted.org/packages/e3/c9/3a4777fe105edfdd6e21aa312213e4511c5265a917f2132b8ea73e01f048/cffi-2.0.0b1-cp39-cp39-macosx_10_13_x86_64.whl", hash = "sha256:d2ede96d5de012d74b174082dec44c58a35b42e0ea9f197063ddb5e504ee0c7e", size = 184327, upload-time = "2025-07-29T01:11:34.906Z" },
    { url = "https://files.pythonhosted.org/packages/96/e9/a36e643af2d18aac1ecdf66bd6b384b99879ddd57a435f90d20514356558/cffi-2.0.0b1-cp39-cp39-macosx_11_0_arm64.whl", hash = "sha256:14505e4a82aa84abddab6e493946d3ed6bf6d268b58e4c2f5bcf8ec2dee2ca2d", size = 180553, upload-time = "2025-07-29T01:11:36.126Z" },
    { url = "https://files.pythonhosted.org/packages/26/33/36072caa8edb5abc416dc129cdcdf08577dcddf998238ab596eeac5fdae5/cffi-2.0.0b1-cp39-cp39-manylinux2014_ppc64le.manylinux_2_17_ppc64le.manylinux_2_28_ppc64le.whl", hash = "sha256:762dd8db1bd710f7b828b3c6cbb7101b5e190e722eb5633eb79b1a6b751e349a", size = 203083, upload-time = "2025-07-29T01:11:37.333Z" },
    { url = "https://files.pythonhosted.org/packages/cc/98/ff861689fb84c1cbeffa7a4c18148c943a88b6e0c13043d75d740b1d033a/cffi-2.0.0b1-cp39-cp39-manylinux2014_s390x.manylinux_2_17_s390x.manylinux_2_28_s390x.whl", hash = "sha256:8af08fd246d2a544c8b68c25c171809d08eed9372f2026ae48dad17d26525578", size = 203433, upload-time = "2025-07-29T01:11:38.544Z" },
    { url = "https://files.pythonhosted.org/packages/4d/8c/130f35263b0be08946e06228c602a2012c5075ca838019f0ef2954407f16/cffi-2.0.0b1-cp39-cp39-manylinux_2_27_aarch64.manylinux_2_28_aarch64.whl", hash = "sha256:e342223ada6b1d34f3719d3612991924cb68fa7f8fb2ec22f5bda254882828ab", size = 217086, upload-time = "2025-07-29T01:11:39.91Z" },
    { url = "https://files.pythonhosted.org/packages/1b/d4/e67a4dd21e34a716aaa71b300de43d654a36c5878678f5a343903d890fa1/cffi-2.0.0b1-cp39-cp39-manylinux_2_27_i686.manylinux_2_28_i686.whl", hash = "sha256:352e1949f7af33c37b060d2c2ea8a8fa1be6695ff94f8d5f7738bacacb9d6de4", size = 208221, upload-time = "2025-07-29T01:11:41.478Z" },
    { url = "https://files.pythonhosted.org/packages/6c/9c/2126fa7eb0131a6eaef5d13a93c2e9bbfff06271f55b7dd57835915cf460/cffi-2.0.0b1-cp39-cp39-manylinux_2_27_x86_64.manylinux_2_28_x86_64.whl", hash = "sha256:3cc3245802b4950bc5459a2ef9a650d948972e44df120ecd2c6201814c8edb54", size = 216788, upload-time = "2025-07-29T01:11:42.685Z" },
    { url = "https://files.pythonhosted.org/packages/5b/94/b6646306de2a61c661110ebfb28b31f63d01f28f8ab6e6ec698112b5726a/cffi-2.0.0b1-cp39-cp39-musllinux_1_2_aarch64.whl", hash = "sha256:ab4aea2f93ab6c408f0c6be8ddebe4d1086b4966148f542fe11cf82ca698dc07", size = 218944, upload-time = "2025-07-29T01:11:43.947Z" },
    { url = "https://files.pythonhosted.org/packages/12/6c/77bd877a1cae4234e47128c675478df1c5881b9e156569d9b408f83e9f5e/cffi-2.0.0b1-cp39-cp39-musllinux_1_2_i686.whl", hash = "sha256:ecf72cb96106fbde29682db37569c7cee3ebf29ecf9ead46978679057c6df234", size = 211290, upload-time = "2025-07-29T01:11:45.23Z" },
    { url = "https://files.pythonhosted.org/packages/b5/f5/01670d1960b8f76f37e37be31d9e3f7e1473c3e89e9196e7d6c6d4f7688b/cffi-2.0.0b1-cp39-cp39-musllinux_1_2_x86_64.whl", hash = "sha256:aaec3f41cd6f0ffda5e23365822710d747b8613d3b8f54e12b5d7dcde688300d", size = 218084, upload-time = "2025-07-29T01:11:46.563Z" },
    { url = "https://files.pythonhosted.org/packages/94/03/f5ffb99d7ba1c0b5e48873829bed6349e4bb1e5fa108e0dffd94de23ea5a/cffi-2.0.0b1-cp39-cp39-win32.whl", hash = "sha256:601ddbaa51b1bd96a92a6a26e855060390023ab600377280a9bed7703ed2a088", size = 172173, upload-time = "2025-07-29T01:11:48.184Z" },
    { url = "https://files.pythonhosted.org/packages/72/29/3c890ed3ef27a19cb696fa1032b8ef83e0aa586ec55d4feeb0970e28c673/cffi-2.0.0b1-cp39-cp39-win_amd64.whl", hash = "sha256:cb351fade24f7ba9ca481bee53d4257053b9fa9da55da276fe1187a990a49dde", size = 182827, upload-time = "2025-07-29T01:11:49.444Z" },
]

[[package]]
name = "charset-normalizer"
version = "3.4.2"
source = { registry = "https://pypi.org/simple" }
sdist = { url = "https://files.pythonhosted.org/packages/e4/33/89c2ced2b67d1c2a61c19c6751aa8902d46ce3dacb23600a283619f5a12d/charset_normalizer-3.4.2.tar.gz", hash = "sha256:5baececa9ecba31eff645232d59845c07aa030f0c81ee70184a90d35099a0e63", size = 126367, upload-time = "2025-05-02T08:34:42.01Z" }
wheels = [
    { url = "https://files.pythonhosted.org/packages/95/28/9901804da60055b406e1a1c5ba7aac1276fb77f1dde635aabfc7fd84b8ab/charset_normalizer-3.4.2-cp310-cp310-macosx_10_9_universal2.whl", hash = "sha256:7c48ed483eb946e6c04ccbe02c6b4d1d48e51944b6db70f697e089c193404941", size = 201818, upload-time = "2025-05-02T08:31:46.725Z" },
    { url = "https://files.pythonhosted.org/packages/d9/9b/892a8c8af9110935e5adcbb06d9c6fe741b6bb02608c6513983048ba1a18/charset_normalizer-3.4.2-cp310-cp310-manylinux_2_17_aarch64.manylinux2014_aarch64.whl", hash = "sha256:b2d318c11350e10662026ad0eb71bb51c7812fc8590825304ae0bdd4ac283acd", size = 144649, upload-time = "2025-05-02T08:31:48.889Z" },
    { url = "https://files.pythonhosted.org/packages/7b/a5/4179abd063ff6414223575e008593861d62abfc22455b5d1a44995b7c101/charset_normalizer-3.4.2-cp310-cp310-manylinux_2_17_ppc64le.manylinux2014_ppc64le.whl", hash = "sha256:9cbfacf36cb0ec2897ce0ebc5d08ca44213af24265bd56eca54bee7923c48fd6", size = 155045, upload-time = "2025-05-02T08:31:50.757Z" },
    { url = "https://files.pythonhosted.org/packages/3b/95/bc08c7dfeddd26b4be8c8287b9bb055716f31077c8b0ea1cd09553794665/charset_normalizer-3.4.2-cp310-cp310-manylinux_2_17_s390x.manylinux2014_s390x.whl", hash = "sha256:18dd2e350387c87dabe711b86f83c9c78af772c748904d372ade190b5c7c9d4d", size = 147356, upload-time = "2025-05-02T08:31:52.634Z" },
    { url = "https://files.pythonhosted.org/packages/a8/2d/7a5b635aa65284bf3eab7653e8b4151ab420ecbae918d3e359d1947b4d61/charset_normalizer-3.4.2-cp310-cp310-manylinux_2_17_x86_64.manylinux2014_x86_64.whl", hash = "sha256:8075c35cd58273fee266c58c0c9b670947c19df5fb98e7b66710e04ad4e9ff86", size = 149471, upload-time = "2025-05-02T08:31:56.207Z" },
    { url = "https://files.pythonhosted.org/packages/ae/38/51fc6ac74251fd331a8cfdb7ec57beba8c23fd5493f1050f71c87ef77ed0/charset_normalizer-3.4.2-cp310-cp310-manylinux_2_5_i686.manylinux1_i686.manylinux_2_17_i686.manylinux2014_i686.whl", hash = "sha256:5bf4545e3b962767e5c06fe1738f951f77d27967cb2caa64c28be7c4563e162c", size = 151317, upload-time = "2025-05-02T08:31:57.613Z" },
    { url = "https://files.pythonhosted.org/packages/b7/17/edee1e32215ee6e9e46c3e482645b46575a44a2d72c7dfd49e49f60ce6bf/charset_normalizer-3.4.2-cp310-cp310-musllinux_1_2_aarch64.whl", hash = "sha256:7a6ab32f7210554a96cd9e33abe3ddd86732beeafc7a28e9955cdf22ffadbab0", size = 146368, upload-time = "2025-05-02T08:31:59.468Z" },
    { url = "https://files.pythonhosted.org/packages/26/2c/ea3e66f2b5f21fd00b2825c94cafb8c326ea6240cd80a91eb09e4a285830/charset_normalizer-3.4.2-cp310-cp310-musllinux_1_2_i686.whl", hash = "sha256:b33de11b92e9f75a2b545d6e9b6f37e398d86c3e9e9653c4864eb7e89c5773ef", size = 154491, upload-time = "2025-05-02T08:32:01.219Z" },
    { url = "https://files.pythonhosted.org/packages/52/47/7be7fa972422ad062e909fd62460d45c3ef4c141805b7078dbab15904ff7/charset_normalizer-3.4.2-cp310-cp310-musllinux_1_2_ppc64le.whl", hash = "sha256:8755483f3c00d6c9a77f490c17e6ab0c8729e39e6390328e42521ef175380ae6", size = 157695, upload-time = "2025-05-02T08:32:03.045Z" },
    { url = "https://files.pythonhosted.org/packages/2f/42/9f02c194da282b2b340f28e5fb60762de1151387a36842a92b533685c61e/charset_normalizer-3.4.2-cp310-cp310-musllinux_1_2_s390x.whl", hash = "sha256:68a328e5f55ec37c57f19ebb1fdc56a248db2e3e9ad769919a58672958e8f366", size = 154849, upload-time = "2025-05-02T08:32:04.651Z" },
    { url = "https://files.pythonhosted.org/packages/67/44/89cacd6628f31fb0b63201a618049be4be2a7435a31b55b5eb1c3674547a/charset_normalizer-3.4.2-cp310-cp310-musllinux_1_2_x86_64.whl", hash = "sha256:21b2899062867b0e1fde9b724f8aecb1af14f2778d69aacd1a5a1853a597a5db", size = 150091, upload-time = "2025-05-02T08:32:06.719Z" },
    { url = "https://files.pythonhosted.org/packages/1f/79/4b8da9f712bc079c0f16b6d67b099b0b8d808c2292c937f267d816ec5ecc/charset_normalizer-3.4.2-cp310-cp310-win32.whl", hash = "sha256:e8082b26888e2f8b36a042a58307d5b917ef2b1cacab921ad3323ef91901c71a", size = 98445, upload-time = "2025-05-02T08:32:08.66Z" },
    { url = "https://files.pythonhosted.org/packages/7d/d7/96970afb4fb66497a40761cdf7bd4f6fca0fc7bafde3a84f836c1f57a926/charset_normalizer-3.4.2-cp310-cp310-win_amd64.whl", hash = "sha256:f69a27e45c43520f5487f27627059b64aaf160415589230992cec34c5e18a509", size = 105782, upload-time = "2025-05-02T08:32:10.46Z" },
    { url = "https://files.pythonhosted.org/packages/05/85/4c40d00dcc6284a1c1ad5de5e0996b06f39d8232f1031cd23c2f5c07ee86/charset_normalizer-3.4.2-cp311-cp311-macosx_10_9_universal2.whl", hash = "sha256:be1e352acbe3c78727a16a455126d9ff83ea2dfdcbc83148d2982305a04714c2", size = 198794, upload-time = "2025-05-02T08:32:11.945Z" },
    { url = "https://files.pythonhosted.org/packages/41/d9/7a6c0b9db952598e97e93cbdfcb91bacd89b9b88c7c983250a77c008703c/charset_normalizer-3.4.2-cp311-cp311-manylinux_2_17_aarch64.manylinux2014_aarch64.whl", hash = "sha256:aa88ca0b1932e93f2d961bf3addbb2db902198dca337d88c89e1559e066e7645", size = 142846, upload-time = "2025-05-02T08:32:13.946Z" },
    { url = "https://files.pythonhosted.org/packages/66/82/a37989cda2ace7e37f36c1a8ed16c58cf48965a79c2142713244bf945c89/charset_normalizer-3.4.2-cp311-cp311-manylinux_2_17_ppc64le.manylinux2014_ppc64le.whl", hash = "sha256:d524ba3f1581b35c03cb42beebab4a13e6cdad7b36246bd22541fa585a56cccd", size = 153350, upload-time = "2025-05-02T08:32:15.873Z" },
    { url = "https://files.pythonhosted.org/packages/df/68/a576b31b694d07b53807269d05ec3f6f1093e9545e8607121995ba7a8313/charset_normalizer-3.4.2-cp311-cp311-manylinux_2_17_s390x.manylinux2014_s390x.whl", hash = "sha256:28a1005facc94196e1fb3e82a3d442a9d9110b8434fc1ded7a24a2983c9888d8", size = 145657, upload-time = "2025-05-02T08:32:17.283Z" },
    { url = "https://files.pythonhosted.org/packages/92/9b/ad67f03d74554bed3aefd56fe836e1623a50780f7c998d00ca128924a499/charset_normalizer-3.4.2-cp311-cp311-manylinux_2_17_x86_64.manylinux2014_x86_64.whl", hash = "sha256:fdb20a30fe1175ecabed17cbf7812f7b804b8a315a25f24678bcdf120a90077f", size = 147260, upload-time = "2025-05-02T08:32:18.807Z" },
    { url = "https://files.pythonhosted.org/packages/a6/e6/8aebae25e328160b20e31a7e9929b1578bbdc7f42e66f46595a432f8539e/charset_normalizer-3.4.2-cp311-cp311-manylinux_2_5_i686.manylinux1_i686.manylinux_2_17_i686.manylinux2014_i686.whl", hash = "sha256:0f5d9ed7f254402c9e7d35d2f5972c9bbea9040e99cd2861bd77dc68263277c7", size = 149164, upload-time = "2025-05-02T08:32:20.333Z" },
    { url = "https://files.pythonhosted.org/packages/8b/f2/b3c2f07dbcc248805f10e67a0262c93308cfa149a4cd3d1fe01f593e5fd2/charset_normalizer-3.4.2-cp311-cp311-musllinux_1_2_aarch64.whl", hash = "sha256:efd387a49825780ff861998cd959767800d54f8308936b21025326de4b5a42b9", size = 144571, upload-time = "2025-05-02T08:32:21.86Z" },
    { url = "https://files.pythonhosted.org/packages/60/5b/c3f3a94bc345bc211622ea59b4bed9ae63c00920e2e8f11824aa5708e8b7/charset_normalizer-3.4.2-cp311-cp311-musllinux_1_2_i686.whl", hash = "sha256:f0aa37f3c979cf2546b73e8222bbfa3dc07a641585340179d768068e3455e544", size = 151952, upload-time = "2025-05-02T08:32:23.434Z" },
    { url = "https://files.pythonhosted.org/packages/e2/4d/ff460c8b474122334c2fa394a3f99a04cf11c646da895f81402ae54f5c42/charset_normalizer-3.4.2-cp311-cp311-musllinux_1_2_ppc64le.whl", hash = "sha256:e70e990b2137b29dc5564715de1e12701815dacc1d056308e2b17e9095372a82", size = 155959, upload-time = "2025-05-02T08:32:24.993Z" },
    { url = "https://files.pythonhosted.org/packages/a2/2b/b964c6a2fda88611a1fe3d4c400d39c66a42d6c169c924818c848f922415/charset_normalizer-3.4.2-cp311-cp311-musllinux_1_2_s390x.whl", hash = "sha256:0c8c57f84ccfc871a48a47321cfa49ae1df56cd1d965a09abe84066f6853b9c0", size = 153030, upload-time = "2025-05-02T08:32:26.435Z" },
    { url = "https://files.pythonhosted.org/packages/59/2e/d3b9811db26a5ebf444bc0fa4f4be5aa6d76fc6e1c0fd537b16c14e849b6/charset_normalizer-3.4.2-cp311-cp311-musllinux_1_2_x86_64.whl", hash = "sha256:6b66f92b17849b85cad91259efc341dce9c1af48e2173bf38a85c6329f1033e5", size = 148015, upload-time = "2025-05-02T08:32:28.376Z" },
    { url = "https://files.pythonhosted.org/packages/90/07/c5fd7c11eafd561bb51220d600a788f1c8d77c5eef37ee49454cc5c35575/charset_normalizer-3.4.2-cp311-cp311-win32.whl", hash = "sha256:daac4765328a919a805fa5e2720f3e94767abd632ae410a9062dff5412bae65a", size = 98106, upload-time = "2025-05-02T08:32:30.281Z" },
    { url = "https://files.pythonhosted.org/packages/a8/05/5e33dbef7e2f773d672b6d79f10ec633d4a71cd96db6673625838a4fd532/charset_normalizer-3.4.2-cp311-cp311-win_amd64.whl", hash = "sha256:e53efc7c7cee4c1e70661e2e112ca46a575f90ed9ae3fef200f2a25e954f4b28", size = 105402, upload-time = "2025-05-02T08:32:32.191Z" },
    { url = "https://files.pythonhosted.org/packages/d7/a4/37f4d6035c89cac7930395a35cc0f1b872e652eaafb76a6075943754f095/charset_normalizer-3.4.2-cp312-cp312-macosx_10_13_universal2.whl", hash = "sha256:0c29de6a1a95f24b9a1aa7aefd27d2487263f00dfd55a77719b530788f75cff7", size = 199936, upload-time = "2025-05-02T08:32:33.712Z" },
    { url = "https://files.pythonhosted.org/packages/ee/8a/1a5e33b73e0d9287274f899d967907cd0bf9c343e651755d9307e0dbf2b3/charset_normalizer-3.4.2-cp312-cp312-manylinux_2_17_aarch64.manylinux2014_aarch64.whl", hash = "sha256:cddf7bd982eaa998934a91f69d182aec997c6c468898efe6679af88283b498d3", size = 143790, upload-time = "2025-05-02T08:32:35.768Z" },
    { url = "https://files.pythonhosted.org/packages/66/52/59521f1d8e6ab1482164fa21409c5ef44da3e9f653c13ba71becdd98dec3/charset_normalizer-3.4.2-cp312-cp312-manylinux_2_17_ppc64le.manylinux2014_ppc64le.whl", hash = "sha256:fcbe676a55d7445b22c10967bceaaf0ee69407fbe0ece4d032b6eb8d4565982a", size = 153924, upload-time = "2025-05-02T08:32:37.284Z" },
    { url = "https://files.pythonhosted.org/packages/86/2d/fb55fdf41964ec782febbf33cb64be480a6b8f16ded2dbe8db27a405c09f/charset_normalizer-3.4.2-cp312-cp312-manylinux_2_17_s390x.manylinux2014_s390x.whl", hash = "sha256:d41c4d287cfc69060fa91cae9683eacffad989f1a10811995fa309df656ec214", size = 146626, upload-time = "2025-05-02T08:32:38.803Z" },
    { url = "https://files.pythonhosted.org/packages/8c/73/6ede2ec59bce19b3edf4209d70004253ec5f4e319f9a2e3f2f15601ed5f7/charset_normalizer-3.4.2-cp312-cp312-manylinux_2_17_x86_64.manylinux2014_x86_64.whl", hash = "sha256:4e594135de17ab3866138f496755f302b72157d115086d100c3f19370839dd3a", size = 148567, upload-time = "2025-05-02T08:32:40.251Z" },
    { url = "https://files.pythonhosted.org/packages/09/14/957d03c6dc343c04904530b6bef4e5efae5ec7d7990a7cbb868e4595ee30/charset_normalizer-3.4.2-cp312-cp312-manylinux_2_5_i686.manylinux1_i686.manylinux_2_17_i686.manylinux2014_i686.whl", hash = "sha256:cf713fe9a71ef6fd5adf7a79670135081cd4431c2943864757f0fa3a65b1fafd", size = 150957, upload-time = "2025-05-02T08:32:41.705Z" },
    { url = "https://files.pythonhosted.org/packages/0d/c8/8174d0e5c10ccebdcb1b53cc959591c4c722a3ad92461a273e86b9f5a302/charset_normalizer-3.4.2-cp312-cp312-musllinux_1_2_aarch64.whl", hash = "sha256:a370b3e078e418187da8c3674eddb9d983ec09445c99a3a263c2011993522981", size = 145408, upload-time = "2025-05-02T08:32:43.709Z" },
    { url = "https://files.pythonhosted.org/packages/58/aa/8904b84bc8084ac19dc52feb4f5952c6df03ffb460a887b42615ee1382e8/charset_normalizer-3.4.2-cp312-cp312-musllinux_1_2_i686.whl", hash = "sha256:a955b438e62efdf7e0b7b52a64dc5c3396e2634baa62471768a64bc2adb73d5c", size = 153399, upload-time = "2025-05-02T08:32:46.197Z" },
    { url = "https://files.pythonhosted.org/packages/c2/26/89ee1f0e264d201cb65cf054aca6038c03b1a0c6b4ae998070392a3ce605/charset_normalizer-3.4.2-cp312-cp312-musllinux_1_2_ppc64le.whl", hash = "sha256:7222ffd5e4de8e57e03ce2cef95a4c43c98fcb72ad86909abdfc2c17d227fc1b", size = 156815, upload-time = "2025-05-02T08:32:48.105Z" },
    { url = "https://files.pythonhosted.org/packages/fd/07/68e95b4b345bad3dbbd3a8681737b4338ff2c9df29856a6d6d23ac4c73cb/charset_normalizer-3.4.2-cp312-cp312-musllinux_1_2_s390x.whl", hash = "sha256:bee093bf902e1d8fc0ac143c88902c3dfc8941f7ea1d6a8dd2bcb786d33db03d", size = 154537, upload-time = "2025-05-02T08:32:49.719Z" },
    { url = "https://files.pythonhosted.org/packages/77/1a/5eefc0ce04affb98af07bc05f3bac9094513c0e23b0562d64af46a06aae4/charset_normalizer-3.4.2-cp312-cp312-musllinux_1_2_x86_64.whl", hash = "sha256:dedb8adb91d11846ee08bec4c8236c8549ac721c245678282dcb06b221aab59f", size = 149565, upload-time = "2025-05-02T08:32:51.404Z" },
    { url = "https://files.pythonhosted.org/packages/37/a0/2410e5e6032a174c95e0806b1a6585eb21e12f445ebe239fac441995226a/charset_normalizer-3.4.2-cp312-cp312-win32.whl", hash = "sha256:db4c7bf0e07fc3b7d89ac2a5880a6a8062056801b83ff56d8464b70f65482b6c", size = 98357, upload-time = "2025-05-02T08:32:53.079Z" },
    { url = "https://files.pythonhosted.org/packages/6c/4f/c02d5c493967af3eda9c771ad4d2bbc8df6f99ddbeb37ceea6e8716a32bc/charset_normalizer-3.4.2-cp312-cp312-win_amd64.whl", hash = "sha256:5a9979887252a82fefd3d3ed2a8e3b937a7a809f65dcb1e068b090e165bbe99e", size = 105776, upload-time = "2025-05-02T08:32:54.573Z" },
    { url = "https://files.pythonhosted.org/packages/ea/12/a93df3366ed32db1d907d7593a94f1fe6293903e3e92967bebd6950ed12c/charset_normalizer-3.4.2-cp313-cp313-macosx_10_13_universal2.whl", hash = "sha256:926ca93accd5d36ccdabd803392ddc3e03e6d4cd1cf17deff3b989ab8e9dbcf0", size = 199622, upload-time = "2025-05-02T08:32:56.363Z" },
    { url = "https://files.pythonhosted.org/packages/04/93/bf204e6f344c39d9937d3c13c8cd5bbfc266472e51fc8c07cb7f64fcd2de/charset_normalizer-3.4.2-cp313-cp313-manylinux_2_17_aarch64.manylinux2014_aarch64.whl", hash = "sha256:eba9904b0f38a143592d9fc0e19e2df0fa2e41c3c3745554761c5f6447eedabf", size = 143435, upload-time = "2025-05-02T08:32:58.551Z" },
    { url = "https://files.pythonhosted.org/packages/22/2a/ea8a2095b0bafa6c5b5a55ffdc2f924455233ee7b91c69b7edfcc9e02284/charset_normalizer-3.4.2-cp313-cp313-manylinux_2_17_ppc64le.manylinux2014_ppc64le.whl", hash = "sha256:3fddb7e2c84ac87ac3a947cb4e66d143ca5863ef48e4a5ecb83bd48619e4634e", size = 153653, upload-time = "2025-05-02T08:33:00.342Z" },
    { url = "https://files.pythonhosted.org/packages/b6/57/1b090ff183d13cef485dfbe272e2fe57622a76694061353c59da52c9a659/charset_normalizer-3.4.2-cp313-cp313-manylinux_2_17_s390x.manylinux2014_s390x.whl", hash = "sha256:98f862da73774290f251b9df8d11161b6cf25b599a66baf087c1ffe340e9bfd1", size = 146231, upload-time = "2025-05-02T08:33:02.081Z" },
    { url = "https://files.pythonhosted.org/packages/e2/28/ffc026b26f441fc67bd21ab7f03b313ab3fe46714a14b516f931abe1a2d8/charset_normalizer-3.4.2-cp313-cp313-manylinux_2_17_x86_64.manylinux2014_x86_64.whl", hash = "sha256:6c9379d65defcab82d07b2a9dfbfc2e95bc8fe0ebb1b176a3190230a3ef0e07c", size = 148243, upload-time = "2025-05-02T08:33:04.063Z" },
    { url = "https://files.pythonhosted.org/packages/c0/0f/9abe9bd191629c33e69e47c6ef45ef99773320e9ad8e9cb08b8ab4a8d4cb/charset_normalizer-3.4.2-cp313-cp313-manylinux_2_5_i686.manylinux1_i686.manylinux_2_17_i686.manylinux2014_i686.whl", hash = "sha256:e635b87f01ebc977342e2697d05b56632f5f879a4f15955dfe8cef2448b51691", size = 150442, upload-time = "2025-05-02T08:33:06.418Z" },
    { url = "https://files.pythonhosted.org/packages/67/7c/a123bbcedca91d5916c056407f89a7f5e8fdfce12ba825d7d6b9954a1a3c/charset_normalizer-3.4.2-cp313-cp313-musllinux_1_2_aarch64.whl", hash = "sha256:1c95a1e2902a8b722868587c0e1184ad5c55631de5afc0eb96bc4b0d738092c0", size = 145147, upload-time = "2025-05-02T08:33:08.183Z" },
    { url = "https://files.pythonhosted.org/packages/ec/fe/1ac556fa4899d967b83e9893788e86b6af4d83e4726511eaaad035e36595/charset_normalizer-3.4.2-cp313-cp313-musllinux_1_2_i686.whl", hash = "sha256:ef8de666d6179b009dce7bcb2ad4c4a779f113f12caf8dc77f0162c29d20490b", size = 153057, upload-time = "2025-05-02T08:33:09.986Z" },
    { url = "https://files.pythonhosted.org/packages/2b/ff/acfc0b0a70b19e3e54febdd5301a98b72fa07635e56f24f60502e954c461/charset_normalizer-3.4.2-cp313-cp313-musllinux_1_2_ppc64le.whl", hash = "sha256:32fc0341d72e0f73f80acb0a2c94216bd704f4f0bce10aedea38f30502b271ff", size = 156454, upload-time = "2025-05-02T08:33:11.814Z" },
    { url = "https://files.pythonhosted.org/packages/92/08/95b458ce9c740d0645feb0e96cea1f5ec946ea9c580a94adfe0b617f3573/charset_normalizer-3.4.2-cp313-cp313-musllinux_1_2_s390x.whl", hash = "sha256:289200a18fa698949d2b39c671c2cc7a24d44096784e76614899a7ccf2574b7b", size = 154174, upload-time = "2025-05-02T08:33:13.707Z" },
    { url = "https://files.pythonhosted.org/packages/78/be/8392efc43487ac051eee6c36d5fbd63032d78f7728cb37aebcc98191f1ff/charset_normalizer-3.4.2-cp313-cp313-musllinux_1_2_x86_64.whl", hash = "sha256:4a476b06fbcf359ad25d34a057b7219281286ae2477cc5ff5e3f70a246971148", size = 149166, upload-time = "2025-05-02T08:33:15.458Z" },
    { url = "https://files.pythonhosted.org/packages/44/96/392abd49b094d30b91d9fbda6a69519e95802250b777841cf3bda8fe136c/charset_normalizer-3.4.2-cp313-cp313-win32.whl", hash = "sha256:aaeeb6a479c7667fbe1099af9617c83aaca22182d6cf8c53966491a0f1b7ffb7", size = 98064, upload-time = "2025-05-02T08:33:17.06Z" },
    { url = "https://files.pythonhosted.org/packages/e9/b0/0200da600134e001d91851ddc797809e2fe0ea72de90e09bec5a2fbdaccb/charset_normalizer-3.4.2-cp313-cp313-win_amd64.whl", hash = "sha256:aa6af9e7d59f9c12b33ae4e9450619cf2488e2bbe9b44030905877f0b2324980", size = 105641, upload-time = "2025-05-02T08:33:18.753Z" },
    { url = "https://files.pythonhosted.org/packages/28/f8/dfb01ff6cc9af38552c69c9027501ff5a5117c4cc18dcd27cb5259fa1888/charset_normalizer-3.4.2-cp39-cp39-macosx_10_9_universal2.whl", hash = "sha256:005fa3432484527f9732ebd315da8da8001593e2cf46a3d817669f062c3d9ed4", size = 201671, upload-time = "2025-05-02T08:34:12.696Z" },
    { url = "https://files.pythonhosted.org/packages/32/fb/74e26ee556a9dbfe3bd264289b67be1e6d616329403036f6507bb9f3f29c/charset_normalizer-3.4.2-cp39-cp39-manylinux_2_17_aarch64.manylinux2014_aarch64.whl", hash = "sha256:e92fca20c46e9f5e1bb485887d074918b13543b1c2a1185e69bb8d17ab6236a7", size = 144744, upload-time = "2025-05-02T08:34:14.665Z" },
    { url = "https://files.pythonhosted.org/packages/ad/06/8499ee5aa7addc6f6d72e068691826ff093329fe59891e83b092ae4c851c/charset_normalizer-3.4.2-cp39-cp39-manylinux_2_17_ppc64le.manylinux2014_ppc64le.whl", hash = "sha256:50bf98d5e563b83cc29471fa114366e6806bc06bc7a25fd59641e41445327836", size = 154993, upload-time = "2025-05-02T08:34:17.134Z" },
    { url = "https://files.pythonhosted.org/packages/f1/a2/5e4c187680728219254ef107a6949c60ee0e9a916a5dadb148c7ae82459c/charset_normalizer-3.4.2-cp39-cp39-manylinux_2_17_s390x.manylinux2014_s390x.whl", hash = "sha256:721c76e84fe669be19c5791da68232ca2e05ba5185575086e384352e2c309597", size = 147382, upload-time = "2025-05-02T08:34:19.081Z" },
    { url = "https://files.pythonhosted.org/packages/4c/fe/56aca740dda674f0cc1ba1418c4d84534be51f639b5f98f538b332dc9a95/charset_normalizer-3.4.2-cp39-cp39-manylinux_2_17_x86_64.manylinux2014_x86_64.whl", hash = "sha256:82d8fd25b7f4675d0c47cf95b594d4e7b158aca33b76aa63d07186e13c0e0ab7", size = 149536, upload-time = "2025-05-02T08:34:21.073Z" },
    { url = "https://files.pythonhosted.org/packages/53/13/db2e7779f892386b589173dd689c1b1e304621c5792046edd8a978cbf9e0/charset_normalizer-3.4.2-cp39-cp39-manylinux_2_5_i686.manylinux1_i686.manylinux_2_17_i686.manylinux2014_i686.whl", hash = "sha256:b3daeac64d5b371dea99714f08ffc2c208522ec6b06fbc7866a450dd446f5c0f", size = 151349, upload-time = "2025-05-02T08:34:23.193Z" },
    { url = "https://files.pythonhosted.org/packages/69/35/e52ab9a276186f729bce7a0638585d2982f50402046e4b0faa5d2c3ef2da/charset_normalizer-3.4.2-cp39-cp39-musllinux_1_2_aarch64.whl", hash = "sha256:dccab8d5fa1ef9bfba0590ecf4d46df048d18ffe3eec01eeb73a42e0d9e7a8ba", size = 146365, upload-time = "2025-05-02T08:34:25.187Z" },
    { url = "https://files.pythonhosted.org/packages/a6/d8/af7333f732fc2e7635867d56cb7c349c28c7094910c72267586947561b4b/charset_normalizer-3.4.2-cp39-cp39-musllinux_1_2_i686.whl", hash = "sha256:aaf27faa992bfee0264dc1f03f4c75e9fcdda66a519db6b957a3f826e285cf12", size = 154499, upload-time = "2025-05-02T08:34:27.359Z" },
    { url = "https://files.pythonhosted.org/packages/7a/3d/a5b2e48acef264d71e036ff30bcc49e51bde80219bb628ba3e00cf59baac/charset_normalizer-3.4.2-cp39-cp39-musllinux_1_2_ppc64le.whl", hash = "sha256:eb30abc20df9ab0814b5a2524f23d75dcf83cde762c161917a2b4b7b55b1e518", size = 157735, upload-time = "2025-05-02T08:34:29.798Z" },
    { url = "https://files.pythonhosted.org/packages/85/d8/23e2c112532a29f3eef374375a8684a4f3b8e784f62b01da931186f43494/charset_normalizer-3.4.2-cp39-cp39-musllinux_1_2_s390x.whl", hash = "sha256:c72fbbe68c6f32f251bdc08b8611c7b3060612236e960ef848e0a517ddbe76c5", size = 154786, upload-time = "2025-05-02T08:34:31.858Z" },
    { url = "https://files.pythonhosted.org/packages/c7/57/93e0169f08ecc20fe82d12254a200dfaceddc1c12a4077bf454ecc597e33/charset_normalizer-3.4.2-cp39-cp39-musllinux_1_2_x86_64.whl", hash = "sha256:982bb1e8b4ffda883b3d0a521e23abcd6fd17418f6d2c4118d257a10199c0ce3", size = 150203, upload-time = "2025-05-02T08:34:33.88Z" },
    { url = "https://files.pythonhosted.org/packages/2c/9d/9bf2b005138e7e060d7ebdec7503d0ef3240141587651f4b445bdf7286c2/charset_normalizer-3.4.2-cp39-cp39-win32.whl", hash = "sha256:43e0933a0eff183ee85833f341ec567c0980dae57c464d8a508e1b2ceb336471", size = 98436, upload-time = "2025-05-02T08:34:35.907Z" },
    { url = "https://files.pythonhosted.org/packages/6d/24/5849d46cf4311bbf21b424c443b09b459f5b436b1558c04e45dbb7cc478b/charset_normalizer-3.4.2-cp39-cp39-win_amd64.whl", hash = "sha256:d11b54acf878eef558599658b0ffca78138c8c3655cf4f3a4a673c437e67732e", size = 105772, upload-time = "2025-05-02T08:34:37.935Z" },
    { url = "https://files.pythonhosted.org/packages/20/94/c5790835a017658cbfabd07f3bfb549140c3ac458cfc196323996b10095a/charset_normalizer-3.4.2-py3-none-any.whl", hash = "sha256:7f56930ab0abd1c45cd15be65cc741c28b1c9a34876ce8c17a2fa107810c0af0", size = 52626, upload-time = "2025-05-02T08:34:40.053Z" },
]

[[package]]
name = "click"
version = "8.1.8"
source = { registry = "https://pypi.org/simple" }
resolution-markers = [
    "python_full_version < '3.10'",
]
dependencies = [
    { name = "colorama", marker = "python_full_version < '3.10' and sys_platform == 'win32'" },
]
sdist = { url = "https://files.pythonhosted.org/packages/b9/2e/0090cbf739cee7d23781ad4b89a9894a41538e4fcf4c31dcdd705b78eb8b/click-8.1.8.tar.gz", hash = "sha256:ed53c9d8990d83c2a27deae68e4ee337473f6330c040a31d4225c9574d16096a", size = 226593, upload-time = "2024-12-21T18:38:44.339Z" }
wheels = [
    { url = "https://files.pythonhosted.org/packages/7e/d4/7ebdbd03970677812aac39c869717059dbb71a4cfc033ca6e5221787892c/click-8.1.8-py3-none-any.whl", hash = "sha256:63c132bbbed01578a06712a2d1f497bb62d9c1c0d329b7903a866228027263b2", size = 98188, upload-time = "2024-12-21T18:38:41.666Z" },
]

[[package]]
name = "click"
version = "8.2.1"
source = { registry = "https://pypi.org/simple" }
resolution-markers = [
    "python_full_version == '3.14.*'",
    "python_full_version >= '3.15' or (python_full_version >= '3.11' and python_full_version < '3.14')",
    "python_full_version == '3.10.*'",
]
dependencies = [
    { name = "colorama", marker = "python_full_version >= '3.10' and sys_platform == 'win32'" },
]
sdist = { url = "https://files.pythonhosted.org/packages/60/6c/8ca2efa64cf75a977a0d7fac081354553ebe483345c734fb6b6515d96bbc/click-8.2.1.tar.gz", hash = "sha256:27c491cc05d968d271d5a1db13e3b5a184636d9d930f148c50b038f0d0646202", size = 286342, upload-time = "2025-05-20T23:19:49.832Z" }
wheels = [
    { url = "https://files.pythonhosted.org/packages/85/32/10bb5764d90a8eee674e9dc6f4db6a0ab47c8c4d0d83c27f7c39ac415a4d/click-8.2.1-py3-none-any.whl", hash = "sha256:61a3265b914e850b85317d0b3109c7f8cd35a670f963866005d6ef1d5175a12b", size = 102215, upload-time = "2025-05-20T23:19:47.796Z" },
]

[[package]]
name = "colorama"
version = "0.4.6"
source = { registry = "https://pypi.org/simple" }
sdist = { url = "https://files.pythonhosted.org/packages/d8/53/6f443c9a4a8358a93a6792e2acffb9d9d5cb0a5cfd8802644b7b1c9a02e4/colorama-0.4.6.tar.gz", hash = "sha256:08695f5cb7ed6e0531a20572697297273c47b8cae5a63ffc6d6ed5c201be6e44", size = 27697, upload-time = "2022-10-25T02:36:22.414Z" }
wheels = [
    { url = "https://files.pythonhosted.org/packages/d1/d6/3965ed04c63042e047cb6a3e6ed1a63a35087b6a609aa3a15ed8ac56c221/colorama-0.4.6-py2.py3-none-any.whl", hash = "sha256:4f1d9991f5acc0ca119f9d443620b77f9d6b33703e51011c16baf57afb285fc6", size = 25335, upload-time = "2022-10-25T02:36:20.889Z" },
]

[[package]]
name = "coverage"
version = "7.5.0"
source = { registry = "https://pypi.org/simple" }
sdist = { url = "https://files.pythonhosted.org/packages/52/d3/3ec80acdd57a0d6a1111b978ade388824f37126446fd6750d38bfaca949c/coverage-7.5.0.tar.gz", hash = "sha256:cf62d17310f34084c59c01e027259076479128d11e4661bb6c9acb38c5e19bb8", size = 798314, upload-time = "2024-04-23T17:42:35.508Z" }
wheels = [
    { url = "https://files.pythonhosted.org/packages/31/db/08d54dbc12fdfe5857b06105fd1235bdebb7da7c11cd1a0fae936556162a/coverage-7.5.0-cp310-cp310-macosx_10_9_x86_64.whl", hash = "sha256:432949a32c3e3f820af808db1833d6d1631664d53dd3ce487aa25d574e18ad1c", size = 210025, upload-time = "2024-04-23T17:40:22.328Z" },
    { url = "https://files.pythonhosted.org/packages/a8/ff/02c4bcff1025b4a788aa3933e1cd1474d79de43e0d859273b3319ef43cd3/coverage-7.5.0-cp310-cp310-macosx_11_0_arm64.whl", hash = "sha256:2bd7065249703cbeb6d4ce679c734bef0ee69baa7bff9724361ada04a15b7e3b", size = 210499, upload-time = "2024-04-23T17:40:25.747Z" },
    { url = "https://files.pythonhosted.org/packages/ab/b1/7820a8ef62adeebd37612af9d2369f4467a3bc2641dea1243450def5489e/coverage-7.5.0-cp310-cp310-manylinux_2_17_aarch64.manylinux2014_aarch64.whl", hash = "sha256:bbfe6389c5522b99768a93d89aca52ef92310a96b99782973b9d11e80511f932", size = 238399, upload-time = "2024-04-23T17:40:27.591Z" },
    { url = "https://files.pythonhosted.org/packages/2c/0e/23a388f3ce16c5ea01a454fef6a9039115abd40b748027d4fef18b3628a7/coverage-7.5.0-cp310-cp310-manylinux_2_5_i686.manylinux1_i686.manylinux_2_17_i686.manylinux2014_i686.whl", hash = "sha256:39793731182c4be939b4be0cdecde074b833f6171313cf53481f869937129ed3", size = 236676, upload-time = "2024-04-23T17:40:30.455Z" },
    { url = "https://files.pythonhosted.org/packages/f8/81/e871b0d58ca5d6cc27d00b2f668ce09c4643ef00512341f3a592a81fb6cd/coverage-7.5.0-cp310-cp310-manylinux_2_5_x86_64.manylinux1_x86_64.manylinux_2_17_x86_64.manylinux2014_x86_64.whl", hash = "sha256:85a5dbe1ba1bf38d6c63b6d2c42132d45cbee6d9f0c51b52c59aa4afba057517", size = 237467, upload-time = "2024-04-23T17:40:32.704Z" },
    { url = "https://files.pythonhosted.org/packages/95/cb/42a6d34d5840635394f1e172aaa0e7cbd9346155e5004a8ee75d8e434c6b/coverage-7.5.0-cp310-cp310-musllinux_1_1_aarch64.whl", hash = "sha256:357754dcdfd811462a725e7501a9b4556388e8ecf66e79df6f4b988fa3d0b39a", size = 243539, upload-time = "2024-04-23T17:40:35.068Z" },
    { url = "https://files.pythonhosted.org/packages/6a/6a/18b3819919fdfd3e2062a75219b363f895f24ae5b80e72ffe5dfb1a7e9c8/coverage-7.5.0-cp310-cp310-musllinux_1_1_i686.whl", hash = "sha256:a81eb64feded34f40c8986869a2f764f0fe2db58c0530d3a4afbcde50f314880", size = 241725, upload-time = "2024-04-23T17:40:37.251Z" },
    { url = "https://files.pythonhosted.org/packages/b5/3d/a0650978e8b8f78d269358421b7401acaf7cb89e957b2e1be5205ea5940e/coverage-7.5.0-cp310-cp310-musllinux_1_1_x86_64.whl", hash = "sha256:51431d0abbed3a868e967f8257c5faf283d41ec882f58413cf295a389bb22e58", size = 242913, upload-time = "2024-04-23T17:40:39.992Z" },
    { url = "https://files.pythonhosted.org/packages/8a/fe/95a74158fa0eda56d39783e918edc6fbb3dd3336be390557fc0a2815ecd4/coverage-7.5.0-cp310-cp310-win32.whl", hash = "sha256:f609ebcb0242d84b7adeee2b06c11a2ddaec5464d21888b2c8255f5fd6a98ae4", size = 212381, upload-time = "2024-04-23T17:40:42.632Z" },
    { url = "https://files.pythonhosted.org/packages/4c/26/b276e0c70cba5059becce2594a268a2731d5b4f2386e9a6afdf37ffa3d44/coverage-7.5.0-cp310-cp310-win_amd64.whl", hash = "sha256:6782cd6216fab5a83216cc39f13ebe30adfac2fa72688c5a4d8d180cd52e8f6a", size = 213225, upload-time = "2024-04-23T17:40:45.175Z" },
    { url = "https://files.pythonhosted.org/packages/71/cf/964bb667ea37d64b25f04d4cfaf6232cdb7a6472e1f4a4faf0459ddcec40/coverage-7.5.0-cp311-cp311-macosx_10_9_x86_64.whl", hash = "sha256:e768d870801f68c74c2b669fc909839660180c366501d4cc4b87efd6b0eee375", size = 210130, upload-time = "2024-04-23T17:40:47.325Z" },
    { url = "https://files.pythonhosted.org/packages/aa/56/31edd4baa132fe2b991437e0acf3e36c50418370044a89b65518e5581f4c/coverage-7.5.0-cp311-cp311-macosx_11_0_arm64.whl", hash = "sha256:84921b10aeb2dd453247fd10de22907984eaf80901b578a5cf0bb1e279a587cb", size = 210617, upload-time = "2024-04-23T17:40:49.82Z" },
    { url = "https://files.pythonhosted.org/packages/26/6d/4cd14bd0221180c307fae4f8ef00dbd86a13507c25081858c620aa6fafd8/coverage-7.5.0-cp311-cp311-manylinux_2_17_aarch64.manylinux2014_aarch64.whl", hash = "sha256:710c62b6e35a9a766b99b15cdc56d5aeda0914edae8bb467e9c355f75d14ee95", size = 242048, upload-time = "2024-04-23T17:40:52.779Z" },
    { url = "https://files.pythonhosted.org/packages/84/60/7eb84255bd9947b140e0382721b0a1b25fd670b4f0f176f11f90b5632d02/coverage-7.5.0-cp311-cp311-manylinux_2_5_i686.manylinux1_i686.manylinux_2_17_i686.manylinux2014_i686.whl", hash = "sha256:c379cdd3efc0658e652a14112d51a7668f6bfca7445c5a10dee7eabecabba19d", size = 239619, upload-time = "2024-04-23T17:40:54.847Z" },
    { url = "https://files.pythonhosted.org/packages/76/6b/e8f4696194fdf3c19422f2a80ac10e03a9322f93e6c9ef57a89e03a8c8f7/coverage-7.5.0-cp311-cp311-manylinux_2_5_x86_64.manylinux1_x86_64.manylinux_2_17_x86_64.manylinux2014_x86_64.whl", hash = "sha256:fea9d3ca80bcf17edb2c08a4704259dadac196fe5e9274067e7a20511fad1743", size = 241321, upload-time = "2024-04-23T17:40:57.092Z" },
    { url = "https://files.pythonhosted.org/packages/3f/1c/6a6990fd2e6890807775852882b1ed0a8e50519a525252490b0c219aa8a5/coverage-7.5.0-cp311-cp311-musllinux_1_1_aarch64.whl", hash = "sha256:41327143c5b1d715f5f98a397608f90ab9ebba606ae4e6f3389c2145410c52b1", size = 250419, upload-time = "2024-04-23T17:40:59.051Z" },
    { url = "https://files.pythonhosted.org/packages/1a/be/b6422a1422381704dd015cc23e503acd1a44a6bdc4e59c75f8c6a2b24151/coverage-7.5.0-cp311-cp311-musllinux_1_1_i686.whl", hash = "sha256:565b2e82d0968c977e0b0f7cbf25fd06d78d4856289abc79694c8edcce6eb2de", size = 248794, upload-time = "2024-04-23T17:41:01.803Z" },
    { url = "https://files.pythonhosted.org/packages/9b/93/e8231000754d4a31fe9a6c550f6a436eacd2e50763ba2b418f10b2308e45/coverage-7.5.0-cp311-cp311-musllinux_1_1_x86_64.whl", hash = "sha256:cf3539007202ebfe03923128fedfdd245db5860a36810136ad95a564a2fdffff", size = 249873, upload-time = "2024-04-23T17:41:04.719Z" },
    { url = "https://files.pythonhosted.org/packages/d3/6f/eb5aae80bf9d01d0f293121d4caa660ac968da2cb967f82547a7b5e8d65b/coverage-7.5.0-cp311-cp311-win32.whl", hash = "sha256:bf0b4b8d9caa8d64df838e0f8dcf68fb570c5733b726d1494b87f3da85db3a2d", size = 212380, upload-time = "2024-04-23T17:41:06.879Z" },
    { url = "https://files.pythonhosted.org/packages/30/73/b70ab57f11b62f5ca9a83f43cae752fbbb4417bea651875235c32eb2fc2e/coverage-7.5.0-cp311-cp311-win_amd64.whl", hash = "sha256:9c6384cc90e37cfb60435bbbe0488444e54b98700f727f16f64d8bfda0b84656", size = 213316, upload-time = "2024-04-23T17:41:09.233Z" },
    { url = "https://files.pythonhosted.org/packages/36/db/f4e17ffb5ac2d125c72ee3b235c2e04f85a4296a6a9e17730e218af113d8/coverage-7.5.0-cp312-cp312-macosx_10_9_x86_64.whl", hash = "sha256:fed7a72d54bd52f4aeb6c6e951f363903bd7d70bc1cad64dd1f087980d309ab9", size = 210340, upload-time = "2024-04-23T17:41:11.811Z" },
    { url = "https://files.pythonhosted.org/packages/c3/bc/d7e832280f269be9e8d46cff5c4031b4840f1844674dc53ad93c5a9c1da6/coverage-7.5.0-cp312-cp312-macosx_11_0_arm64.whl", hash = "sha256:cbe6581fcff7c8e262eb574244f81f5faaea539e712a058e6707a9d272fe5b64", size = 210612, upload-time = "2024-04-23T17:41:14.256Z" },
    { url = "https://files.pythonhosted.org/packages/54/84/543e2cd6c1de30c7522a0afcb040677957bac756dd8677bade8bdd9274ba/coverage-7.5.0-cp312-cp312-manylinux_2_17_aarch64.manylinux2014_aarch64.whl", hash = "sha256:ad97ec0da94b378e593ef532b980c15e377df9b9608c7c6da3506953182398af", size = 242926, upload-time = "2024-04-23T17:41:16.284Z" },
    { url = "https://files.pythonhosted.org/packages/ad/06/570533f747141b4fd727a193317e16c6e677ed7945e23a195b8f64e685a2/coverage-7.5.0-cp312-cp312-manylinux_2_5_i686.manylinux1_i686.manylinux_2_17_i686.manylinux2014_i686.whl", hash = "sha256:bd4bacd62aa2f1a1627352fe68885d6ee694bdaebb16038b6e680f2924a9b2cc", size = 240294, upload-time = "2024-04-23T17:41:19.099Z" },
    { url = "https://files.pythonhosted.org/packages/fa/d9/ec4ba0913195d240d026670d41b91f3e5b9a8a143a385f93a09e97c90f5c/coverage-7.5.0-cp312-cp312-manylinux_2_5_x86_64.manylinux1_x86_64.manylinux_2_17_x86_64.manylinux2014_x86_64.whl", hash = "sha256:adf032b6c105881f9d77fa17d9eebe0ad1f9bfb2ad25777811f97c5362aa07f2", size = 242232, upload-time = "2024-04-23T17:41:21.05Z" },
    { url = "https://files.pythonhosted.org/packages/d9/3f/1a613c32aa1980d20d6ca2f54faf800df04aafad6016d7132b3276d8715d/coverage-7.5.0-cp312-cp312-musllinux_1_1_aarch64.whl", hash = "sha256:4ba01d9ba112b55bfa4b24808ec431197bb34f09f66f7cb4fd0258ff9d3711b1", size = 249171, upload-time = "2024-04-23T17:41:23.723Z" },
    { url = "https://files.pythonhosted.org/packages/b9/3b/e16b12693572fd69148453abc6ddcd20cbeae6f0a040b5ed6af2f75b646f/coverage-7.5.0-cp312-cp312-musllinux_1_1_i686.whl", hash = "sha256:f0bfe42523893c188e9616d853c47685e1c575fe25f737adf473d0405dcfa7eb", size = 247073, upload-time = "2024-04-23T17:41:25.719Z" },
    { url = "https://files.pythonhosted.org/packages/e7/3e/04a05d40bb09f90a312296a32fb2c5ade2dfcf803edf777ad18b97547503/coverage-7.5.0-cp312-cp312-musllinux_1_1_x86_64.whl", hash = "sha256:a9a7ef30a1b02547c1b23fa9a5564f03c9982fc71eb2ecb7f98c96d7a0db5cf2", size = 248812, upload-time = "2024-04-23T17:41:27.951Z" },
    { url = "https://files.pythonhosted.org/packages/ba/f7/3a8b7b0affe548227f3d45e248c0f22c5b55bff0ee062b49afc165b3ff25/coverage-7.5.0-cp312-cp312-win32.whl", hash = "sha256:3c2b77f295edb9fcdb6a250f83e6481c679335ca7e6e4a955e4290350f2d22a4", size = 212634, upload-time = "2024-04-23T17:41:30.114Z" },
    { url = "https://files.pythonhosted.org/packages/7c/31/5f5286d2a5e21e1fe5670629bb24c79bf46383a092e74e00077e7a178e5c/coverage-7.5.0-cp312-cp312-win_amd64.whl", hash = "sha256:427e1e627b0963ac02d7c8730ca6d935df10280d230508c0ba059505e9233475", size = 213460, upload-time = "2024-04-23T17:41:32.683Z" },
    { url = "https://files.pythonhosted.org/packages/62/18/5573216d5b8db7d9f29189350dcd81830a03a624966c35f8201ae10df09c/coverage-7.5.0-cp39-cp39-macosx_10_9_x86_64.whl", hash = "sha256:d0194d654e360b3e6cc9b774e83235bae6b9b2cac3be09040880bb0e8a88f4a1", size = 210014, upload-time = "2024-04-23T17:41:56.535Z" },
    { url = "https://files.pythonhosted.org/packages/7c/0e/e98d6c6d569d65ff3195f095e6b006b3d7780fd6182322a25e7dfe0d53d3/coverage-7.5.0-cp39-cp39-macosx_11_0_arm64.whl", hash = "sha256:33c020d3322662e74bc507fb11488773a96894aa82a622c35a5a28673c0c26f5", size = 210494, upload-time = "2024-04-23T17:41:58.584Z" },
    { url = "https://files.pythonhosted.org/packages/d3/63/98e5a6b7ed1bfca874729ee309cc49a6d6658ab9e479a2b6d223ccc96e03/coverage-7.5.0-cp39-cp39-manylinux_2_17_aarch64.manylinux2014_aarch64.whl", hash = "sha256:0cbdf2cae14a06827bec50bd58e49249452d211d9caddd8bd80e35b53cb04631", size = 237996, upload-time = "2024-04-23T17:42:01.514Z" },
    { url = "https://files.pythonhosted.org/packages/76/e4/d3c67a0a092127b8a3dffa2f75334a8cdb2cefc99e3d75a7f42cf1ff98a9/coverage-7.5.0-cp39-cp39-manylinux_2_5_i686.manylinux1_i686.manylinux_2_17_i686.manylinux2014_i686.whl", hash = "sha256:3235d7c781232e525b0761730e052388a01548bd7f67d0067a253887c6e8df46", size = 236287, upload-time = "2024-04-23T17:42:03.838Z" },
    { url = "https://files.pythonhosted.org/packages/12/7f/9b787ffc31bc39aa9e98c7005b698e7c6539bd222043e4a9c83b83c782a2/coverage-7.5.0-cp39-cp39-manylinux_2_5_x86_64.manylinux1_x86_64.manylinux_2_17_x86_64.manylinux2014_x86_64.whl", hash = "sha256:db2de4e546f0ec4b2787d625e0b16b78e99c3e21bc1722b4977c0dddf11ca84e", size = 237070, upload-time = "2024-04-23T17:42:06.993Z" },
    { url = "https://files.pythonhosted.org/packages/31/ee/9998a0d855cad5f8e04062f7428b83c34aa643e5df468409593a480d5585/coverage-7.5.0-cp39-cp39-musllinux_1_1_aarch64.whl", hash = "sha256:4d0e206259b73af35c4ec1319fd04003776e11e859936658cb6ceffdeba0f5be", size = 243115, upload-time = "2024-04-23T17:42:09.281Z" },
    { url = "https://files.pythonhosted.org/packages/16/94/1e348cd4445404c588ec8199adde0b45727b1d7989d8fb097d39c93e3da5/coverage-7.5.0-cp39-cp39-musllinux_1_1_i686.whl", hash = "sha256:2055c4fb9a6ff624253d432aa471a37202cd8f458c033d6d989be4499aed037b", size = 241315, upload-time = "2024-04-23T17:42:11.836Z" },
    { url = "https://files.pythonhosted.org/packages/28/17/6fe1695d2a706e586b87a407598f4ed82dd218b2b43cdc790f695f259849/coverage-7.5.0-cp39-cp39-musllinux_1_1_x86_64.whl", hash = "sha256:075299460948cd12722a970c7eae43d25d37989da682997687b34ae6b87c0ef0", size = 242467, upload-time = "2024-04-23T17:42:14.019Z" },
    { url = "https://files.pythonhosted.org/packages/81/a2/1e550272c8b1f89b980504230b1a929de83d8f3d5ecb268477b32e5996a6/coverage-7.5.0-cp39-cp39-win32.whl", hash = "sha256:280132aada3bc2f0fac939a5771db4fbb84f245cb35b94fae4994d4c1f80dae7", size = 212394, upload-time = "2024-04-23T17:42:17.655Z" },
    { url = "https://files.pythonhosted.org/packages/c9/48/7d3c31064c5adcc743fe5370cf7e198cee06cc0e2d37b5cbe930691a3f54/coverage-7.5.0-cp39-cp39-win_amd64.whl", hash = "sha256:c58536f6892559e030e6924896a44098bc1290663ea12532c78cef71d0df8493", size = 213246, upload-time = "2024-04-23T17:42:19.777Z" },
    { url = "https://files.pythonhosted.org/packages/34/81/f00ce7ef95479085feb01fa9e352b2b5b2b9d24767acf2266d6267a6dba9/coverage-7.5.0-pp38.pp39.pp310-none-any.whl", hash = "sha256:2b57780b51084d5223eee7b59f0d4911c31c16ee5aa12737c7a02455829ff067", size = 202381, upload-time = "2024-04-23T17:42:22.127Z" },
]

[package.optional-dependencies]
toml = [
    { name = "tomli", marker = "python_full_version <= '3.11'" },
]

[[package]]
name = "cramjam"
version = "2.11.0"
source = { registry = "https://pypi.org/simple" }
sdist = { url = "https://files.pythonhosted.org/packages/14/12/34bf6e840a79130dfd0da7badfb6f7810b8fcfd60e75b0539372667b41b6/cramjam-2.11.0.tar.gz", hash = "sha256:5c82500ed91605c2d9781380b378397012e25127e89d64f460fea6aeac4389b4", size = 99100, upload-time = "2025-07-27T21:25:07.559Z" }
wheels = [
    { url = "https://files.pythonhosted.org/packages/53/d3/20d0402e4e983b66603117ad3dd3b864a05d7997a830206d3ff9cacef9a2/cramjam-2.11.0-cp310-cp310-macosx_10_12_x86_64.macosx_11_0_arm64.macosx_10_12_universal2.whl", hash = "sha256:d0859c65775e8ebf2cbc084bfd51bd0ffda10266da6f9306451123b89f8e5a63", size = 3558999, upload-time = "2025-07-27T21:21:34.105Z" },
    { url = "https://files.pythonhosted.org/packages/f5/a8/a6e2744288938ccd320a5c6f6f3653faa790f933f5edd088c6e5782a2354/cramjam-2.11.0-cp310-cp310-macosx_10_12_x86_64.whl", hash = "sha256:1d77b9b0aca02a3f6eeeff27fcd315ca5972616c0919ee38e522cce257bcd349", size = 1861558, upload-time = "2025-07-27T21:21:36.624Z" },
    { url = "https://files.pythonhosted.org/packages/96/29/7961e09a849eea7d8302e7baa6f829dd3ef3faf199cb25ed29b318ae799b/cramjam-2.11.0-cp310-cp310-macosx_11_0_arm64.whl", hash = "sha256:66425bc25b5481359b12a6719b6e7c90ffe76d85d0691f1da7df304bfb8ce45c", size = 1699431, upload-time = "2025-07-27T21:21:38.396Z" },
    { url = "https://files.pythonhosted.org/packages/7a/60/6665e52f01a8919bf37c43dcf0e03b6dd3866f5c4e95440b357d508ee14e/cramjam-2.11.0-cp310-cp310-manylinux_2_12_i686.manylinux2010_i686.whl", hash = "sha256:bd748d3407ec63e049b3aea1595e218814fccab329b7fb10bb51120a30e9fb7e", size = 2025262, upload-time = "2025-07-27T21:21:40.417Z" },
    { url = "https://files.pythonhosted.org/packages/d7/80/79bd84dbeb109e2c6efb74e661b7bd4c3ba393208ebcf69e2ae9454ae80c/cramjam-2.11.0-cp310-cp310-manylinux_2_17_aarch64.manylinux2014_aarch64.whl", hash = "sha256:a6d9a23a35b3a105c42a8de60fc2e80281ae6e758f05a3baea0b68eb1ddcb679", size = 1766177, upload-time = "2025-07-27T21:21:42.224Z" },
    { url = "https://files.pythonhosted.org/packages/28/ef/b43280767ebcde022ba31f1e9902137655a956ae30e920d75630fa67e36e/cramjam-2.11.0-cp310-cp310-manylinux_2_17_armv7l.manylinux2014_armv7l.whl", hash = "sha256:40a75b95e05e38a2a055b2446f09994ce1139151721659315151d4ad6289bbff", size = 1854031, upload-time = "2025-07-27T21:21:43.651Z" },
    { url = "https://files.pythonhosted.org/packages/60/1c/79d522757c494dfd9e9b208b0604cc7e97b481483cc477144f5705a06ab7/cramjam-2.11.0-cp310-cp310-manylinux_2_17_ppc64le.manylinux2014_ppc64le.whl", hash = "sha256:e5d042c376d2025300da37d65192d06a457918b63b31140f697f85fd8e310b29", size = 2035812, upload-time = "2025-07-27T21:21:45.473Z" },
    { url = "https://files.pythonhosted.org/packages/c8/70/3bf0670380069b3abd4c6b53f61d3148f4e08935569c08efbeaf7550e87d/cramjam-2.11.0-cp310-cp310-manylinux_2_17_s390x.manylinux2014_s390x.whl", hash = "sha256:cb148b35ab20c75b19a06c27f05732e2a321adbd86fadc93f9466dbd7b1154a7", size = 2067661, upload-time = "2025-07-27T21:21:47.901Z" },
    { url = "https://files.pythonhosted.org/packages/db/7e/4f6ca98a4b474348e965a529b359184785d1119ab7c4c9ec1280b8bea50a/cramjam-2.11.0-cp310-cp310-manylinux_2_17_x86_64.manylinux2014_x86_64.whl", hash = "sha256:0ee47c220f0f5179ddc923ab91fc9e282c27b29fabc60c433dfe06f08084f798", size = 1981523, upload-time = "2025-07-27T21:21:49.704Z" },
    { url = "https://files.pythonhosted.org/packages/8a/6c/b241511c7ffd5f1da29641429bb0e19b5fbcffafde5ba1bbcbf9394ea456/cramjam-2.11.0-cp310-cp310-musllinux_1_1_aarch64.whl", hash = "sha256:0cf1b5a81b21ea175c976c3ab09e00494258f4b49b7995efc86060cced3f0b2e", size = 2034251, upload-time = "2025-07-27T21:21:51.252Z" },
    { url = "https://files.pythonhosted.org/packages/14/5c/4ef926c8c3c1bf6da96f9c53450ff334cdb6d0fc1efced0aea97e2090803/cramjam-2.11.0-cp310-cp310-musllinux_1_1_armv7l.whl", hash = "sha256:360c00338ecf48921492455007f904be607fc7818de3d681acbcc542aae2fb36", size = 2155322, upload-time = "2025-07-27T21:21:53.348Z" },
    { url = "https://files.pythonhosted.org/packages/be/fb/eb2aef7fb2730e56c5a2c9000817ee8fb4a95c92f19cc6e441afed42ec29/cramjam-2.11.0-cp310-cp310-musllinux_1_1_i686.whl", hash = "sha256:f31fcc0d30dc3f3e94ea6b4d8e1a855071757c6abf6a7b1e284050ab7d4c299c", size = 2169094, upload-time = "2025-07-27T21:21:55.187Z" },
    { url = "https://files.pythonhosted.org/packages/3b/80/925a5c668dcee1c6f61775067185c5dc9a63c766d5393e5c60d2af4217a7/cramjam-2.11.0-cp310-cp310-musllinux_1_1_x86_64.whl", hash = "sha256:033be66fdceb3d63b2c99b257a98380c4ec22c9e4dca54a2bfec3718cd24e184", size = 2159089, upload-time = "2025-07-27T21:21:57.118Z" },
    { url = "https://files.pythonhosted.org/packages/1f/ac/b2819640eef0592a6de7ca832c0d23c69bd1620f765ce88b60dbc8da9ba2/cramjam-2.11.0-cp310-cp310-win32.whl", hash = "sha256:1c6cea67f6000b81f6bd27d14c8a6f62d00336ca7252fd03ee16f6b70eb5c0d2", size = 1605046, upload-time = "2025-07-27T21:21:58.617Z" },
    { url = "https://files.pythonhosted.org/packages/5a/f4/06af04727b9556721049e2127656d727306d275c518e3d97f9ed4cffd0d8/cramjam-2.11.0-cp310-cp310-win_amd64.whl", hash = "sha256:98aa4a351b047b0f7f9e971585982065028adc2c162c5c23c5d5734c5ccc1077", size = 1710647, upload-time = "2025-07-27T21:22:00.279Z" },
    { url = "https://files.pythonhosted.org/packages/d0/89/8001f6a9b6b6e9fa69bec5319789083475d6f26d52aaea209d3ebf939284/cramjam-2.11.0-cp311-cp311-macosx_10_12_x86_64.macosx_11_0_arm64.macosx_10_12_universal2.whl", hash = "sha256:04cfa39118570e70e920a9b75c733299784b6d269733dbc791d9aaed6edd2615", size = 3559272, upload-time = "2025-07-27T21:22:01.988Z" },
    { url = "https://files.pythonhosted.org/packages/0b/f3/001d00070ca92e5fbe6aacc768e455568b0cde46b0eb944561a4ea132300/cramjam-2.11.0-cp311-cp311-macosx_10_12_x86_64.whl", hash = "sha256:66a18f68506290349a256375d7aa2f645b9f7993c10fc4cc211db214e4e61d2b", size = 1861743, upload-time = "2025-07-27T21:22:03.754Z" },
    { url = "https://files.pythonhosted.org/packages/c9/35/041a3af01bf3f6158f120070f798546d4383b962b63c35cd91dcbf193e17/cramjam-2.11.0-cp311-cp311-macosx_11_0_arm64.whl", hash = "sha256:50e7d65533857736cd56f6509cf2c4866f28ad84dd15b5bdbf2f8a81e77fa28a", size = 1699631, upload-time = "2025-07-27T21:22:05.192Z" },
    { url = "https://files.pythonhosted.org/packages/17/eb/5358b238808abebd0c949c42635c3751204ca7cf82b29b984abe9f5e33c8/cramjam-2.11.0-cp311-cp311-manylinux_2_12_i686.manylinux2010_i686.whl", hash = "sha256:1f71989668458fc327ac15396db28d92df22f8024bb12963929798b2729d2df5", size = 2025603, upload-time = "2025-07-27T21:22:06.726Z" },
    { url = "https://files.pythonhosted.org/packages/0e/79/19dba7c03a27408d8d11b5a7a4a7908459cfd4e6f375b73264dc66517bf6/cramjam-2.11.0-cp311-cp311-manylinux_2_17_aarch64.manylinux2014_aarch64.whl", hash = "sha256:ee77ac543f1e2b22af1e8be3ae589f729491b6090582340aacd77d1d757d9569", size = 1766283, upload-time = "2025-07-27T21:22:08.568Z" },
    { url = "https://files.pythonhosted.org/packages/a4/ad/40e4b3408501d886d082db465c33971655fe82573c535428e52ab905f4d0/cramjam-2.11.0-cp311-cp311-manylinux_2_17_armv7l.manylinux2014_armv7l.whl", hash = "sha256:ad52784120e7e4d8a0b5b0517d185b8bf7f74f5e17272857ddc8951a628d9be1", size = 1854407, upload-time = "2025-07-27T21:22:10.518Z" },
    { url = "https://files.pythonhosted.org/packages/36/6e/c1b60ceb6d7ea6ff8b0bf197520aefe23f878bf2bfb0de65f2b0c2f82cd1/cramjam-2.11.0-cp311-cp311-manylinux_2_17_ppc64le.manylinux2014_ppc64le.whl", hash = "sha256:4b86f8e6d9c1b3f9a75b2af870c93ceee0f1b827cd2507387540e053b35d7459", size = 2035793, upload-time = "2025-07-27T21:22:12.504Z" },
    { url = "https://files.pythonhosted.org/packages/9c/ad/32a8d5f4b1e3717787945ec6d71bd1c6e6bccba4b7e903fc0d9d4e4b08c3/cramjam-2.11.0-cp311-cp311-manylinux_2_17_s390x.manylinux2014_s390x.whl", hash = "sha256:320d61938950d95da2371b46c406ec433e7955fae9f396c8e1bf148ffc187d11", size = 2067499, upload-time = "2025-07-27T21:22:14.067Z" },
    { url = "https://files.pythonhosted.org/packages/ff/cd/3b5a662736ea62ff7fa4c4a10a85e050bfdaad375cc53dc80427e8afe41c/cramjam-2.11.0-cp311-cp311-manylinux_2_17_x86_64.manylinux2014_x86_64.whl", hash = "sha256:41eafc8c1653a35a5c7e75ad48138f9f60085cc05cd99d592e5298552d944e9f", size = 1981853, upload-time = "2025-07-27T21:22:15.908Z" },
    { url = "https://files.pythonhosted.org/packages/26/8e/1dbcfaaa7a702ee82ee683ec3a81656934dd7e04a7bc4ee854033686f98a/cramjam-2.11.0-cp311-cp311-musllinux_1_1_aarch64.whl", hash = "sha256:03a7316c6bf763dfa34279335b27702321da44c455a64de58112968c0818ec4a", size = 2034514, upload-time = "2025-07-27T21:22:17.352Z" },
    { url = "https://files.pythonhosted.org/packages/50/62/f11709bfdce74af79a88b410dcb76dedc97612166e759136931bf63cfd7b/cramjam-2.11.0-cp311-cp311-musllinux_1_1_armv7l.whl", hash = "sha256:244c2ed8bd7ccbb294a2abe7ca6498db7e89d7eb5e744691dc511a7dc82e65ca", size = 2155343, upload-time = "2025-07-27T21:22:18.854Z" },
    { url = "https://files.pythonhosted.org/packages/8a/6d/3b98b61841a5376d9a9b8468ae58753a8e6cf22be9534a0fa5af4d8621cc/cramjam-2.11.0-cp311-cp311-musllinux_1_1_i686.whl", hash = "sha256:405f8790bad36ce0b4bbdb964ad51507bfc7942c78447f25cb828b870a1d86a0", size = 2169367, upload-time = "2025-07-27T21:22:20.389Z" },
    { url = "https://files.pythonhosted.org/packages/11/72/bd5db5c49dbebc8b002f1c4983101b28d2e7fc9419753db1c31ec22b03ef/cramjam-2.11.0-cp311-cp311-musllinux_1_1_x86_64.whl", hash = "sha256:6b1b751a5411032b08fb3ac556160229ca01c6bbe4757bb3a9a40b951ebaac23", size = 2159334, upload-time = "2025-07-27T21:22:22.254Z" },
    { url = "https://files.pythonhosted.org/packages/34/32/203c57acdb6eea727e7078b2219984e64ed4ad043c996ed56321301ba167/cramjam-2.11.0-cp311-cp311-win32.whl", hash = "sha256:5251585608778b9ac8effed544933df7ad85b4ba21ee9738b551f17798b215ac", size = 1605313, upload-time = "2025-07-27T21:22:24.126Z" },
    { url = "https://files.pythonhosted.org/packages/a9/bd/102d6deb87a8524ac11cddcd31a7612b8f20bf9b473c3c645045e3b957c7/cramjam-2.11.0-cp311-cp311-win_amd64.whl", hash = "sha256:dca88bc8b68ce6d35dafd8c4d5d59a238a56c43fa02b74c2ce5f9dfb0d1ccb46", size = 1710991, upload-time = "2025-07-27T21:22:25.661Z" },
    { url = "https://files.pythonhosted.org/packages/0b/0d/7c84c913a5fae85b773a9dcf8874390f9d68ba0fcc6630efa7ff1541b950/cramjam-2.11.0-cp312-cp312-macosx_10_12_x86_64.macosx_11_0_arm64.macosx_10_12_universal2.whl", hash = "sha256:dba5c14b8b4f73ea1e65720f5a3fe4280c1d27761238378be8274135c60bbc6e", size = 3553368, upload-time = "2025-07-27T21:22:27.162Z" },
    { url = "https://files.pythonhosted.org/packages/2b/cc/4f6d185d8a744776f53035e72831ff8eefc2354f46ab836f4bd3c4f6c138/cramjam-2.11.0-cp312-cp312-macosx_10_12_x86_64.whl", hash = "sha256:11eb40722b3fcf3e6890fba46c711bf60f8dc26360a24876c85e52d76c33b25b", size = 1860014, upload-time = "2025-07-27T21:22:28.738Z" },
    { url = "https://files.pythonhosted.org/packages/1c/a8/626c76263085c6d5ded0e71823b411e9522bfc93ba6cc59855a5869296e7/cramjam-2.11.0-cp312-cp312-macosx_11_0_arm64.whl", hash = "sha256:aeb26e2898994b6e8319f19a4d37c481512acdcc6d30e1b5ecc9d8ec57e835cb", size = 1693512, upload-time = "2025-07-27T21:22:30.999Z" },
    { url = "https://files.pythonhosted.org/packages/e9/52/0851a16a62447532e30ba95a80e638926fdea869a34b4b5b9d0a020083ba/cramjam-2.11.0-cp312-cp312-manylinux_2_12_i686.manylinux2010_i686.whl", hash = "sha256:4f8d82081ed7d8fe52c982bd1f06e4c7631a73fe1fb6d4b3b3f2404f87dc40fe", size = 2025285, upload-time = "2025-07-27T21:22:32.954Z" },
    { url = "https://files.pythonhosted.org/packages/98/76/122e444f59dbc216451d8e3d8282c9665dc79eaf822f5f1470066be1b695/cramjam-2.11.0-cp312-cp312-manylinux_2_17_aarch64.manylinux2014_aarch64.whl", hash = "sha256:092a3ec26e0a679305018380e4f652eae1b6dfe3fc3b154ee76aa6b92221a17c", size = 1761327, upload-time = "2025-07-27T21:22:34.484Z" },
    { url = "https://files.pythonhosted.org/packages/a3/bc/3a0189aef1af2b29632c039c19a7a1b752bc21a4053582a5464183a0ad3d/cramjam-2.11.0-cp312-cp312-manylinux_2_17_armv7l.manylinux2014_armv7l.whl", hash = "sha256:529d6d667c65fd105d10bd83d1cd3f9869f8fd6c66efac9415c1812281196a92", size = 1854075, upload-time = "2025-07-27T21:22:36.157Z" },
    { url = "https://files.pythonhosted.org/packages/2e/80/8a6343b13778ce52d94bb8d5365a30c3aa951276b1857201fe79d7e2ad25/cramjam-2.11.0-cp312-cp312-manylinux_2_17_ppc64le.manylinux2014_ppc64le.whl", hash = "sha256:555eb9c90c450e0f76e27d9ff064e64a8b8c6478ab1a5594c91b7bc5c82fd9f0", size = 2032710, upload-time = "2025-07-27T21:22:38.17Z" },
    { url = "https://files.pythonhosted.org/packages/df/6b/cd1778a207c29eda10791e3dfa018b588001928086e179fc71254793c625/cramjam-2.11.0-cp312-cp312-manylinux_2_17_s390x.manylinux2014_s390x.whl", hash = "sha256:5edf4c9e32493035b514cf2ba0c969d81ccb31de63bd05490cc8bfe3b431674e", size = 2068353, upload-time = "2025-07-27T21:22:39.615Z" },
    { url = "https://files.pythonhosted.org/packages/dc/f0/5c2a5cd5711032f3b191ca50cb786c17689b4a9255f9f768866e6c9f04d9/cramjam-2.11.0-cp312-cp312-manylinux_2_17_x86_64.manylinux2014_x86_64.whl", hash = "sha256:2fa2fe41f48c4d58d923803383b0737f048918b5a0d10390de9628bb6272b107", size = 1978104, upload-time = "2025-07-27T21:22:41.106Z" },
    { url = "https://files.pythonhosted.org/packages/f9/8b/b363a5fb2c3347504fe9a64f8d0f1e276844f0e532aa7162c061cd1ffee4/cramjam-2.11.0-cp312-cp312-musllinux_1_1_aarch64.whl", hash = "sha256:9ca14cf1cabdb0b77d606db1bb9e9ca593b1dbd421fcaf251ec9a5431ec449f3", size = 2030779, upload-time = "2025-07-27T21:22:42.969Z" },
    { url = "https://files.pythonhosted.org/packages/78/7b/d83dad46adb6c988a74361f81ad9c5c22642be53ad88616a19baedd06243/cramjam-2.11.0-cp312-cp312-musllinux_1_1_armv7l.whl", hash = "sha256:309e95bf898829476bccf4fd2c358ec00e7ff73a12f95a3cdeeba4bb1d3683d5", size = 2155297, upload-time = "2025-07-27T21:22:44.6Z" },
    { url = "https://files.pythonhosted.org/packages/1a/be/60d9be4cb33d8740a4aa94c7513f2ef3c4eba4fd13536f086facbafade71/cramjam-2.11.0-cp312-cp312-musllinux_1_1_i686.whl", hash = "sha256:86dca35d2f15ef22922411496c220f3c9e315d5512f316fe417461971cc1648d", size = 2169255, upload-time = "2025-07-27T21:22:46.534Z" },
    { url = "https://files.pythonhosted.org/packages/11/b0/4a595f01a243aec8ad272b160b161c44351190c35d98d7787919d962e9e5/cramjam-2.11.0-cp312-cp312-musllinux_1_1_x86_64.whl", hash = "sha256:193c6488bd2f514cbc0bef5c18fad61a5f9c8d059dd56edf773b3b37f0e85496", size = 2155651, upload-time = "2025-07-27T21:22:48.46Z" },
    { url = "https://files.pythonhosted.org/packages/38/47/7776659aaa677046b77f527106e53ddd47373416d8fcdb1e1a881ec5dc06/cramjam-2.11.0-cp312-cp312-win32.whl", hash = "sha256:514e2c008a8b4fa823122ca3ecab896eac41d9aa0f5fc881bd6264486c204e32", size = 1603568, upload-time = "2025-07-27T21:22:50.084Z" },
    { url = "https://files.pythonhosted.org/packages/75/b1/d53002729cfd94c5844ddfaf1233c86d29f2dbfc1b764a6562c41c044199/cramjam-2.11.0-cp312-cp312-win_amd64.whl", hash = "sha256:53fed080476d5f6ad7505883ec5d1ec28ba36c2273db3b3e92d7224fe5e463db", size = 1709287, upload-time = "2025-07-27T21:22:51.534Z" },
    { url = "https://files.pythonhosted.org/packages/0a/8b/406c5dc0f8e82385519d8c299c40fd6a56d97eca3fcd6f5da8dad48de75b/cramjam-2.11.0-cp313-cp313-macosx_10_12_x86_64.macosx_11_0_arm64.macosx_10_12_universal2.whl", hash = "sha256:2c289729cc1c04e88bafa48b51082fb462b0a57dbc96494eab2be9b14dca62af", size = 3553330, upload-time = "2025-07-27T21:22:53.124Z" },
    { url = "https://files.pythonhosted.org/packages/00/ad/4186884083d6e4125b285903e17841827ab0d6d0cffc86216d27ed91e91d/cramjam-2.11.0-cp313-cp313-macosx_10_12_x86_64.whl", hash = "sha256:045201ee17147e36cf43d8ae2fa4b4836944ac672df5874579b81cf6d40f1a1f", size = 1859756, upload-time = "2025-07-27T21:22:54.821Z" },
    { url = "https://files.pythonhosted.org/packages/54/01/91b485cf76a7efef638151e8a7d35784dae2c4ff221b1aec2c083e4b106d/cramjam-2.11.0-cp313-cp313-macosx_11_0_arm64.whl", hash = "sha256:619cd195d74c9e1d2a3ad78d63451d35379c84bd851aec552811e30842e1c67a", size = 1693609, upload-time = "2025-07-27T21:22:56.331Z" },
    { url = "https://files.pythonhosted.org/packages/cd/84/d0c80d279b2976870fc7d10f15dcb90a3c10c06566c6964b37c152694974/cramjam-2.11.0-cp313-cp313-manylinux_2_12_i686.manylinux2010_i686.whl", hash = "sha256:6eb3ae5ab72edb2ed68bdc0f5710f0a6cad7fd778a610ec2c31ee15e32d3921e", size = 2024912, upload-time = "2025-07-27T21:22:57.915Z" },
    { url = "https://files.pythonhosted.org/packages/d6/70/88f2a5cb904281ed5d3c111b8f7d5366639817a5470f059bcd26833fc870/cramjam-2.11.0-cp313-cp313-manylinux_2_17_aarch64.manylinux2014_aarch64.whl", hash = "sha256:df7da3f4b19e3078f9635f132d31b0a8196accb2576e3213ddd7a77f93317c20", size = 1760715, upload-time = "2025-07-27T21:22:59.528Z" },
    { url = "https://files.pythonhosted.org/packages/b2/06/cf5b02081132537d28964fb385fcef9ed9f8a017dd7d8c59d317e53ba50d/cramjam-2.11.0-cp313-cp313-manylinux_2_17_armv7l.manylinux2014_armv7l.whl", hash = "sha256:57286b289cd557ac76c24479d8ecfb6c3d5b854cce54ccc7671f9a2f5e2a2708", size = 1853782, upload-time = "2025-07-27T21:23:01.07Z" },
    { url = "https://files.pythonhosted.org/packages/57/27/63525087ed40a53d1867021b9c4858b80cc86274ffe7225deed067d88d92/cramjam-2.11.0-cp313-cp313-manylinux_2_17_ppc64le.manylinux2014_ppc64le.whl", hash = "sha256:28952fbbf8b32c0cb7fa4be9bcccfca734bf0d0989f4b509dc7f2f70ba79ae06", size = 2032354, upload-time = "2025-07-27T21:23:03.021Z" },
    { url = "https://files.pythonhosted.org/packages/c3/ef/dbba082c6ebfb6410da4dd39a64e654d7194fcfd4567f85991a83fa4ec32/cramjam-2.11.0-cp313-cp313-manylinux_2_17_s390x.manylinux2014_s390x.whl", hash = "sha256:78ed2e4099812a438b545dfbca1928ec825e743cd253bc820372d6ef8c3adff4", size = 2068007, upload-time = "2025-07-27T21:23:04.526Z" },
    { url = "https://files.pythonhosted.org/packages/35/ce/d902b9358a46a086938feae83b2251720e030f06e46006f4c1fc0ac9da20/cramjam-2.11.0-cp313-cp313-manylinux_2_17_x86_64.manylinux2014_x86_64.whl", hash = "sha256:7d9aecd5c3845d415bd6c9957c93de8d93097e269137c2ecb0e5a5256374bdc8", size = 1977485, upload-time = "2025-07-27T21:23:06.058Z" },
    { url = "https://files.pythonhosted.org/packages/e8/03/982f54553244b0afcbdb2ad2065d460f0ab05a72a96896a969a1ca136a1e/cramjam-2.11.0-cp313-cp313-musllinux_1_1_aarch64.whl", hash = "sha256:362fcf4d6f5e1242a4540812455f5a594949190f6fbc04f2ffbfd7ae0266d788", size = 2030447, upload-time = "2025-07-27T21:23:07.679Z" },
    { url = "https://files.pythonhosted.org/packages/74/5f/748e54cdb665ec098ec519e23caacc65fc5ae58718183b071e33fc1c45b4/cramjam-2.11.0-cp313-cp313-musllinux_1_1_armv7l.whl", hash = "sha256:13240b3dea41b1174456cb9426843b085dc1a2bdcecd9ee2d8f65ac5703374b0", size = 2154949, upload-time = "2025-07-27T21:23:09.366Z" },
    { url = "https://files.pythonhosted.org/packages/69/81/c4e6cb06ed69db0dc81f9a8b1dc74995ebd4351e7a1877143f7031ff2700/cramjam-2.11.0-cp313-cp313-musllinux_1_1_i686.whl", hash = "sha256:c54eed83726269594b9086d827decc7d2015696e31b99bf9b69b12d9063584fe", size = 2168925, upload-time = "2025-07-27T21:23:10.976Z" },
    { url = "https://files.pythonhosted.org/packages/13/5b/966365523ce8290a08e163e3b489626c5adacdff2b3da9da1b0823dfb14e/cramjam-2.11.0-cp313-cp313-musllinux_1_1_x86_64.whl", hash = "sha256:f8195006fdd0fc0a85b19df3d64a3ef8a240e483ae1dfc7ac6a4316019eb5df2", size = 2154950, upload-time = "2025-07-27T21:23:12.514Z" },
    { url = "https://files.pythonhosted.org/packages/3a/7d/7f8eb5c534b72b32c6eb79d74585bfee44a9a5647a14040bb65c31c2572d/cramjam-2.11.0-cp313-cp313-win32.whl", hash = "sha256:ccf30e3fe6d770a803dcdf3bb863fa44ba5dc2664d4610ba2746a3c73599f2e4", size = 1603199, upload-time = "2025-07-27T21:23:14.38Z" },
    { url = "https://files.pythonhosted.org/packages/37/05/47b5e0bf7c41a3b1cdd3b7c2147f880c93226a6bef1f5d85183040cbdece/cramjam-2.11.0-cp313-cp313-win_amd64.whl", hash = "sha256:ee36348a204f0a68b03400f4736224e9f61d1c6a1582d7f875c1ca56f0254268", size = 1708924, upload-time = "2025-07-27T21:23:16.332Z" },
    { url = "https://files.pythonhosted.org/packages/de/07/a1051cdbbe6d723df16d756b97f09da7c1adb69e29695c58f0392bc12515/cramjam-2.11.0-cp314-cp314-macosx_10_12_x86_64.macosx_11_0_arm64.macosx_10_12_universal2.whl", hash = "sha256:7ba5e38c9fbd06f086f4a5a64a1a5b7b417cd3f8fc07a20e5c03651f72f36100", size = 3554141, upload-time = "2025-07-27T21:23:17.938Z" },
    { url = "https://files.pythonhosted.org/packages/74/66/58487d2e16ef3d04f51a7c7f0e69823e806744b4c21101e89da4873074bc/cramjam-2.11.0-cp314-cp314-macosx_10_12_x86_64.whl", hash = "sha256:b8adeee57b41fe08e4520698a4b0bd3cc76dbd81f99424b806d70a5256a391d3", size = 1860353, upload-time = "2025-07-27T21:23:19.593Z" },
    { url = "https://files.pythonhosted.org/packages/67/b4/67f6254d166ffbcc9d5fa1b56876eaa920c32ebc8e9d3d525b27296b693b/cramjam-2.11.0-cp314-cp314-macosx_11_0_arm64.whl", hash = "sha256:b96a74fa03a636c8a7d76f700d50e9a8bc17a516d6a72d28711225d641e30968", size = 1693832, upload-time = "2025-07-27T21:23:21.185Z" },
    { url = "https://files.pythonhosted.org/packages/55/a3/4e0b31c0d454ae70c04684ed7c13d3c67b4c31790c278c1e788cb804fa4a/cramjam-2.11.0-cp314-cp314-manylinux_2_12_i686.manylinux2010_i686.whl", hash = "sha256:c3811a56fa32e00b377ef79121c0193311fd7501f0fb378f254c7f083cc1fbe0", size = 2027080, upload-time = "2025-07-27T21:23:23.303Z" },
    { url = "https://files.pythonhosted.org/packages/d9/c7/5e8eed361d1d3b8be14f38a54852c5370cc0ceb2c2d543b8ba590c34f080/cramjam-2.11.0-cp314-cp314-manylinux_2_17_aarch64.manylinux2014_aarch64.whl", hash = "sha256:c5d927e87461f8a0d448e4ab5eb2bca9f31ca5d8ea86d70c6f470bb5bc666d7e", size = 1761543, upload-time = "2025-07-27T21:23:24.991Z" },
    { url = "https://files.pythonhosted.org/packages/09/0c/06b7f8b0ce9fde89470505116a01fc0b6cb92d406c4fb1e46f168b5d3fa5/cramjam-2.11.0-cp314-cp314-manylinux_2_17_armv7l.manylinux2014_armv7l.whl", hash = "sha256:f1f5c450121430fd89cb5767e0a9728ecc65997768fd4027d069cb0368af62f9", size = 1854636, upload-time = "2025-07-27T21:23:26.987Z" },
    { url = "https://files.pythonhosted.org/packages/6f/c6/6ebc02c9d5acdf4e5f2b1ec6e1252bd5feee25762246798ae823b3347457/cramjam-2.11.0-cp314-cp314-manylinux_2_17_ppc64le.manylinux2014_ppc64le.whl", hash = "sha256:724aa7490be50235d97f07e2ca10067927c5d7f336b786ddbc868470e822aa25", size = 2032715, upload-time = "2025-07-27T21:23:28.603Z" },
    { url = "https://files.pythonhosted.org/packages/a2/77/a122971c23f5ca4b53e4322c647ac7554626c95978f92d19419315dddd05/cramjam-2.11.0-cp314-cp314-manylinux_2_17_s390x.manylinux2014_s390x.whl", hash = "sha256:54c4637122e7cfd7aac5c1d3d4c02364f446d6923ea34cf9d0e8816d6e7a4936", size = 2069039, upload-time = "2025-07-27T21:23:30.319Z" },
    { url = "https://files.pythonhosted.org/packages/19/0f/f6121b90b86b9093c066889274d26a1de3f29969d45c2ed1ecbe2033cb78/cramjam-2.11.0-cp314-cp314-manylinux_2_17_x86_64.manylinux2014_x86_64.whl", hash = "sha256:17eb39b1696179fb471eea2de958fa21f40a2cd8bf6b40d428312d5541e19dc4", size = 1979566, upload-time = "2025-07-27T21:23:32.002Z" },
    { url = "https://files.pythonhosted.org/packages/e0/a3/f95bc57fd7f4166ce6da816cfa917fb7df4bb80e669eb459d85586498414/cramjam-2.11.0-cp314-cp314-musllinux_1_1_aarch64.whl", hash = "sha256:36aa5a798aa34e11813a80425a30d8e052d8de4a28f27bfc0368cfc454d1b403", size = 2030905, upload-time = "2025-07-27T21:23:33.696Z" },
    { url = "https://files.pythonhosted.org/packages/fc/52/e429de4e8bc86ee65e090dae0f87f45abd271742c63fb2d03c522ffde28a/cramjam-2.11.0-cp314-cp314-musllinux_1_1_armv7l.whl", hash = "sha256:449fca52774dc0199545fbf11f5128933e5a6833946707885cf7be8018017839", size = 2155592, upload-time = "2025-07-27T21:23:35.375Z" },
    { url = "https://files.pythonhosted.org/packages/6c/6c/65a7a0207787ad39ad804af4da7f06a60149de19481d73d270b540657234/cramjam-2.11.0-cp314-cp314-musllinux_1_1_i686.whl", hash = "sha256:d87d37b3d476f4f7623c56a232045d25bd9b988314702ea01bd9b4a94948a778", size = 2170839, upload-time = "2025-07-27T21:23:37.197Z" },
    { url = "https://files.pythonhosted.org/packages/b2/c5/5c5db505ba692bc844246b066e23901d5905a32baf2f33719c620e65887f/cramjam-2.11.0-cp314-cp314-musllinux_1_1_x86_64.whl", hash = "sha256:26cb45c47d71982d76282e303931c6dd4baee1753e5d48f9a89b3a63e690b3a3", size = 2157236, upload-time = "2025-07-27T21:23:38.854Z" },
    { url = "https://files.pythonhosted.org/packages/b0/22/88e6693e60afe98901e5bbe91b8dea193e3aa7f42e2770f9c3339f5c1065/cramjam-2.11.0-cp314-cp314-win32.whl", hash = "sha256:4efe919d443c2fd112fe25fe636a52f9628250c9a50d9bddb0488d8a6c09acc6", size = 1604136, upload-time = "2025-07-27T21:23:40.56Z" },
    { url = "https://files.pythonhosted.org/packages/cc/f8/01618801cd59ccedcc99f0f96d20be67d8cfc3497da9ccaaad6b481781dd/cramjam-2.11.0-cp314-cp314-win_amd64.whl", hash = "sha256:ccec3524ea41b9abd5600e3e27001fd774199dbb4f7b9cb248fcee37d4bda84c", size = 1710272, upload-time = "2025-07-27T21:23:42.236Z" },
    { url = "https://files.pythonhosted.org/packages/40/81/6cdb3ed222d13ae86bda77aafe8d50566e81a1169d49ed195b6263610704/cramjam-2.11.0-cp314-cp314t-macosx_10_12_x86_64.macosx_11_0_arm64.macosx_10_12_universal2.whl", hash = "sha256:966ac9358b23d21ecd895c418c048e806fd254e46d09b1ff0cdad2eba195ea3e", size = 3559671, upload-time = "2025-07-27T21:23:44.504Z" },
    { url = "https://files.pythonhosted.org/packages/cb/43/52b7e54fe5ba1ef0270d9fdc43dabd7971f70ea2d7179be918c997820247/cramjam-2.11.0-cp314-cp314t-macosx_10_12_x86_64.whl", hash = "sha256:387f09d647a0d38dcb4539f8a14281f8eb6bb1d3e023471eb18a5974b2121c86", size = 1867876, upload-time = "2025-07-27T21:23:46.987Z" },
    { url = "https://files.pythonhosted.org/packages/9d/28/30d5b8d10acd30db3193bc562a313bff722888eaa45cfe32aa09389f2b24/cramjam-2.11.0-cp314-cp314t-macosx_11_0_arm64.whl", hash = "sha256:665b0d8fbbb1a7f300265b43926457ec78385200133e41fef19d85790fc1e800", size = 1695562, upload-time = "2025-07-27T21:23:48.644Z" },
    { url = "https://files.pythonhosted.org/packages/d9/86/ec806f986e01b896a650655024ea52a13e25c3ac8a3a382f493089483cdc/cramjam-2.11.0-cp314-cp314t-manylinux_2_12_i686.manylinux2010_i686.whl", hash = "sha256:ca905387c7a371531b9622d93471be4d745ef715f2890c3702479cd4fc85aa51", size = 2025056, upload-time = "2025-07-27T21:23:50.404Z" },
    { url = "https://files.pythonhosted.org/packages/09/43/c2c17586b90848d29d63181f7d14b8bd3a7d00975ad46e3edf2af8af7e1f/cramjam-2.11.0-cp314-cp314t-manylinux_2_17_aarch64.manylinux2014_aarch64.whl", hash = "sha256:3c1aa56aef2c8af55a21ed39040a94a12b53fb23beea290f94d19a76027e2ffb", size = 1764084, upload-time = "2025-07-27T21:23:52.265Z" },
    { url = "https://files.pythonhosted.org/packages/2b/a9/68bc334fadb434a61df10071dc8606702aa4f5b6cdb2df62474fc21d2845/cramjam-2.11.0-cp314-cp314t-manylinux_2_17_armv7l.manylinux2014_armv7l.whl", hash = "sha256:e5db59c1cdfaa2ab85cc988e602d6919495f735ca8a5fd7603608eb1e23c26d5", size = 1854859, upload-time = "2025-07-27T21:23:54.085Z" },
    { url = "https://files.pythonhosted.org/packages/5b/4e/b48e67835b5811ec5e9cb2e2bcba9c3fd76dab3e732569fe801b542c6ca9/cramjam-2.11.0-cp314-cp314t-manylinux_2_17_ppc64le.manylinux2014_ppc64le.whl", hash = "sha256:b1f893014f00fe5e89a660a032e813bf9f6d91de74cd1490cdb13b2b59d0c9a3", size = 2035970, upload-time = "2025-07-27T21:23:55.758Z" },
    { url = "https://files.pythonhosted.org/packages/c4/70/d2ac33d572b4d90f7f0f2c8a1d60fb48f06b128fdc2c05f9b49891bb0279/cramjam-2.11.0-cp314-cp314t-manylinux_2_17_s390x.manylinux2014_s390x.whl", hash = "sha256:c26a1eb487947010f5de24943bd7c422dad955b2b0f8650762539778c380ca89", size = 2069320, upload-time = "2025-07-27T21:23:57.494Z" },
    { url = "https://files.pythonhosted.org/packages/1d/4c/85cec77af4a74308ba5fca8e296c4e2f80ec465c537afc7ab1e0ca2f9a00/cramjam-2.11.0-cp314-cp314t-manylinux_2_17_x86_64.manylinux2014_x86_64.whl", hash = "sha256:7d5c8bfb438d94e7b892d1426da5fc4b4a5370cc360df9b8d9d77c33b896c37e", size = 1982668, upload-time = "2025-07-27T21:23:59.126Z" },
    { url = "https://files.pythonhosted.org/packages/55/45/938546d1629e008cc3138df7c424ef892719b1796ff408a2ab8550032e5e/cramjam-2.11.0-cp314-cp314t-musllinux_1_1_aarch64.whl", hash = "sha256:cb1fb8c9337ab0da25a01c05d69a0463209c347f16512ac43be5986f3d1ebaf4", size = 2034028, upload-time = "2025-07-27T21:24:00.865Z" },
    { url = "https://files.pythonhosted.org/packages/01/76/b5a53e20505555f1640e66dcf70394bcf51a1a3a072aa18ea35135a0f9ed/cramjam-2.11.0-cp314-cp314t-musllinux_1_1_armv7l.whl", hash = "sha256:1f6449f6de52dde3e2f1038284910c8765a397a25e2d05083870f3f5e7fc682c", size = 2155513, upload-time = "2025-07-27T21:24:02.92Z" },
    { url = "https://files.pythonhosted.org/packages/84/12/8d3f6ceefae81bbe45a347fdfa2219d9f3ac75ebc304f92cd5fcb4fbddc5/cramjam-2.11.0-cp314-cp314t-musllinux_1_1_i686.whl", hash = "sha256:382dec4f996be48ed9c6958d4e30c2b89435d7c2c4dbf32480b3b8886293dd65", size = 2170035, upload-time = "2025-07-27T21:24:04.558Z" },
    { url = "https://files.pythonhosted.org/packages/4b/85/3be6f0a1398f976070672be64f61895f8839857618a2d8cc0d3ab529d3dc/cramjam-2.11.0-cp314-cp314t-musllinux_1_1_x86_64.whl", hash = "sha256:d388bd5723732c3afe1dd1d181e4213cc4e1be210b080572e7d5749f6e955656", size = 2160229, upload-time = "2025-07-27T21:24:06.729Z" },
    { url = "https://files.pythonhosted.org/packages/57/5e/66cfc3635511b20014bbb3f2ecf0095efb3049e9e96a4a9e478e4f3d7b78/cramjam-2.11.0-cp314-cp314t-win32.whl", hash = "sha256:0a70ff17f8e1d13f322df616505550f0f4c39eda62290acb56f069d4857037c8", size = 1610267, upload-time = "2025-07-27T21:24:08.428Z" },
    { url = "https://files.pythonhosted.org/packages/ce/c6/c71e82e041c95ffe6a92ac707785500aa2a515a4339c2c7dd67e3c449249/cramjam-2.11.0-cp314-cp314t-win_amd64.whl", hash = "sha256:028400d699442d40dbda02f74158c73d05cb76587a12490d0bfedd958fd49188", size = 1713108, upload-time = "2025-07-27T21:24:10.147Z" },
    { url = "https://files.pythonhosted.org/packages/8c/33/3d7a7fbfb313614d59ae2e512b9dacfc22efb07c20e4af7deb73d3409f7b/cramjam-2.11.0-cp39-cp39-macosx_10_12_x86_64.macosx_11_0_arm64.macosx_10_12_universal2.whl", hash = "sha256:2581e82dca742b55d8b1d7f33892394c06b057a74f2853ffcb0802dcddcbf694", size = 3559843, upload-time = "2025-07-27T21:24:11.928Z" },
    { url = "https://files.pythonhosted.org/packages/d4/b0/ccf09697df7fcc750c4913dc4bf3fb91e5b778dda65fb9fa55dde61c03dc/cramjam-2.11.0-cp39-cp39-macosx_10_12_x86_64.whl", hash = "sha256:a9994a42cd12f07ece04eff94dbf6e127b3986f7af9b26db1eb4545c477a6604", size = 1862081, upload-time = "2025-07-27T21:24:13.8Z" },
    { url = "https://files.pythonhosted.org/packages/41/55/d36255f1a9004a3352469143d2b8a5b769e0eb4e484a8192da41ad67e893/cramjam-2.11.0-cp39-cp39-macosx_11_0_arm64.whl", hash = "sha256:a4963dac24213690183110d6b41125fdc4af871a5a213589d6c6606d49e1b949", size = 1699970, upload-time = "2025-07-27T21:24:15.547Z" },
    { url = "https://files.pythonhosted.org/packages/35/52/722a2efbe104903648185411f9c634e5678035476bc556001d6ef811e191/cramjam-2.11.0-cp39-cp39-manylinux_2_12_i686.manylinux2010_i686.whl", hash = "sha256:c9af16f0b07d851b968c54e52d19430d820bb47c26d10a09cfb5c7127de26773", size = 2025715, upload-time = "2025-07-27T21:24:17.327Z" },
    { url = "https://files.pythonhosted.org/packages/0a/60/75084f30277d5f2481d20a544654894a32528f98f4415c1bd467823ab5b2/cramjam-2.11.0-cp39-cp39-manylinux_2_17_aarch64.manylinux2014_aarch64.whl", hash = "sha256:1e2400c09ba620e2ca91a903dbe907d75f6a1994d8337e9f3026778daa92b08d", size = 1766999, upload-time = "2025-07-27T21:24:19.163Z" },
    { url = "https://files.pythonhosted.org/packages/89/5c/2663bdfcea6ab06fcac97883b5b574a12236c5d9f70691cc05dd49cb10fb/cramjam-2.11.0-cp39-cp39-manylinux_2_17_armv7l.manylinux2014_armv7l.whl", hash = "sha256:b820004db8b22715cee2ef154d4b47b3d76c4677ff217c587dd46f694a3052f9", size = 1854352, upload-time = "2025-07-27T21:24:20.953Z" },
    { url = "https://files.pythonhosted.org/packages/b4/df/1db5b57ccf77e923687b2061766e69c2cbdaf41641204207dbf55ef7ebe9/cramjam-2.11.0-cp39-cp39-manylinux_2_17_ppc64le.manylinux2014_ppc64le.whl", hash = "sha256:261e9200942189d8201a005ffa1e29339479364b5b0013ab0758b03229d9ac67", size = 2036219, upload-time = "2025-07-27T21:24:23.029Z" },
    { url = "https://files.pythonhosted.org/packages/f7/28/fa3b017668a3264068c893e57a6b923dfd8fa851a1c821c4cc1c95cd47a6/cramjam-2.11.0-cp39-cp39-manylinux_2_17_s390x.manylinux2014_s390x.whl", hash = "sha256:a24c61f1fad56ca68aee53bf67b6a84cd762a2c71ee4b71064378547c2411ae6", size = 2077245, upload-time = "2025-07-27T21:24:25.127Z" },
    { url = "https://files.pythonhosted.org/packages/d1/1d/6f6018ee81acec6c4ef6cda6bd0770959992caf2f1c41e7944a135a53eca/cramjam-2.11.0-cp39-cp39-manylinux_2_17_x86_64.manylinux2014_x86_64.whl", hash = "sha256:ab86d22f69a21961f35d1a1b02278b5bb9a95c5f5b4722c6904bca343c8d219f", size = 1982235, upload-time = "2025-07-27T21:24:26.851Z" },
    { url = "https://files.pythonhosted.org/packages/31/b4/c38f6077d8ec7c9208d23d4f7f19a618f5b4940170c9deba5d3bdc722eb6/cramjam-2.11.0-cp39-cp39-musllinux_1_1_aarch64.whl", hash = "sha256:a88bc9b191422cd5b22a1521b28607008590628b6b2a8a7db5c54ec04dc82fa1", size = 2034629, upload-time = "2025-07-27T21:24:28.694Z" },
    { url = "https://files.pythonhosted.org/packages/66/3b/3f46a349b1a7a67e2bda10e99403e9163c87c95e34399cc69f4f86a2461a/cramjam-2.11.0-cp39-cp39-musllinux_1_1_armv7l.whl", hash = "sha256:7855bc4df5ed5f7fb1c98ea3fd98292e9acd3c097b1b21d596a69e1e60455400", size = 2155552, upload-time = "2025-07-27T21:24:30.572Z" },
    { url = "https://files.pythonhosted.org/packages/ed/86/b431a51162d4c8f33b28bdcca047382e1038757d43625e65c8d29ed6c31f/cramjam-2.11.0-cp39-cp39-musllinux_1_1_i686.whl", hash = "sha256:19eb43e21db9dc42613599703c1a8e40b0170514a313f11f4c8be380425a1019", size = 2169651, upload-time = "2025-07-27T21:24:32.331Z" },
    { url = "https://files.pythonhosted.org/packages/6e/d5/9aa69784da58b6bd3f5abcaad2eb76ad2a89efde7929821bad17355fd8da/cramjam-2.11.0-cp39-cp39-musllinux_1_1_x86_64.whl", hash = "sha256:cec977d673ad596bae6bdfc0091ee386cef05b515b23f2ce52f9fadd0156186a", size = 2159740, upload-time = "2025-07-27T21:24:34.108Z" },
    { url = "https://files.pythonhosted.org/packages/9c/e1/75706936eb81605a939e15b8b7a1241b35e805ce76a64838b4586c440f61/cramjam-2.11.0-cp39-cp39-win32.whl", hash = "sha256:dcc3b15b97f3054964b47e2a5fcfb4f5ff569e9af0a7af19f1d4c5f4231bbf3b", size = 1605449, upload-time = "2025-07-27T21:24:36.538Z" },
    { url = "https://files.pythonhosted.org/packages/37/6b/ae7626994c7285bfc0ffa0d9929c3c16f2d0aea5b9e151dad82fd0616762/cramjam-2.11.0-cp39-cp39-win_amd64.whl", hash = "sha256:5eb0603d8f8019451fc00e1daf4022dfc9df59c16d2e68f925c77ac94555493b", size = 1710860, upload-time = "2025-07-27T21:24:38.243Z" },
    { url = "https://files.pythonhosted.org/packages/bf/8f/82e35ec3c5387f1864f46b3c24bce89a07af8bb3ef242ae47281db2c1848/cramjam-2.11.0-pp310-pypy310_pp73-macosx_10_12_x86_64.macosx_11_0_arm64.macosx_10_12_universal2.whl", hash = "sha256:37bed927abc4a7ae2d2669baa3675e21904d8a038ed8e4313326ea7b3be62b2b", size = 3573104, upload-time = "2025-07-27T21:24:40.069Z" },
    { url = "https://files.pythonhosted.org/packages/f0/4e/0c821918080a32ba1e52c040e12dd02dada67728f07305c5f778b808a807/cramjam-2.11.0-pp310-pypy310_pp73-macosx_10_12_x86_64.whl", hash = "sha256:50e4a58635fa8c6897d84847d6e065eb69f92811670fc5e9f2d9e3b6279a02b6", size = 1873441, upload-time = "2025-07-27T21:24:42.333Z" },
    { url = "https://files.pythonhosted.org/packages/a8/fd/848d077bf6abc4ce84273d8e3f3a70d61a2240519a339462f699d8acf829/cramjam-2.11.0-pp310-pypy310_pp73-macosx_11_0_arm64.whl", hash = "sha256:3d1ba626dd5f81f7f09bbf59f70b534e2b75e0d6582b056b7bd31b397f1c13e9", size = 1702589, upload-time = "2025-07-27T21:24:44.305Z" },
    { url = "https://files.pythonhosted.org/packages/9d/1c/899818999bbdb59c601756b413e87d37fd65875d1315346c10e367bb3505/cramjam-2.11.0-pp310-pypy310_pp73-manylinux_2_17_aarch64.manylinux2014_aarch64.whl", hash = "sha256:c71e140d5eb3145d61d59d0be0bf72f07cc4cf4b32cb136b09f712a3b1040f5f", size = 1773646, upload-time = "2025-07-27T21:24:46.495Z" },
    { url = "https://files.pythonhosted.org/packages/5f/26/c2813c5422c43b3dcd8b6645bc359f08870737c44325ee4accc18f24eee0/cramjam-2.11.0-pp310-pypy310_pp73-manylinux_2_17_x86_64.manylinux2014_x86_64.whl", hash = "sha256:7a6ed7926a5cca28edebad7d0fedd2ad492710ae3524d25fc59a2b20546d9ce1", size = 1994179, upload-time = "2025-07-27T21:24:49.131Z" },
    { url = "https://files.pythonhosted.org/packages/2e/4f/af984f8d7f963f0301812cdd620ddcfd8276461ed7a786c0f89e82b14739/cramjam-2.11.0-pp310-pypy310_pp73-win_amd64.whl", hash = "sha256:5eb4ed3cea945b164b0513fd491884993acac2153a27b93a84019c522e8eda82", size = 1714790, upload-time = "2025-07-27T21:24:51.045Z" },
    { url = "https://files.pythonhosted.org/packages/81/da/b3301962ccd6fce9fefa1ecd8ea479edaeaa38fadb1f34d5391d2587216a/cramjam-2.11.0-pp311-pypy311_pp73-macosx_10_12_x86_64.macosx_11_0_arm64.macosx_10_12_universal2.whl", hash = "sha256:52d5db3369f95b27b9f3c14d067acb0b183333613363ed34268c9e04560f997f", size = 3573546, upload-time = "2025-07-27T21:24:52.944Z" },
    { url = "https://files.pythonhosted.org/packages/b6/c2/410ddb8ad4b9dfb129284666293cb6559479645da560f7077dc19d6bee9e/cramjam-2.11.0-pp311-pypy311_pp73-macosx_10_12_x86_64.whl", hash = "sha256:4820516366d455b549a44d0e2210ee7c4575882dda677564ce79092588321d54", size = 1873654, upload-time = "2025-07-27T21:24:54.958Z" },
    { url = "https://files.pythonhosted.org/packages/d5/99/f68a443c64f7ce7aff5bed369b0aa5b2fac668fa3dfd441837e316e97a1f/cramjam-2.11.0-pp311-pypy311_pp73-macosx_11_0_arm64.whl", hash = "sha256:d9e5db525dc0a950a825202f84ee68d89a072479e07da98795a3469df942d301", size = 1702846, upload-time = "2025-07-27T21:24:57.124Z" },
    { url = "https://files.pythonhosted.org/packages/6c/02/0ff358ab773def1ee3383587906c453d289953171e9c92db84fdd01bf172/cramjam-2.11.0-pp311-pypy311_pp73-manylinux_2_17_aarch64.manylinux2014_aarch64.whl", hash = "sha256:62ab4971199b2270005359cdc379bc5736071dc7c9a228581c5122d9ffaac50c", size = 1773683, upload-time = "2025-07-27T21:24:59.28Z" },
    { url = "https://files.pythonhosted.org/packages/e9/31/3298e15f87c9cf2aabdbdd90b153d8644cf989cb42a45d68a1b71e1f7aaf/cramjam-2.11.0-pp311-pypy311_pp73-manylinux_2_17_x86_64.manylinux2014_x86_64.whl", hash = "sha256:24758375cc5414d3035ca967ebb800e8f24604ececcba3c67d6f0218201ebf2d", size = 1994136, upload-time = "2025-07-27T21:25:01.565Z" },
    { url = "https://files.pythonhosted.org/packages/c7/90/20d1747255f1ee69a412e319da51ea594c18cca195e7a4d4c713f045eff5/cramjam-2.11.0-pp311-pypy311_pp73-win_amd64.whl", hash = "sha256:6c2eea545fef1065c7dd4eda991666fd9c783fbc1d226592ccca8d8891c02f23", size = 1714982, upload-time = "2025-07-27T21:25:05.79Z" },
]

[[package]]
name = "cryptography"
version = "45.0.5"
source = { registry = "https://pypi.org/simple" }
dependencies = [
    { name = "cffi", version = "1.17.1", source = { registry = "https://pypi.org/simple" }, marker = "python_full_version != '3.14.*' and platform_python_implementation != 'PyPy'" },
    { name = "cffi", version = "2.0.0b1", source = { registry = "https://pypi.org/simple" }, marker = "python_full_version == '3.14.*' and platform_python_implementation != 'PyPy'" },
]
sdist = { url = "https://files.pythonhosted.org/packages/95/1e/49527ac611af559665f71cbb8f92b332b5ec9c6fbc4e88b0f8e92f5e85df/cryptography-45.0.5.tar.gz", hash = "sha256:72e76caa004ab63accdf26023fccd1d087f6d90ec6048ff33ad0445abf7f605a", size = 744903, upload-time = "2025-07-02T13:06:25.941Z" }
wheels = [
    { url = "https://files.pythonhosted.org/packages/f0/fb/09e28bc0c46d2c547085e60897fea96310574c70fb21cd58a730a45f3403/cryptography-45.0.5-cp311-abi3-macosx_10_9_universal2.whl", hash = "sha256:101ee65078f6dd3e5a028d4f19c07ffa4dd22cce6a20eaa160f8b5219911e7d8", size = 7043092, upload-time = "2025-07-02T13:05:01.514Z" },
    { url = "https://files.pythonhosted.org/packages/b1/05/2194432935e29b91fb649f6149c1a4f9e6d3d9fc880919f4ad1bcc22641e/cryptography-45.0.5-cp311-abi3-manylinux2014_aarch64.manylinux_2_17_aarch64.whl", hash = "sha256:3a264aae5f7fbb089dbc01e0242d3b67dffe3e6292e1f5182122bdf58e65215d", size = 4205926, upload-time = "2025-07-02T13:05:04.741Z" },
    { url = "https://files.pythonhosted.org/packages/07/8b/9ef5da82350175e32de245646b1884fc01124f53eb31164c77f95a08d682/cryptography-45.0.5-cp311-abi3-manylinux2014_x86_64.manylinux_2_17_x86_64.whl", hash = "sha256:e74d30ec9c7cb2f404af331d5b4099a9b322a8a6b25c4632755c8757345baac5", size = 4429235, upload-time = "2025-07-02T13:05:07.084Z" },
    { url = "https://files.pythonhosted.org/packages/7c/e1/c809f398adde1994ee53438912192d92a1d0fc0f2d7582659d9ef4c28b0c/cryptography-45.0.5-cp311-abi3-manylinux_2_28_aarch64.whl", hash = "sha256:3af26738f2db354aafe492fb3869e955b12b2ef2e16908c8b9cb928128d42c57", size = 4209785, upload-time = "2025-07-02T13:05:09.321Z" },
    { url = "https://files.pythonhosted.org/packages/d0/8b/07eb6bd5acff58406c5e806eff34a124936f41a4fb52909ffa4d00815f8c/cryptography-45.0.5-cp311-abi3-manylinux_2_28_armv7l.manylinux_2_31_armv7l.whl", hash = "sha256:e6c00130ed423201c5bc5544c23359141660b07999ad82e34e7bb8f882bb78e0", size = 3893050, upload-time = "2025-07-02T13:05:11.069Z" },
    { url = "https://files.pythonhosted.org/packages/ec/ef/3333295ed58d900a13c92806b67e62f27876845a9a908c939f040887cca9/cryptography-45.0.5-cp311-abi3-manylinux_2_28_x86_64.whl", hash = "sha256:dd420e577921c8c2d31289536c386aaa30140b473835e97f83bc71ea9d2baf2d", size = 4457379, upload-time = "2025-07-02T13:05:13.32Z" },
    { url = "https://files.pythonhosted.org/packages/d9/9d/44080674dee514dbb82b21d6fa5d1055368f208304e2ab1828d85c9de8f4/cryptography-45.0.5-cp311-abi3-manylinux_2_34_aarch64.whl", hash = "sha256:d05a38884db2ba215218745f0781775806bde4f32e07b135348355fe8e4991d9", size = 4209355, upload-time = "2025-07-02T13:05:15.017Z" },
    { url = "https://files.pythonhosted.org/packages/c9/d8/0749f7d39f53f8258e5c18a93131919ac465ee1f9dccaf1b3f420235e0b5/cryptography-45.0.5-cp311-abi3-manylinux_2_34_x86_64.whl", hash = "sha256:ad0caded895a00261a5b4aa9af828baede54638754b51955a0ac75576b831b27", size = 4456087, upload-time = "2025-07-02T13:05:16.945Z" },
    { url = "https://files.pythonhosted.org/packages/09/d7/92acac187387bf08902b0bf0699816f08553927bdd6ba3654da0010289b4/cryptography-45.0.5-cp311-abi3-musllinux_1_2_aarch64.whl", hash = "sha256:9024beb59aca9d31d36fcdc1604dd9bbeed0a55bface9f1908df19178e2f116e", size = 4332873, upload-time = "2025-07-02T13:05:18.743Z" },
    { url = "https://files.pythonhosted.org/packages/03/c2/840e0710da5106a7c3d4153c7215b2736151bba60bf4491bdb421df5056d/cryptography-45.0.5-cp311-abi3-musllinux_1_2_x86_64.whl", hash = "sha256:91098f02ca81579c85f66df8a588c78f331ca19089763d733e34ad359f474174", size = 4564651, upload-time = "2025-07-02T13:05:21.382Z" },
    { url = "https://files.pythonhosted.org/packages/2e/92/cc723dd6d71e9747a887b94eb3827825c6c24b9e6ce2bb33b847d31d5eaa/cryptography-45.0.5-cp311-abi3-win32.whl", hash = "sha256:926c3ea71a6043921050eaa639137e13dbe7b4ab25800932a8498364fc1abec9", size = 2929050, upload-time = "2025-07-02T13:05:23.39Z" },
    { url = "https://files.pythonhosted.org/packages/1f/10/197da38a5911a48dd5389c043de4aec4b3c94cb836299b01253940788d78/cryptography-45.0.5-cp311-abi3-win_amd64.whl", hash = "sha256:b85980d1e345fe769cfc57c57db2b59cff5464ee0c045d52c0df087e926fbe63", size = 3403224, upload-time = "2025-07-02T13:05:25.202Z" },
    { url = "https://files.pythonhosted.org/packages/fe/2b/160ce8c2765e7a481ce57d55eba1546148583e7b6f85514472b1d151711d/cryptography-45.0.5-cp37-abi3-macosx_10_9_universal2.whl", hash = "sha256:f3562c2f23c612f2e4a6964a61d942f891d29ee320edb62ff48ffb99f3de9ae8", size = 7017143, upload-time = "2025-07-02T13:05:27.229Z" },
    { url = "https://files.pythonhosted.org/packages/c2/e7/2187be2f871c0221a81f55ee3105d3cf3e273c0a0853651d7011eada0d7e/cryptography-45.0.5-cp37-abi3-manylinux2014_aarch64.manylinux_2_17_aarch64.whl", hash = "sha256:3fcfbefc4a7f332dece7272a88e410f611e79458fab97b5efe14e54fe476f4fd", size = 4197780, upload-time = "2025-07-02T13:05:29.299Z" },
    { url = "https://files.pythonhosted.org/packages/b9/cf/84210c447c06104e6be9122661159ad4ce7a8190011669afceeaea150524/cryptography-45.0.5-cp37-abi3-manylinux2014_x86_64.manylinux_2_17_x86_64.whl", hash = "sha256:460f8c39ba66af7db0545a8c6f2eabcbc5a5528fc1cf6c3fa9a1e44cec33385e", size = 4420091, upload-time = "2025-07-02T13:05:31.221Z" },
    { url = "https://files.pythonhosted.org/packages/3e/6a/cb8b5c8bb82fafffa23aeff8d3a39822593cee6e2f16c5ca5c2ecca344f7/cryptography-45.0.5-cp37-abi3-manylinux_2_28_aarch64.whl", hash = "sha256:9b4cf6318915dccfe218e69bbec417fdd7c7185aa7aab139a2c0beb7468c89f0", size = 4198711, upload-time = "2025-07-02T13:05:33.062Z" },
    { url = "https://files.pythonhosted.org/packages/04/f7/36d2d69df69c94cbb2473871926daf0f01ad8e00fe3986ac3c1e8c4ca4b3/cryptography-45.0.5-cp37-abi3-manylinux_2_28_armv7l.manylinux_2_31_armv7l.whl", hash = "sha256:2089cc8f70a6e454601525e5bf2779e665d7865af002a5dec8d14e561002e135", size = 3883299, upload-time = "2025-07-02T13:05:34.94Z" },
    { url = "https://files.pythonhosted.org/packages/82/c7/f0ea40f016de72f81288e9fe8d1f6748036cb5ba6118774317a3ffc6022d/cryptography-45.0.5-cp37-abi3-manylinux_2_28_x86_64.whl", hash = "sha256:0027d566d65a38497bc37e0dd7c2f8ceda73597d2ac9ba93810204f56f52ebc7", size = 4450558, upload-time = "2025-07-02T13:05:37.288Z" },
    { url = "https://files.pythonhosted.org/packages/06/ae/94b504dc1a3cdf642d710407c62e86296f7da9e66f27ab12a1ee6fdf005b/cryptography-45.0.5-cp37-abi3-manylinux_2_34_aarch64.whl", hash = "sha256:be97d3a19c16a9be00edf79dca949c8fa7eff621763666a145f9f9535a5d7f42", size = 4198020, upload-time = "2025-07-02T13:05:39.102Z" },
    { url = "https://files.pythonhosted.org/packages/05/2b/aaf0adb845d5dabb43480f18f7ca72e94f92c280aa983ddbd0bcd6ecd037/cryptography-45.0.5-cp37-abi3-manylinux_2_34_x86_64.whl", hash = "sha256:7760c1c2e1a7084153a0f68fab76e754083b126a47d0117c9ed15e69e2103492", size = 4449759, upload-time = "2025-07-02T13:05:41.398Z" },
    { url = "https://files.pythonhosted.org/packages/91/e4/f17e02066de63e0100a3a01b56f8f1016973a1d67551beaf585157a86b3f/cryptography-45.0.5-cp37-abi3-musllinux_1_2_aarch64.whl", hash = "sha256:6ff8728d8d890b3dda5765276d1bc6fb099252915a2cd3aff960c4c195745dd0", size = 4319991, upload-time = "2025-07-02T13:05:43.64Z" },
    { url = "https://files.pythonhosted.org/packages/f2/2e/e2dbd629481b499b14516eed933f3276eb3239f7cee2dcfa4ee6b44d4711/cryptography-45.0.5-cp37-abi3-musllinux_1_2_x86_64.whl", hash = "sha256:7259038202a47fdecee7e62e0fd0b0738b6daa335354396c6ddebdbe1206af2a", size = 4554189, upload-time = "2025-07-02T13:05:46.045Z" },
    { url = "https://files.pythonhosted.org/packages/f8/ea/a78a0c38f4c8736287b71c2ea3799d173d5ce778c7d6e3c163a95a05ad2a/cryptography-45.0.5-cp37-abi3-win32.whl", hash = "sha256:1e1da5accc0c750056c556a93c3e9cb828970206c68867712ca5805e46dc806f", size = 2911769, upload-time = "2025-07-02T13:05:48.329Z" },
    { url = "https://files.pythonhosted.org/packages/79/b3/28ac139109d9005ad3f6b6f8976ffede6706a6478e21c889ce36c840918e/cryptography-45.0.5-cp37-abi3-win_amd64.whl", hash = "sha256:90cb0a7bb35959f37e23303b7eed0a32280510030daba3f7fdfbb65defde6a97", size = 3390016, upload-time = "2025-07-02T13:05:50.811Z" },
    { url = "https://files.pythonhosted.org/packages/f8/8b/34394337abe4566848a2bd49b26bcd4b07fd466afd3e8cce4cb79a390869/cryptography-45.0.5-pp310-pypy310_pp73-macosx_10_9_x86_64.whl", hash = "sha256:206210d03c1193f4e1ff681d22885181d47efa1ab3018766a7b32a7b3d6e6afd", size = 3575762, upload-time = "2025-07-02T13:05:53.166Z" },
    { url = "https://files.pythonhosted.org/packages/8b/5d/a19441c1e89afb0f173ac13178606ca6fab0d3bd3ebc29e9ed1318b507fc/cryptography-45.0.5-pp310-pypy310_pp73-manylinux_2_28_aarch64.whl", hash = "sha256:c648025b6840fe62e57107e0a25f604db740e728bd67da4f6f060f03017d5097", size = 4140906, upload-time = "2025-07-02T13:05:55.914Z" },
    { url = "https://files.pythonhosted.org/packages/4b/db/daceb259982a3c2da4e619f45b5bfdec0e922a23de213b2636e78ef0919b/cryptography-45.0.5-pp310-pypy310_pp73-manylinux_2_28_x86_64.whl", hash = "sha256:b8fa8b0a35a9982a3c60ec79905ba5bb090fc0b9addcfd3dc2dd04267e45f25e", size = 4374411, upload-time = "2025-07-02T13:05:57.814Z" },
    { url = "https://files.pythonhosted.org/packages/6a/35/5d06ad06402fc522c8bf7eab73422d05e789b4e38fe3206a85e3d6966c11/cryptography-45.0.5-pp310-pypy310_pp73-manylinux_2_34_aarch64.whl", hash = "sha256:14d96584701a887763384f3c47f0ca7c1cce322aa1c31172680eb596b890ec30", size = 4140942, upload-time = "2025-07-02T13:06:00.137Z" },
    { url = "https://files.pythonhosted.org/packages/65/79/020a5413347e44c382ef1f7f7e7a66817cd6273e3e6b5a72d18177b08b2f/cryptography-45.0.5-pp310-pypy310_pp73-manylinux_2_34_x86_64.whl", hash = "sha256:57c816dfbd1659a367831baca4b775b2a5b43c003daf52e9d57e1d30bc2e1b0e", size = 4374079, upload-time = "2025-07-02T13:06:02.043Z" },
    { url = "https://files.pythonhosted.org/packages/9b/c5/c0e07d84a9a2a8a0ed4f865e58f37c71af3eab7d5e094ff1b21f3f3af3bc/cryptography-45.0.5-pp310-pypy310_pp73-win_amd64.whl", hash = "sha256:b9e38e0a83cd51e07f5a48ff9691cae95a79bea28fe4ded168a8e5c6c77e819d", size = 3321362, upload-time = "2025-07-02T13:06:04.463Z" },
    { url = "https://files.pythonhosted.org/packages/c0/71/9bdbcfd58d6ff5084687fe722c58ac718ebedbc98b9f8f93781354e6d286/cryptography-45.0.5-pp311-pypy311_pp73-macosx_10_9_x86_64.whl", hash = "sha256:8c4a6ff8a30e9e3d38ac0539e9a9e02540ab3f827a3394f8852432f6b0ea152e", size = 3587878, upload-time = "2025-07-02T13:06:06.339Z" },
    { url = "https://files.pythonhosted.org/packages/f0/63/83516cfb87f4a8756eaa4203f93b283fda23d210fc14e1e594bd5f20edb6/cryptography-45.0.5-pp311-pypy311_pp73-manylinux_2_28_aarch64.whl", hash = "sha256:bd4c45986472694e5121084c6ebbd112aa919a25e783b87eb95953c9573906d6", size = 4152447, upload-time = "2025-07-02T13:06:08.345Z" },
    { url = "https://files.pythonhosted.org/packages/22/11/d2823d2a5a0bd5802b3565437add16f5c8ce1f0778bf3822f89ad2740a38/cryptography-45.0.5-pp311-pypy311_pp73-manylinux_2_28_x86_64.whl", hash = "sha256:982518cd64c54fcada9d7e5cf28eabd3ee76bd03ab18e08a48cad7e8b6f31b18", size = 4386778, upload-time = "2025-07-02T13:06:10.263Z" },
    { url = "https://files.pythonhosted.org/packages/5f/38/6bf177ca6bce4fe14704ab3e93627c5b0ca05242261a2e43ef3168472540/cryptography-45.0.5-pp311-pypy311_pp73-manylinux_2_34_aarch64.whl", hash = "sha256:12e55281d993a793b0e883066f590c1ae1e802e3acb67f8b442e721e475e6463", size = 4151627, upload-time = "2025-07-02T13:06:13.097Z" },
    { url = "https://files.pythonhosted.org/packages/38/6a/69fc67e5266bff68a91bcb81dff8fb0aba4d79a78521a08812048913e16f/cryptography-45.0.5-pp311-pypy311_pp73-manylinux_2_34_x86_64.whl", hash = "sha256:5aa1e32983d4443e310f726ee4b071ab7569f58eedfdd65e9675484a4eb67bd1", size = 4385593, upload-time = "2025-07-02T13:06:15.689Z" },
    { url = "https://files.pythonhosted.org/packages/f6/34/31a1604c9a9ade0fdab61eb48570e09a796f4d9836121266447b0eaf7feb/cryptography-45.0.5-pp311-pypy311_pp73-win_amd64.whl", hash = "sha256:e357286c1b76403dd384d938f93c46b2b058ed4dfcdce64a770f0537ed3feb6f", size = 3331106, upload-time = "2025-07-02T13:06:18.058Z" },
]

[[package]]
name = "decorator"
version = "5.2.1"
source = { registry = "https://pypi.org/simple" }
sdist = { url = "https://files.pythonhosted.org/packages/43/fa/6d96a0978d19e17b68d634497769987b16c8f4cd0a7a05048bec693caa6b/decorator-5.2.1.tar.gz", hash = "sha256:65f266143752f734b0a7cc83c46f4618af75b8c5911b00ccb61d0ac9b6da0360", size = 56711, upload-time = "2025-02-24T04:41:34.073Z" }
wheels = [
    { url = "https://files.pythonhosted.org/packages/4e/8c/f3147f5c4b73e7550fe5f9352eaa956ae838d5c51eb58e7a25b9f3e2643b/decorator-5.2.1-py3-none-any.whl", hash = "sha256:d316bb415a2d9e2d2b3abcc4084c6502fc09240e292cd76a76afc106a1c8e04a", size = 9190, upload-time = "2025-02-24T04:41:32.565Z" },
]

[[package]]
name = "dnspython"
version = "2.7.0"
source = { registry = "https://pypi.org/simple" }
sdist = { url = "https://files.pythonhosted.org/packages/b5/4a/263763cb2ba3816dd94b08ad3a33d5fdae34ecb856678773cc40a3605829/dnspython-2.7.0.tar.gz", hash = "sha256:ce9c432eda0dc91cf618a5cedf1a4e142651196bbcd2c80e89ed5a907e5cfaf1", size = 345197, upload-time = "2024-10-05T20:14:59.362Z" }
wheels = [
    { url = "https://files.pythonhosted.org/packages/68/1b/e0a87d256e40e8c888847551b20a017a6b98139178505dc7ffb96f04e954/dnspython-2.7.0-py3-none-any.whl", hash = "sha256:b4c34b7d10b51bcc3a5071e7b8dee77939f1e878477eeecc965e9835f63c6c86", size = 313632, upload-time = "2024-10-05T20:14:57.687Z" },
]

[[package]]
name = "docutils"
version = "0.21.2"
source = { registry = "https://pypi.org/simple" }
sdist = { url = "https://files.pythonhosted.org/packages/ae/ed/aefcc8cd0ba62a0560c3c18c33925362d46c6075480bfa4df87b28e169a9/docutils-0.21.2.tar.gz", hash = "sha256:3a6b18732edf182daa3cd12775bbb338cf5691468f91eeeb109deff6ebfa986f", size = 2204444, upload-time = "2024-04-23T18:57:18.24Z" }
wheels = [
    { url = "https://files.pythonhosted.org/packages/8f/d7/9322c609343d929e75e7e5e6255e614fcc67572cfd083959cdef3b7aad79/docutils-0.21.2-py3-none-any.whl", hash = "sha256:dafca5b9e384f0e419294eb4d2ff9fa826435bf15f15b7bd45723e8ad76811b2", size = 587408, upload-time = "2024-04-23T18:57:14.835Z" },
]

[[package]]
name = "exceptiongroup"
version = "1.3.0"
source = { registry = "https://pypi.org/simple" }
dependencies = [
    { name = "typing-extensions", marker = "python_full_version < '3.11'" },
]
sdist = { url = "https://files.pythonhosted.org/packages/0b/9f/a65090624ecf468cdca03533906e7c69ed7588582240cfe7cc9e770b50eb/exceptiongroup-1.3.0.tar.gz", hash = "sha256:b241f5885f560bc56a59ee63ca4c6a8bfa46ae4ad651af316d4e81817bb9fd88", size = 29749, upload-time = "2025-05-10T17:42:51.123Z" }
wheels = [
    { url = "https://files.pythonhosted.org/packages/36/f4/c6e662dade71f56cd2f3735141b265c3c79293c109549c1e6933b0651ffc/exceptiongroup-1.3.0-py3-none-any.whl", hash = "sha256:4d111e6e0c13d0644cad6ddaa7ed0261a0b36971f6d23e7ec9b4b9097da78a10", size = 16674, upload-time = "2025-05-10T17:42:49.33Z" },
]

[[package]]
name = "furo"
version = "2025.7.19"
source = { registry = "https://pypi.org/simple" }
dependencies = [
    { name = "accessible-pygments" },
    { name = "beautifulsoup4" },
    { name = "pygments" },
    { name = "sphinx", version = "7.4.7", source = { registry = "https://pypi.org/simple" }, marker = "python_full_version < '3.10'" },
    { name = "sphinx", version = "8.1.3", source = { registry = "https://pypi.org/simple" }, marker = "python_full_version == '3.10.*'" },
    { name = "sphinx", version = "8.2.3", source = { registry = "https://pypi.org/simple" }, marker = "python_full_version >= '3.11'" },
    { name = "sphinx-basic-ng" },
]
sdist = { url = "https://files.pythonhosted.org/packages/d0/69/312cd100fa45ddaea5a588334d2defa331ff427bcb61f5fe2ae61bdc3762/furo-2025.7.19.tar.gz", hash = "sha256:4164b2cafcf4023a59bb3c594e935e2516f6b9d35e9a5ea83d8f6b43808fe91f", size = 1662054, upload-time = "2025-07-19T10:52:09.754Z" }
wheels = [
    { url = "https://files.pythonhosted.org/packages/3a/34/2b07b72bee02a63241d654f5d8af87a2de977c59638eec41ca356ab915cd/furo-2025.7.19-py3-none-any.whl", hash = "sha256:bdea869822dfd2b494ea84c0973937e35d1575af088b6721a29c7f7878adc9e3", size = 342175, upload-time = "2025-07-19T10:52:02.399Z" },
]

[[package]]
name = "gevent"
version = "25.5.1"
source = { registry = "https://pypi.org/simple" }
dependencies = [
    { name = "cffi", version = "1.17.1", source = { registry = "https://pypi.org/simple" }, marker = "python_full_version != '3.14.*' and platform_python_implementation == 'CPython' and sys_platform == 'win32'" },
    { name = "cffi", version = "2.0.0b1", source = { registry = "https://pypi.org/simple" }, marker = "python_full_version == '3.14.*' and platform_python_implementation == 'CPython' and sys_platform == 'win32'" },
    { name = "greenlet", marker = "platform_python_implementation == 'CPython'" },
    { name = "zope-event" },
    { name = "zope-interface" },
]
sdist = { url = "https://files.pythonhosted.org/packages/f1/58/267e8160aea00ab00acd2de97197eecfe307064a376fb5c892870a8a6159/gevent-25.5.1.tar.gz", hash = "sha256:582c948fa9a23188b890d0bc130734a506d039a2e5ad87dae276a456cc683e61", size = 6388207, upload-time = "2025-05-12T12:57:59.833Z" }
wheels = [
    { url = "https://files.pythonhosted.org/packages/44/a7/438568c37fb255f80e710318bfcad04731b92ce764bc16adee278fdc6b4d/gevent-25.5.1-cp310-cp310-macosx_11_0_universal2.whl", hash = "sha256:8e5a0fab5e245b15ec1005b3666b0a2e867c26f411c8fe66ae1afe07174a30e9", size = 2922800, upload-time = "2025-05-12T11:11:46.728Z" },
    { url = "https://files.pythonhosted.org/packages/5d/b3/b44d8b1c4a4d01097a7f82ffbc582d054007365c27b28867f0b2d4241d73/gevent-25.5.1-cp310-cp310-manylinux_2_17_aarch64.manylinux2014_aarch64.whl", hash = "sha256:c7b80a37f2fb45ee4a8f7e64b77dd8a842d364384046e394227b974a4e9c9a52", size = 1812954, upload-time = "2025-05-12T11:52:27.059Z" },
    { url = "https://files.pythonhosted.org/packages/1e/c6/935b4c973ad827c9ec49c354d68d047da1d23e3018bda63d3723cce43178/gevent-25.5.1-cp310-cp310-manylinux_2_17_ppc64le.manylinux2014_ppc64le.whl", hash = "sha256:29ab729d50ae85077a68e0385f129f5b01052d01a0ae6d7fdc1824f5337905e4", size = 1900169, upload-time = "2025-05-12T11:54:17.797Z" },
    { url = "https://files.pythonhosted.org/packages/38/8a/b745bddfec35fb723cafb036f191e5e0a0013f1698bf0ba4fa2cb8e01879/gevent-25.5.1-cp310-cp310-manylinux_2_17_s390x.manylinux2014_s390x.whl", hash = "sha256:80d20592aeabcc4e294fd441fd43d45cb537437fd642c374ea9d964622fad229", size = 1849786, upload-time = "2025-05-12T12:00:01.962Z" },
    { url = "https://files.pythonhosted.org/packages/7c/b3/7aa7b09d91207bebe7608699558bbadd34f63e32904351867c29f8be25de/gevent-25.5.1-cp310-cp310-manylinux_2_17_x86_64.manylinux2014_x86_64.whl", hash = "sha256:a8ba0257542ccbb72a8229dc34d00844ccdfba110417e4b7b34599548d0e20e9", size = 2139021, upload-time = "2025-05-12T11:32:58.961Z" },
    { url = "https://files.pythonhosted.org/packages/74/da/cf52ae0c84361f4164a04f3338508b1234331ce79719db103e50dbc5598c/gevent-25.5.1-cp310-cp310-musllinux_1_2_aarch64.whl", hash = "sha256:cad0821dff998c7c60dd238f92cd61380342c47fb9e92e1a8705d9b5ac7c16e8", size = 1830758, upload-time = "2025-05-12T11:59:55.666Z" },
    { url = "https://files.pythonhosted.org/packages/93/93/73a49b896d78eec27f0895ce3008f9825db748a5aacbca47404d1014da4b/gevent-25.5.1-cp310-cp310-musllinux_1_2_x86_64.whl", hash = "sha256:017a7384c0cd1a5907751c991535a0699596e89725468a7fc39228312e10efa1", size = 2199993, upload-time = "2025-05-12T11:40:50.845Z" },
    { url = "https://files.pythonhosted.org/packages/df/c7/34680b7d2a75492fa032fa8ecaacc03c1940767a35125f6740954a0132a3/gevent-25.5.1-cp310-cp310-win_amd64.whl", hash = "sha256:469c86d02fccad7e2a3d82fe22237e47ecb376fbf4710bc18747b49c50716817", size = 1652665, upload-time = "2025-05-12T12:35:58.105Z" },
    { url = "https://files.pythonhosted.org/packages/c6/eb/015e93f16a718e2f836ecebecae9bcd7b4d2a5695d1c8bd5bba2d5d91548/gevent-25.5.1-cp311-cp311-macosx_11_0_universal2.whl", hash = "sha256:12380aba5c316e9ff53cc21d8ab80f4a91c0df3ada58f65d4f5eb2cf693db00e", size = 2877441, upload-time = "2025-05-12T11:14:57.735Z" },
    { url = "https://files.pythonhosted.org/packages/7b/86/42d191a6f6672ca59d6d79b4cd9b89d4a15f59c843fbbad42f2b749f8ea9/gevent-25.5.1-cp311-cp311-manylinux_2_17_aarch64.manylinux2014_aarch64.whl", hash = "sha256:7f0694daab1a041b69a53f53c2141c12994892b2503870515cabe6a5dbd2a928", size = 1774873, upload-time = "2025-05-12T11:52:29.015Z" },
    { url = "https://files.pythonhosted.org/packages/f5/9f/42dd255849c9ca2e814f5cbe180980594007ba19044a132cf674069e38bf/gevent-25.5.1-cp311-cp311-manylinux_2_17_ppc64le.manylinux2014_ppc64le.whl", hash = "sha256:2797885e9aeffdc98e1846723e5aa212e7ce53007dbef40d6fd2add264235c41", size = 1857911, upload-time = "2025-05-12T11:54:19.523Z" },
    { url = "https://files.pythonhosted.org/packages/3e/fc/8e799a733be48f6114bfc531b94e28812741664d8af89872dd90e117f8a4/gevent-25.5.1-cp311-cp311-manylinux_2_17_s390x.manylinux2014_s390x.whl", hash = "sha256:cde6aaac36b54332e10ea2a5bc0de6a8aba6c205c92603fe4396e3777c88e05d", size = 1812751, upload-time = "2025-05-12T12:00:03.719Z" },
    { url = "https://files.pythonhosted.org/packages/52/4f/a3f3acd961887da10cb0b49c3d915201973d59ce6bf49e2922eaf2058d5f/gevent-25.5.1-cp311-cp311-manylinux_2_17_x86_64.manylinux2014_x86_64.whl", hash = "sha256:24484f80f14befb8822bf29554cfb3a26a26cb69cd1e5a8be9e23b4bd7a96e25", size = 2087115, upload-time = "2025-05-12T11:33:01.128Z" },
    { url = "https://files.pythonhosted.org/packages/b6/27/bb38e005106a53787c13ad1f9f73ed990e403e462108acae6320ab11d442/gevent-25.5.1-cp311-cp311-musllinux_1_2_aarch64.whl", hash = "sha256:8fdc7446895fa184890d8ca5ea61e502691114f9db55c9b76adc33f3086c4368", size = 1793549, upload-time = "2025-05-12T11:59:57.854Z" },
    { url = "https://files.pythonhosted.org/packages/ee/56/da817bc69e1f0ae8438f12f2cd150656b09a8c3576c6d12f992dc9ca64ef/gevent-25.5.1-cp311-cp311-musllinux_1_2_x86_64.whl", hash = "sha256:5b6106e2414b1797133786258fa1962a5e836480e4d5e861577f9fc63b673a5a", size = 2145899, upload-time = "2025-05-12T11:40:53.275Z" },
    { url = "https://files.pythonhosted.org/packages/b8/42/989403abbdbb1346a1507083c02018bee3fedaef3f9648940c767d8c0958/gevent-25.5.1-cp311-cp311-win_amd64.whl", hash = "sha256:bc899212d90f311784c58938a9c09c59802fb6dc287a35fabdc36d180f57f575", size = 1635771, upload-time = "2025-05-12T12:26:47.644Z" },
    { url = "https://files.pythonhosted.org/packages/58/c5/cf71423666a0b83db3d7e3f85788bc47d573fca5fe62b798fe2c4273de7c/gevent-25.5.1-cp312-cp312-macosx_11_0_universal2.whl", hash = "sha256:d87c0a1bd809d8f70f96b9b229779ec6647339830b8888a192beed33ac8d129f", size = 2909333, upload-time = "2025-05-12T11:11:34.883Z" },
    { url = "https://files.pythonhosted.org/packages/26/7e/d2f174ee8bec6eb85d961ca203bc599d059c857b8412e367b8fa206603a5/gevent-25.5.1-cp312-cp312-manylinux_2_17_aarch64.manylinux2014_aarch64.whl", hash = "sha256:b87a4b66edb3808d4d07bbdb0deed5a710cf3d3c531e082759afd283758bb649", size = 1788420, upload-time = "2025-05-12T11:52:30.306Z" },
    { url = "https://files.pythonhosted.org/packages/fe/f3/3aba8c147b9108e62ba348c726fe38ae69735a233db425565227336e8ce6/gevent-25.5.1-cp312-cp312-manylinux_2_17_ppc64le.manylinux2014_ppc64le.whl", hash = "sha256:f076779050029a82feb0cb1462021d3404d22f80fa76a181b1a7889cd4d6b519", size = 1868854, upload-time = "2025-05-12T11:54:21.564Z" },
    { url = "https://files.pythonhosted.org/packages/c6/b1/11a5453f8fcebe90a456471fad48bd154c6a62fcb96e3475a5e408d05fc8/gevent-25.5.1-cp312-cp312-manylinux_2_17_s390x.manylinux2014_s390x.whl", hash = "sha256:bb673eb291c19370f69295f7a881a536451408481e2e3deec3f41dedb7c281ec", size = 1833946, upload-time = "2025-05-12T12:00:05.514Z" },
    { url = "https://files.pythonhosted.org/packages/70/1c/37d4a62303f86e6af67660a8df38c1171b7290df61b358e618c6fea79567/gevent-25.5.1-cp312-cp312-manylinux_2_17_x86_64.manylinux2014_x86_64.whl", hash = "sha256:c1325ed44225c8309c0dd188bdbbbee79e1df8c11ceccac226b861c7d52e4837", size = 2070583, upload-time = "2025-05-12T11:33:02.803Z" },
    { url = "https://files.pythonhosted.org/packages/4b/8f/3b14929ff28263aba1d268ea97bcf104be1a86ba6f6bb4633838e7a1905e/gevent-25.5.1-cp312-cp312-musllinux_1_2_aarch64.whl", hash = "sha256:fcd5bcad3102bde686d0adcc341fade6245186050ce14386d547ccab4bd54310", size = 1808341, upload-time = "2025-05-12T11:59:59.154Z" },
    { url = "https://files.pythonhosted.org/packages/2f/fc/674ec819fb8a96e482e4d21f8baa43d34602dba09dfce7bbdc8700899d1b/gevent-25.5.1-cp312-cp312-musllinux_1_2_x86_64.whl", hash = "sha256:1a93062609e8fa67ec97cd5fb9206886774b2a09b24887f40148c9c37e6fb71c", size = 2137974, upload-time = "2025-05-12T11:40:54.78Z" },
    { url = "https://files.pythonhosted.org/packages/05/9a/048b7f5e28c54e4595ad4a8ad3c338fa89560e558db2bbe8273f44f030de/gevent-25.5.1-cp312-cp312-win_amd64.whl", hash = "sha256:2534c23dc32bed62b659ed4fd9e198906179e68b26c9276a897e04163bdde806", size = 1638344, upload-time = "2025-05-12T12:08:31.776Z" },
    { url = "https://files.pythonhosted.org/packages/10/25/2162b38d7b48e08865db6772d632bd1648136ce2bb50e340565e45607cad/gevent-25.5.1-cp313-cp313-macosx_11_0_universal2.whl", hash = "sha256:a022a9de9275ce0b390b7315595454258c525dc8287a03f1a6cacc5878ab7cbc", size = 2928044, upload-time = "2025-05-12T11:11:36.33Z" },
    { url = "https://files.pythonhosted.org/packages/1b/e0/dbd597a964ed00176da122ea759bf2a6c1504f1e9f08e185379f92dc355f/gevent-25.5.1-cp313-cp313-manylinux_2_17_aarch64.manylinux2014_aarch64.whl", hash = "sha256:3fae8533f9d0ef3348a1f503edcfb531ef7a0236b57da1e24339aceb0ce52922", size = 1788751, upload-time = "2025-05-12T11:52:32.643Z" },
    { url = "https://files.pythonhosted.org/packages/f1/74/960cc4cf4c9c90eafbe0efc238cdf588862e8e278d0b8c0d15a0da4ed480/gevent-25.5.1-cp313-cp313-manylinux_2_17_ppc64le.manylinux2014_ppc64le.whl", hash = "sha256:c7b32d9c3b5294b39ea9060e20c582e49e1ec81edbfeae6cf05f8ad0829cb13d", size = 1869766, upload-time = "2025-05-12T11:54:23.903Z" },
    { url = "https://files.pythonhosted.org/packages/56/78/fa84b1c7db79b156929685db09a7c18c3127361dca18a09e998e98118506/gevent-25.5.1-cp313-cp313-manylinux_2_17_s390x.manylinux2014_s390x.whl", hash = "sha256:7b95815fe44f318ebbfd733b6428b4cb18cc5e68f1c40e8501dd69cc1f42a83d", size = 1835358, upload-time = "2025-05-12T12:00:06.794Z" },
    { url = "https://files.pythonhosted.org/packages/00/5c/bfefe3822bbca5b83bfad256c82251b3f5be13d52d14e17a786847b9b625/gevent-25.5.1-cp313-cp313-manylinux_2_17_x86_64.manylinux2014_x86_64.whl", hash = "sha256:2d316529b70d325b183b2f3f5cde958911ff7be12eb2b532b5c301f915dbbf1e", size = 2073071, upload-time = "2025-05-12T11:33:04.2Z" },
    { url = "https://files.pythonhosted.org/packages/20/e4/08a77a3839a37db96393dea952e992d5846a881b887986dde62ead6b48a1/gevent-25.5.1-cp313-cp313-musllinux_1_2_aarch64.whl", hash = "sha256:f6ba33c13db91ffdbb489a4f3d177a261ea1843923e1d68a5636c53fe98fa5ce", size = 1809805, upload-time = "2025-05-12T12:00:00.537Z" },
    { url = "https://files.pythonhosted.org/packages/2b/ac/28848348f790c1283df74b0fc0a554271d0606676470f848eccf84eae42a/gevent-25.5.1-cp313-cp313-musllinux_1_2_x86_64.whl", hash = "sha256:37ee34b77c7553777c0b8379915f75934c3f9c8cd32f7cd098ea43c9323c2276", size = 2138305, upload-time = "2025-05-12T11:40:56.566Z" },
    { url = "https://files.pythonhosted.org/packages/52/9e/0e9e40facd2d714bfb00f71fc6dacaacc82c24c1c2e097bf6461e00dec9f/gevent-25.5.1-cp313-cp313-win_amd64.whl", hash = "sha256:9fa6aa0da224ed807d3b76cdb4ee8b54d4d4d5e018aed2478098e685baae7896", size = 1637444, upload-time = "2025-05-12T12:17:45.995Z" },
    { url = "https://files.pythonhosted.org/packages/60/16/b71171e97ec7b4ded8669542f4369d88d5a289e2704efbbde51e858e062a/gevent-25.5.1-cp314-cp314-macosx_11_0_universal2.whl", hash = "sha256:0bacf89a65489d26c7087669af89938d5bfd9f7afb12a07b57855b9fad6ccbd0", size = 2937113, upload-time = "2025-05-12T11:12:03.191Z" },
    { url = "https://files.pythonhosted.org/packages/c7/54/e5908beb092c2745aa8390f15b9559cc3ebd77bf1ba71c81c606f7b1fb92/gevent-25.5.1-cp39-cp39-manylinux_2_17_x86_64.manylinux2014_x86_64.whl", hash = "sha256:e30169ef9cc0a57930bfd8fe14d86bc9d39fb96d278e3891e85cbe7b46058a97", size = 2147450, upload-time = "2025-05-12T11:33:05.883Z" },
    { url = "https://files.pythonhosted.org/packages/ee/39/206c9da2395a7df11c13e2989f7c7c65a7799babdb8b4b055cccae4d5c14/gevent-25.5.1-cp39-cp39-musllinux_1_2_x86_64.whl", hash = "sha256:e72ad5f8d9c92df017fb91a1f6a438cfb63b0eff4b40904ff81b40cb8150078c", size = 2210122, upload-time = "2025-05-12T11:40:58.063Z" },
    { url = "https://files.pythonhosted.org/packages/c0/18/d10ca3841b686143c1973cac816651a72ff77ad9e79a5300cbbbe310fced/gevent-25.5.1-cp39-cp39-win32.whl", hash = "sha256:e5f358e81e27b1a7f2fb2f5219794e13ab5f59ce05571aa3877cfac63adb97db", size = 1548447, upload-time = "2025-05-12T12:48:21.565Z" },
    { url = "https://files.pythonhosted.org/packages/ac/9d/48c01ff8324ce4bfaba0760c0f1db6f4e2c976838655f6b80333cfd47999/gevent-25.5.1-cp39-cp39-win_amd64.whl", hash = "sha256:b83aff2441c7d4ee93e519989713b7c2607d4510abe990cd1d04f641bc6c03af", size = 1659832, upload-time = "2025-05-12T12:45:00.794Z" },
    { url = "https://files.pythonhosted.org/packages/11/81/834da3c1ea5e71e4dc1a78a034a15f2813d9760d135464aae5d1f058a8c6/gevent-25.5.1-pp310-pypy310_pp73-macosx_11_0_universal2.whl", hash = "sha256:60ad4ca9ca2c4cc8201b607c229cd17af749831e371d006d8a91303bb5568eb1", size = 1291540, upload-time = "2025-05-12T11:11:55.456Z" },
]

[[package]]
name = "greenlet"
version = "3.2.3"
source = { registry = "https://pypi.org/simple" }
sdist = { url = "https://files.pythonhosted.org/packages/c9/92/bb85bd6e80148a4d2e0c59f7c0c2891029f8fd510183afc7d8d2feeed9b6/greenlet-3.2.3.tar.gz", hash = "sha256:8b0dd8ae4c0d6f5e54ee55ba935eeb3d735a9b58a8a1e5b5cbab64e01a39f365", size = 185752, upload-time = "2025-06-05T16:16:09.955Z" }
wheels = [
    { url = "https://files.pythonhosted.org/packages/92/db/b4c12cff13ebac2786f4f217f06588bccd8b53d260453404ef22b121fc3a/greenlet-3.2.3-cp310-cp310-macosx_11_0_universal2.whl", hash = "sha256:1afd685acd5597349ee6d7a88a8bec83ce13c106ac78c196ee9dde7c04fe87be", size = 268977, upload-time = "2025-06-05T16:10:24.001Z" },
    { url = "https://files.pythonhosted.org/packages/52/61/75b4abd8147f13f70986df2801bf93735c1bd87ea780d70e3b3ecda8c165/greenlet-3.2.3-cp310-cp310-manylinux2014_aarch64.manylinux_2_17_aarch64.whl", hash = "sha256:761917cac215c61e9dc7324b2606107b3b292a8349bdebb31503ab4de3f559ac", size = 627351, upload-time = "2025-06-05T16:38:50.685Z" },
    { url = "https://files.pythonhosted.org/packages/35/aa/6894ae299d059d26254779a5088632874b80ee8cf89a88bca00b0709d22f/greenlet-3.2.3-cp310-cp310-manylinux2014_ppc64le.manylinux_2_17_ppc64le.whl", hash = "sha256:a433dbc54e4a37e4fff90ef34f25a8c00aed99b06856f0119dcf09fbafa16392", size = 638599, upload-time = "2025-06-05T16:41:34.057Z" },
    { url = "https://files.pythonhosted.org/packages/30/64/e01a8261d13c47f3c082519a5e9dbf9e143cc0498ed20c911d04e54d526c/greenlet-3.2.3-cp310-cp310-manylinux2014_s390x.manylinux_2_17_s390x.whl", hash = "sha256:72e77ed69312bab0434d7292316d5afd6896192ac4327d44f3d613ecb85b037c", size = 634482, upload-time = "2025-06-05T16:48:16.26Z" },
    { url = "https://files.pythonhosted.org/packages/47/48/ff9ca8ba9772d083a4f5221f7b4f0ebe8978131a9ae0909cf202f94cd879/greenlet-3.2.3-cp310-cp310-manylinux2014_x86_64.manylinux_2_17_x86_64.whl", hash = "sha256:68671180e3849b963649254a882cd544a3c75bfcd2c527346ad8bb53494444db", size = 633284, upload-time = "2025-06-05T16:13:01.599Z" },
    { url = "https://files.pythonhosted.org/packages/e9/45/626e974948713bc15775b696adb3eb0bd708bec267d6d2d5c47bb47a6119/greenlet-3.2.3-cp310-cp310-manylinux_2_24_x86_64.manylinux_2_28_x86_64.whl", hash = "sha256:49c8cfb18fb419b3d08e011228ef8a25882397f3a859b9fe1436946140b6756b", size = 582206, upload-time = "2025-06-05T16:12:48.51Z" },
    { url = "https://files.pythonhosted.org/packages/b1/8e/8b6f42c67d5df7db35b8c55c9a850ea045219741bb14416255616808c690/greenlet-3.2.3-cp310-cp310-musllinux_1_1_aarch64.whl", hash = "sha256:efc6dc8a792243c31f2f5674b670b3a95d46fa1c6a912b8e310d6f542e7b0712", size = 1111412, upload-time = "2025-06-05T16:36:45.479Z" },
    { url = "https://files.pythonhosted.org/packages/05/46/ab58828217349500a7ebb81159d52ca357da747ff1797c29c6023d79d798/greenlet-3.2.3-cp310-cp310-musllinux_1_1_x86_64.whl", hash = "sha256:731e154aba8e757aedd0781d4b240f1225b075b4409f1bb83b05ff410582cf00", size = 1135054, upload-time = "2025-06-05T16:12:36.478Z" },
    { url = "https://files.pythonhosted.org/packages/68/7f/d1b537be5080721c0f0089a8447d4ef72839039cdb743bdd8ffd23046e9a/greenlet-3.2.3-cp310-cp310-win_amd64.whl", hash = "sha256:96c20252c2f792defe9a115d3287e14811036d51e78b3aaddbee23b69b216302", size = 296573, upload-time = "2025-06-05T16:34:26.521Z" },
    { url = "https://files.pythonhosted.org/packages/fc/2e/d4fcb2978f826358b673f779f78fa8a32ee37df11920dc2bb5589cbeecef/greenlet-3.2.3-cp311-cp311-macosx_11_0_universal2.whl", hash = "sha256:784ae58bba89fa1fa5733d170d42486580cab9decda3484779f4759345b29822", size = 270219, upload-time = "2025-06-05T16:10:10.414Z" },
    { url = "https://files.pythonhosted.org/packages/16/24/929f853e0202130e4fe163bc1d05a671ce8dcd604f790e14896adac43a52/greenlet-3.2.3-cp311-cp311-manylinux2014_aarch64.manylinux_2_17_aarch64.whl", hash = "sha256:0921ac4ea42a5315d3446120ad48f90c3a6b9bb93dd9b3cf4e4d84a66e42de83", size = 630383, upload-time = "2025-06-05T16:38:51.785Z" },
    { url = "https://files.pythonhosted.org/packages/d1/b2/0320715eb61ae70c25ceca2f1d5ae620477d246692d9cc284c13242ec31c/greenlet-3.2.3-cp311-cp311-manylinux2014_ppc64le.manylinux_2_17_ppc64le.whl", hash = "sha256:d2971d93bb99e05f8c2c0c2f4aa9484a18d98c4c3bd3c62b65b7e6ae33dfcfaf", size = 642422, upload-time = "2025-06-05T16:41:35.259Z" },
    { url = "https://files.pythonhosted.org/packages/bd/49/445fd1a210f4747fedf77615d941444349c6a3a4a1135bba9701337cd966/greenlet-3.2.3-cp311-cp311-manylinux2014_s390x.manylinux_2_17_s390x.whl", hash = "sha256:c667c0bf9d406b77a15c924ef3285e1e05250948001220368e039b6aa5b5034b", size = 638375, upload-time = "2025-06-05T16:48:18.235Z" },
    { url = "https://files.pythonhosted.org/packages/7e/c8/ca19760cf6eae75fa8dc32b487e963d863b3ee04a7637da77b616703bc37/greenlet-3.2.3-cp311-cp311-manylinux2014_x86_64.manylinux_2_17_x86_64.whl", hash = "sha256:592c12fb1165be74592f5de0d70f82bc5ba552ac44800d632214b76089945147", size = 637627, upload-time = "2025-06-05T16:13:02.858Z" },
    { url = "https://files.pythonhosted.org/packages/65/89/77acf9e3da38e9bcfca881e43b02ed467c1dedc387021fc4d9bd9928afb8/greenlet-3.2.3-cp311-cp311-manylinux_2_24_x86_64.manylinux_2_28_x86_64.whl", hash = "sha256:29e184536ba333003540790ba29829ac14bb645514fbd7e32af331e8202a62a5", size = 585502, upload-time = "2025-06-05T16:12:49.642Z" },
    { url = "https://files.pythonhosted.org/packages/97/c6/ae244d7c95b23b7130136e07a9cc5aadd60d59b5951180dc7dc7e8edaba7/greenlet-3.2.3-cp311-cp311-musllinux_1_1_aarch64.whl", hash = "sha256:93c0bb79844a367782ec4f429d07589417052e621aa39a5ac1fb99c5aa308edc", size = 1114498, upload-time = "2025-06-05T16:36:46.598Z" },
    { url = "https://files.pythonhosted.org/packages/89/5f/b16dec0cbfd3070658e0d744487919740c6d45eb90946f6787689a7efbce/greenlet-3.2.3-cp311-cp311-musllinux_1_1_x86_64.whl", hash = "sha256:751261fc5ad7b6705f5f76726567375bb2104a059454e0226e1eef6c756748ba", size = 1139977, upload-time = "2025-06-05T16:12:38.262Z" },
    { url = "https://files.pythonhosted.org/packages/66/77/d48fb441b5a71125bcac042fc5b1494c806ccb9a1432ecaa421e72157f77/greenlet-3.2.3-cp311-cp311-win_amd64.whl", hash = "sha256:83a8761c75312361aa2b5b903b79da97f13f556164a7dd2d5448655425bd4c34", size = 297017, upload-time = "2025-06-05T16:25:05.225Z" },
    { url = "https://files.pythonhosted.org/packages/f3/94/ad0d435f7c48debe960c53b8f60fb41c2026b1d0fa4a99a1cb17c3461e09/greenlet-3.2.3-cp312-cp312-macosx_11_0_universal2.whl", hash = "sha256:25ad29caed5783d4bd7a85c9251c651696164622494c00802a139c00d639242d", size = 271992, upload-time = "2025-06-05T16:11:23.467Z" },
    { url = "https://files.pythonhosted.org/packages/93/5d/7c27cf4d003d6e77749d299c7c8f5fd50b4f251647b5c2e97e1f20da0ab5/greenlet-3.2.3-cp312-cp312-manylinux2014_aarch64.manylinux_2_17_aarch64.whl", hash = "sha256:88cd97bf37fe24a6710ec6a3a7799f3f81d9cd33317dcf565ff9950c83f55e0b", size = 638820, upload-time = "2025-06-05T16:38:52.882Z" },
    { url = "https://files.pythonhosted.org/packages/c6/7e/807e1e9be07a125bb4c169144937910bf59b9d2f6d931578e57f0bce0ae2/greenlet-3.2.3-cp312-cp312-manylinux2014_ppc64le.manylinux_2_17_ppc64le.whl", hash = "sha256:baeedccca94880d2f5666b4fa16fc20ef50ba1ee353ee2d7092b383a243b0b0d", size = 653046, upload-time = "2025-06-05T16:41:36.343Z" },
    { url = "https://files.pythonhosted.org/packages/9d/ab/158c1a4ea1068bdbc78dba5a3de57e4c7aeb4e7fa034320ea94c688bfb61/greenlet-3.2.3-cp312-cp312-manylinux2014_s390x.manylinux_2_17_s390x.whl", hash = "sha256:be52af4b6292baecfa0f397f3edb3c6092ce071b499dd6fe292c9ac9f2c8f264", size = 647701, upload-time = "2025-06-05T16:48:19.604Z" },
    { url = "https://files.pythonhosted.org/packages/cc/0d/93729068259b550d6a0288da4ff72b86ed05626eaf1eb7c0d3466a2571de/greenlet-3.2.3-cp312-cp312-manylinux2014_x86_64.manylinux_2_17_x86_64.whl", hash = "sha256:0cc73378150b8b78b0c9fe2ce56e166695e67478550769536a6742dca3651688", size = 649747, upload-time = "2025-06-05T16:13:04.628Z" },
    { url = "https://files.pythonhosted.org/packages/f6/f6/c82ac1851c60851302d8581680573245c8fc300253fc1ff741ae74a6c24d/greenlet-3.2.3-cp312-cp312-manylinux_2_24_x86_64.manylinux_2_28_x86_64.whl", hash = "sha256:706d016a03e78df129f68c4c9b4c4f963f7d73534e48a24f5f5a7101ed13dbbb", size = 605461, upload-time = "2025-06-05T16:12:50.792Z" },
    { url = "https://files.pythonhosted.org/packages/98/82/d022cf25ca39cf1200650fc58c52af32c90f80479c25d1cbf57980ec3065/greenlet-3.2.3-cp312-cp312-musllinux_1_1_aarch64.whl", hash = "sha256:419e60f80709510c343c57b4bb5a339d8767bf9aef9b8ce43f4f143240f88b7c", size = 1121190, upload-time = "2025-06-05T16:36:48.59Z" },
    { url = "https://files.pythonhosted.org/packages/f5/e1/25297f70717abe8104c20ecf7af0a5b82d2f5a980eb1ac79f65654799f9f/greenlet-3.2.3-cp312-cp312-musllinux_1_1_x86_64.whl", hash = "sha256:93d48533fade144203816783373f27a97e4193177ebaaf0fc396db19e5d61163", size = 1149055, upload-time = "2025-06-05T16:12:40.457Z" },
    { url = "https://files.pythonhosted.org/packages/1f/8f/8f9e56c5e82eb2c26e8cde787962e66494312dc8cb261c460e1f3a9c88bc/greenlet-3.2.3-cp312-cp312-win_amd64.whl", hash = "sha256:7454d37c740bb27bdeddfc3f358f26956a07d5220818ceb467a483197d84f849", size = 297817, upload-time = "2025-06-05T16:29:49.244Z" },
    { url = "https://files.pythonhosted.org/packages/b1/cf/f5c0b23309070ae93de75c90d29300751a5aacefc0a3ed1b1d8edb28f08b/greenlet-3.2.3-cp313-cp313-macosx_11_0_universal2.whl", hash = "sha256:500b8689aa9dd1ab26872a34084503aeddefcb438e2e7317b89b11eaea1901ad", size = 270732, upload-time = "2025-06-05T16:10:08.26Z" },
    { url = "https://files.pythonhosted.org/packages/48/ae/91a957ba60482d3fecf9be49bc3948f341d706b52ddb9d83a70d42abd498/greenlet-3.2.3-cp313-cp313-manylinux2014_aarch64.manylinux_2_17_aarch64.whl", hash = "sha256:a07d3472c2a93117af3b0136f246b2833fdc0b542d4a9799ae5f41c28323faef", size = 639033, upload-time = "2025-06-05T16:38:53.983Z" },
    { url = "https://files.pythonhosted.org/packages/6f/df/20ffa66dd5a7a7beffa6451bdb7400d66251374ab40b99981478c69a67a8/greenlet-3.2.3-cp313-cp313-manylinux2014_ppc64le.manylinux_2_17_ppc64le.whl", hash = "sha256:8704b3768d2f51150626962f4b9a9e4a17d2e37c8a8d9867bbd9fa4eb938d3b3", size = 652999, upload-time = "2025-06-05T16:41:37.89Z" },
    { url = "https://files.pythonhosted.org/packages/51/b4/ebb2c8cb41e521f1d72bf0465f2f9a2fd803f674a88db228887e6847077e/greenlet-3.2.3-cp313-cp313-manylinux2014_s390x.manylinux_2_17_s390x.whl", hash = "sha256:5035d77a27b7c62db6cf41cf786cfe2242644a7a337a0e155c80960598baab95", size = 647368, upload-time = "2025-06-05T16:48:21.467Z" },
    { url = "https://files.pythonhosted.org/packages/8e/6a/1e1b5aa10dced4ae876a322155705257748108b7fd2e4fae3f2a091fe81a/greenlet-3.2.3-cp313-cp313-manylinux2014_x86_64.manylinux_2_17_x86_64.whl", hash = "sha256:2d8aa5423cd4a396792f6d4580f88bdc6efcb9205891c9d40d20f6e670992efb", size = 650037, upload-time = "2025-06-05T16:13:06.402Z" },
    { url = "https://files.pythonhosted.org/packages/26/f2/ad51331a157c7015c675702e2d5230c243695c788f8f75feba1af32b3617/greenlet-3.2.3-cp313-cp313-manylinux_2_24_x86_64.manylinux_2_28_x86_64.whl", hash = "sha256:2c724620a101f8170065d7dded3f962a2aea7a7dae133a009cada42847e04a7b", size = 608402, upload-time = "2025-06-05T16:12:51.91Z" },
    { url = "https://files.pythonhosted.org/packages/26/bc/862bd2083e6b3aff23300900a956f4ea9a4059de337f5c8734346b9b34fc/greenlet-3.2.3-cp313-cp313-musllinux_1_1_aarch64.whl", hash = "sha256:873abe55f134c48e1f2a6f53f7d1419192a3d1a4e873bace00499a4e45ea6af0", size = 1119577, upload-time = "2025-06-05T16:36:49.787Z" },
    { url = "https://files.pythonhosted.org/packages/86/94/1fc0cc068cfde885170e01de40a619b00eaa8f2916bf3541744730ffb4c3/greenlet-3.2.3-cp313-cp313-musllinux_1_1_x86_64.whl", hash = "sha256:024571bbce5f2c1cfff08bf3fbaa43bbc7444f580ae13b0099e95d0e6e67ed36", size = 1147121, upload-time = "2025-06-05T16:12:42.527Z" },
    { url = "https://files.pythonhosted.org/packages/27/1a/199f9587e8cb08a0658f9c30f3799244307614148ffe8b1e3aa22f324dea/greenlet-3.2.3-cp313-cp313-win_amd64.whl", hash = "sha256:5195fb1e75e592dd04ce79881c8a22becdfa3e6f500e7feb059b1e6fdd54d3e3", size = 297603, upload-time = "2025-06-05T16:20:12.651Z" },
    { url = "https://files.pythonhosted.org/packages/d8/ca/accd7aa5280eb92b70ed9e8f7fd79dc50a2c21d8c73b9a0856f5b564e222/greenlet-3.2.3-cp314-cp314-macosx_11_0_universal2.whl", hash = "sha256:3d04332dddb10b4a211b68111dabaee2e1a073663d117dc10247b5b1642bac86", size = 271479, upload-time = "2025-06-05T16:10:47.525Z" },
    { url = "https://files.pythonhosted.org/packages/55/71/01ed9895d9eb49223280ecc98a557585edfa56b3d0e965b9fa9f7f06b6d9/greenlet-3.2.3-cp314-cp314-manylinux2014_aarch64.manylinux_2_17_aarch64.whl", hash = "sha256:8186162dffde068a465deab08fc72c767196895c39db26ab1c17c0b77a6d8b97", size = 683952, upload-time = "2025-06-05T16:38:55.125Z" },
    { url = "https://files.pythonhosted.org/packages/ea/61/638c4bdf460c3c678a0a1ef4c200f347dff80719597e53b5edb2fb27ab54/greenlet-3.2.3-cp314-cp314-manylinux2014_ppc64le.manylinux_2_17_ppc64le.whl", hash = "sha256:f4bfbaa6096b1b7a200024784217defedf46a07c2eee1a498e94a1b5f8ec5728", size = 696917, upload-time = "2025-06-05T16:41:38.959Z" },
    { url = "https://files.pythonhosted.org/packages/22/cc/0bd1a7eb759d1f3e3cc2d1bc0f0b487ad3cc9f34d74da4b80f226fde4ec3/greenlet-3.2.3-cp314-cp314-manylinux2014_s390x.manylinux_2_17_s390x.whl", hash = "sha256:ed6cfa9200484d234d8394c70f5492f144b20d4533f69262d530a1a082f6ee9a", size = 692443, upload-time = "2025-06-05T16:48:23.113Z" },
    { url = "https://files.pythonhosted.org/packages/67/10/b2a4b63d3f08362662e89c103f7fe28894a51ae0bc890fabf37d1d780e52/greenlet-3.2.3-cp314-cp314-manylinux2014_x86_64.manylinux_2_17_x86_64.whl", hash = "sha256:02b0df6f63cd15012bed5401b47829cfd2e97052dc89da3cfaf2c779124eb892", size = 692995, upload-time = "2025-06-05T16:13:07.972Z" },
    { url = "https://files.pythonhosted.org/packages/5a/c6/ad82f148a4e3ce9564056453a71529732baf5448ad53fc323e37efe34f66/greenlet-3.2.3-cp314-cp314-manylinux_2_24_x86_64.manylinux_2_28_x86_64.whl", hash = "sha256:86c2d68e87107c1792e2e8d5399acec2487a4e993ab76c792408e59394d52141", size = 655320, upload-time = "2025-06-05T16:12:53.453Z" },
    { url = "https://files.pythonhosted.org/packages/5c/4f/aab73ecaa6b3086a4c89863d94cf26fa84cbff63f52ce9bc4342b3087a06/greenlet-3.2.3-cp314-cp314-win_amd64.whl", hash = "sha256:8c47aae8fbbfcf82cc13327ae802ba13c9c36753b67e760023fd116bc124a62a", size = 301236, upload-time = "2025-06-05T16:15:20.111Z" },
    { url = "https://files.pythonhosted.org/packages/3d/d9/a3114df5fba2bf9823e0acc01e9e2abdcd8ea4c5487cf1c3dcd4cc0b48cf/greenlet-3.2.3-cp39-cp39-macosx_11_0_universal2.whl", hash = "sha256:42efc522c0bd75ffa11a71e09cd8a399d83fafe36db250a87cf1dacfaa15dc64", size = 267769, upload-time = "2025-06-05T16:10:44.802Z" },
    { url = "https://files.pythonhosted.org/packages/bc/da/47dfc50f6e5673116e66a737dc58d1eca651db9a9aa8797c1d27e940e211/greenlet-3.2.3-cp39-cp39-manylinux2014_aarch64.manylinux_2_17_aarch64.whl", hash = "sha256:d760f9bdfe79bff803bad32b4d8ffb2c1d2ce906313fc10a83976ffb73d64ca7", size = 625472, upload-time = "2025-06-05T16:38:56.882Z" },
    { url = "https://files.pythonhosted.org/packages/f5/74/f6ef9f85d981b2fcd665bbee3e69e3c0a10fb962eb4c6a5889ac3b6debfa/greenlet-3.2.3-cp39-cp39-manylinux2014_ppc64le.manylinux_2_17_ppc64le.whl", hash = "sha256:8324319cbd7b35b97990090808fdc99c27fe5338f87db50514959f8059999805", size = 637253, upload-time = "2025-06-05T16:41:40.542Z" },
    { url = "https://files.pythonhosted.org/packages/66/69/4919bb1c9e43bfc16dc886e7a37fe1bc04bfa4101aba177936a10f313cad/greenlet-3.2.3-cp39-cp39-manylinux2014_s390x.manylinux_2_17_s390x.whl", hash = "sha256:8c37ef5b3787567d322331d5250e44e42b58c8c713859b8a04c6065f27efbf72", size = 632611, upload-time = "2025-06-05T16:48:24.976Z" },
    { url = "https://files.pythonhosted.org/packages/6b/8d/97d988d019f40b6b360b0c71c99e5b4c877a3d92666fe48b081d0e1ea1cd/greenlet-3.2.3-cp39-cp39-manylinux2014_x86_64.manylinux_2_17_x86_64.whl", hash = "sha256:ce539fb52fb774d0802175d37fcff5c723e2c7d249c65916257f0a940cee8904", size = 631843, upload-time = "2025-06-05T16:13:09.476Z" },
    { url = "https://files.pythonhosted.org/packages/59/24/d5e1504ec00768755d4ccc2168b76d9f4524e96694a14ad45bd87796e9bb/greenlet-3.2.3-cp39-cp39-manylinux_2_24_x86_64.manylinux_2_28_x86_64.whl", hash = "sha256:003c930e0e074db83559edc8705f3a2d066d4aa8c2f198aff1e454946efd0f26", size = 580781, upload-time = "2025-06-05T16:12:55.029Z" },
    { url = "https://files.pythonhosted.org/packages/9c/df/d009bcca566dbfd2283b306b4e424f4c0e59bf984868f8b789802fe9e607/greenlet-3.2.3-cp39-cp39-musllinux_1_1_aarch64.whl", hash = "sha256:7e70ea4384b81ef9e84192e8a77fb87573138aa5d4feee541d8014e452b434da", size = 1109903, upload-time = "2025-06-05T16:36:51.491Z" },
    { url = "https://files.pythonhosted.org/packages/33/54/5036097197a78388aa6901a5b90b562f3a154a9fbee89c301a26f56f3942/greenlet-3.2.3-cp39-cp39-musllinux_1_1_x86_64.whl", hash = "sha256:22eb5ba839c4b2156f18f76768233fe44b23a31decd9cc0d4cc8141c211fd1b4", size = 1133975, upload-time = "2025-06-05T16:12:43.866Z" },
    { url = "https://files.pythonhosted.org/packages/e2/15/b001456a430805fdd8b600a788d19a790664eee8863739523395f68df752/greenlet-3.2.3-cp39-cp39-win32.whl", hash = "sha256:4532f0d25df67f896d137431b13f4cdce89f7e3d4a96387a41290910df4d3a57", size = 279320, upload-time = "2025-06-05T16:43:34.043Z" },
    { url = "https://files.pythonhosted.org/packages/6c/4c/bf2100cbc1bd07f39bee3b09e7eef39beffe29f5453dc2477a2693737913/greenlet-3.2.3-cp39-cp39-win_amd64.whl", hash = "sha256:aaa7aae1e7f75eaa3ae400ad98f8644bb81e1dc6ba47ce8a93d3f17274e08322", size = 296444, upload-time = "2025-06-05T16:39:22.664Z" },
]

[[package]]
name = "h11"
version = "0.16.0"
source = { registry = "https://pypi.org/simple" }
sdist = { url = "https://files.pythonhosted.org/packages/01/ee/02a2c011bdab74c6fb3c75474d40b3052059d95df7e73351460c8588d963/h11-0.16.0.tar.gz", hash = "sha256:4e35b956cf45792e4caa5885e69fba00bdbc6ffafbfa020300e549b208ee5ff1", size = 101250, upload-time = "2025-04-24T03:35:25.427Z" }
wheels = [
    { url = "https://files.pythonhosted.org/packages/04/4b/29cac41a4d98d144bf5f6d33995617b185d14b22401f75ca86f384e87ff1/h11-0.16.0-py3-none-any.whl", hash = "sha256:63cf8bbe7522de3bf65932fda1d9c2772064ffb3dae62d55932da54b31cb6c86", size = 37515, upload-time = "2025-04-24T03:35:24.344Z" },
]

[[package]]
name = "httpcore"
version = "1.0.9"
source = { registry = "https://pypi.org/simple" }
dependencies = [
    { name = "certifi" },
    { name = "h11" },
]
sdist = { url = "https://files.pythonhosted.org/packages/06/94/82699a10bca87a5556c9c59b5963f2d039dbd239f25bc2a63907a05a14cb/httpcore-1.0.9.tar.gz", hash = "sha256:6e34463af53fd2ab5d807f399a9b45ea31c3dfa2276f15a2c3f00afff6e176e8", size = 85484, upload-time = "2025-04-24T22:06:22.219Z" }
wheels = [
    { url = "https://files.pythonhosted.org/packages/7e/f5/f66802a942d491edb555dd61e3a9961140fd64c90bce1eafd741609d334d/httpcore-1.0.9-py3-none-any.whl", hash = "sha256:2d400746a40668fc9dec9810239072b40b4484b640a8c38fd654a024c7a1bf55", size = 78784, upload-time = "2025-04-24T22:06:20.566Z" },
]

[[package]]
name = "httpx"
version = "0.28.1"
source = { registry = "https://pypi.org/simple" }
dependencies = [
    { name = "anyio" },
    { name = "certifi" },
    { name = "httpcore" },
    { name = "idna" },
]
sdist = { url = "https://files.pythonhosted.org/packages/b1/df/48c586a5fe32a0f01324ee087459e112ebb7224f646c0b5023f5e79e9956/httpx-0.28.1.tar.gz", hash = "sha256:75e98c5f16b0f35b567856f597f06ff2270a374470a5c2392242528e3e3e42fc", size = 141406, upload-time = "2024-12-06T15:37:23.222Z" }
wheels = [
    { url = "https://files.pythonhosted.org/packages/2a/39/e50c7c3a983047577ee07d2a9e53faf5a69493943ec3f6a384bdc792deb2/httpx-0.28.1-py3-none-any.whl", hash = "sha256:d909fcccc110f8c7faf814ca82a9a4d816bc5a6dbfea25d6591d6985b8ba59ad", size = 73517, upload-time = "2024-12-06T15:37:21.509Z" },
]

[[package]]
name = "idna"
version = "3.10"
source = { registry = "https://pypi.org/simple" }
sdist = { url = "https://files.pythonhosted.org/packages/f1/70/7703c29685631f5a7590aa73f1f1d3fa9a380e654b86af429e0934a32f7d/idna-3.10.tar.gz", hash = "sha256:12f65c9b470abda6dc35cf8e63cc574b1c52b11df2c86030af0ac09b01b13ea9", size = 190490, upload-time = "2024-09-15T18:07:39.745Z" }
wheels = [
    { url = "https://files.pythonhosted.org/packages/76/c6/c88e154df9c4e1a2a66ccf0005a88dfb2650c1dffb6f5ce603dfbd452ce3/idna-3.10-py3-none-any.whl", hash = "sha256:946d195a0d259cbba61165e88e65941f16e9b36ea6ddb97f00452bae8b1287d3", size = 70442, upload-time = "2024-09-15T18:07:37.964Z" },
]

[[package]]
name = "imagesize"
version = "1.4.1"
source = { registry = "https://pypi.org/simple" }
sdist = { url = "https://files.pythonhosted.org/packages/a7/84/62473fb57d61e31fef6e36d64a179c8781605429fd927b5dd608c997be31/imagesize-1.4.1.tar.gz", hash = "sha256:69150444affb9cb0d5cc5a92b3676f0b2fb7cd9ae39e947a5e11a36b4497cd4a", size = 1280026, upload-time = "2022-07-01T12:21:05.687Z" }
wheels = [
    { url = "https://files.pythonhosted.org/packages/ff/62/85c4c919272577931d407be5ba5d71c20f0b616d31a0befe0ae45bb79abd/imagesize-1.4.1-py2.py3-none-any.whl", hash = "sha256:0d8d18d08f840c19d0ee7ca1fd82490fdc3729b7ac93f49870406ddde8ef8d8b", size = 8769, upload-time = "2022-07-01T12:21:02.467Z" },
]

[[package]]
name = "importlib-metadata"
version = "8.7.0"
source = { registry = "https://pypi.org/simple" }
dependencies = [
    { name = "zipp", marker = "python_full_version != '3.14.*'" },
]
sdist = { url = "https://files.pythonhosted.org/packages/76/66/650a33bd90f786193e4de4b3ad86ea60b53c89b669a5c7be931fac31cdb0/importlib_metadata-8.7.0.tar.gz", hash = "sha256:d13b81ad223b890aa16c5471f2ac3056cf76c5f10f82d6f9292f0b415f389000", size = 56641, upload-time = "2025-04-27T15:29:01.736Z" }
wheels = [
    { url = "https://files.pythonhosted.org/packages/20/b0/36bd937216ec521246249be3bf9855081de4c5e06a0c9b4219dbeda50373/importlib_metadata-8.7.0-py3-none-any.whl", hash = "sha256:e5dd1551894c77868a30651cef00984d50e1002d06942a7101d34870c5f02afd", size = 27656, upload-time = "2025-04-27T15:29:00.214Z" },
]

[[package]]
name = "iniconfig"
version = "2.1.0"
source = { registry = "https://pypi.org/simple" }
sdist = { url = "https://files.pythonhosted.org/packages/f2/97/ebf4da567aa6827c909642694d71c9fcf53e5b504f2d96afea02718862f3/iniconfig-2.1.0.tar.gz", hash = "sha256:3abbd2e30b36733fee78f9c7f7308f2d0050e88f0087fd25c2645f63c773e1c7", size = 4793, upload-time = "2025-03-19T20:09:59.721Z" }
wheels = [
    { url = "https://files.pythonhosted.org/packages/2c/e1/e6716421ea10d38022b952c159d5161ca1193197fb744506875fbb87ea7b/iniconfig-2.1.0-py3-none-any.whl", hash = "sha256:9deba5723312380e77435581c6bf4935c94cbfab9b1ed33ef8d238ea168eb760", size = 6050, upload-time = "2025-03-19T20:10:01.071Z" },
]

[[package]]
name = "jinja2"
version = "3.1.6"
source = { registry = "https://pypi.org/simple" }
dependencies = [
    { name = "markupsafe" },
]
sdist = { url = "https://files.pythonhosted.org/packages/df/bf/f7da0350254c0ed7c72f3e33cef02e048281fec7ecec5f032d4aac52226b/jinja2-3.1.6.tar.gz", hash = "sha256:0137fb05990d35f1275a587e9aee6d56da821fc83491a0fb838183be43f66d6d", size = 245115, upload-time = "2025-03-05T20:05:02.478Z" }
wheels = [
    { url = "https://files.pythonhosted.org/packages/62/a1/3d680cbfd5f4b8f15abc1d571870c5fc3e594bb582bc3b64ea099db13e56/jinja2-3.1.6-py3-none-any.whl", hash = "sha256:85ece4451f492d0c13c5dd7c13a64681a86afae63a5f347908daf103ce6d2f67", size = 134899, upload-time = "2025-03-05T20:05:00.369Z" },
]

[[package]]
name = "jmespath"
version = "1.0.1"
source = { registry = "https://pypi.org/simple" }
sdist = { url = "https://files.pythonhosted.org/packages/00/2a/e867e8531cf3e36b41201936b7fa7ba7b5702dbef42922193f05c8976cd6/jmespath-1.0.1.tar.gz", hash = "sha256:90261b206d6defd58fdd5e85f478bf633a2901798906be2ad389150c5c60edbe", size = 25843, upload-time = "2022-06-17T18:00:12.224Z" }
wheels = [
    { url = "https://files.pythonhosted.org/packages/31/b4/b9b800c45527aadd64d5b442f9b932b00648617eb5d63d2c7a6587b7cafc/jmespath-1.0.1-py3-none-any.whl", hash = "sha256:02e2e4cc71b5bcab88332eebf907519190dd9e6e82107fa7f83b1003a6252980", size = 20256, upload-time = "2022-06-17T18:00:10.251Z" },
]

[[package]]
name = "markupsafe"
version = "3.0.2"
source = { registry = "https://pypi.org/simple" }
sdist = { url = "https://files.pythonhosted.org/packages/b2/97/5d42485e71dfc078108a86d6de8fa46db44a1a9295e89c5d6d4a06e23a62/markupsafe-3.0.2.tar.gz", hash = "sha256:ee55d3edf80167e48ea11a923c7386f4669df67d7994554387f84e7d8b0a2bf0", size = 20537, upload-time = "2024-10-18T15:21:54.129Z" }
wheels = [
    { url = "https://files.pythonhosted.org/packages/04/90/d08277ce111dd22f77149fd1a5d4653eeb3b3eaacbdfcbae5afb2600eebd/MarkupSafe-3.0.2-cp310-cp310-macosx_10_9_universal2.whl", hash = "sha256:7e94c425039cde14257288fd61dcfb01963e658efbc0ff54f5306b06054700f8", size = 14357, upload-time = "2024-10-18T15:20:51.44Z" },
    { url = "https://files.pythonhosted.org/packages/04/e1/6e2194baeae0bca1fae6629dc0cbbb968d4d941469cbab11a3872edff374/MarkupSafe-3.0.2-cp310-cp310-macosx_11_0_arm64.whl", hash = "sha256:9e2d922824181480953426608b81967de705c3cef4d1af983af849d7bd619158", size = 12393, upload-time = "2024-10-18T15:20:52.426Z" },
    { url = "https://files.pythonhosted.org/packages/1d/69/35fa85a8ece0a437493dc61ce0bb6d459dcba482c34197e3efc829aa357f/MarkupSafe-3.0.2-cp310-cp310-manylinux_2_17_aarch64.manylinux2014_aarch64.whl", hash = "sha256:38a9ef736c01fccdd6600705b09dc574584b89bea478200c5fbf112a6b0d5579", size = 21732, upload-time = "2024-10-18T15:20:53.578Z" },
    { url = "https://files.pythonhosted.org/packages/22/35/137da042dfb4720b638d2937c38a9c2df83fe32d20e8c8f3185dbfef05f7/MarkupSafe-3.0.2-cp310-cp310-manylinux_2_17_x86_64.manylinux2014_x86_64.whl", hash = "sha256:bbcb445fa71794da8f178f0f6d66789a28d7319071af7a496d4d507ed566270d", size = 20866, upload-time = "2024-10-18T15:20:55.06Z" },
    { url = "https://files.pythonhosted.org/packages/29/28/6d029a903727a1b62edb51863232152fd335d602def598dade38996887f0/MarkupSafe-3.0.2-cp310-cp310-manylinux_2_5_i686.manylinux1_i686.manylinux_2_17_i686.manylinux2014_i686.whl", hash = "sha256:57cb5a3cf367aeb1d316576250f65edec5bb3be939e9247ae594b4bcbc317dfb", size = 20964, upload-time = "2024-10-18T15:20:55.906Z" },
    { url = "https://files.pythonhosted.org/packages/cc/cd/07438f95f83e8bc028279909d9c9bd39e24149b0d60053a97b2bc4f8aa51/MarkupSafe-3.0.2-cp310-cp310-musllinux_1_2_aarch64.whl", hash = "sha256:3809ede931876f5b2ec92eef964286840ed3540dadf803dd570c3b7e13141a3b", size = 21977, upload-time = "2024-10-18T15:20:57.189Z" },
    { url = "https://files.pythonhosted.org/packages/29/01/84b57395b4cc062f9c4c55ce0df7d3108ca32397299d9df00fedd9117d3d/MarkupSafe-3.0.2-cp310-cp310-musllinux_1_2_i686.whl", hash = "sha256:e07c3764494e3776c602c1e78e298937c3315ccc9043ead7e685b7f2b8d47b3c", size = 21366, upload-time = "2024-10-18T15:20:58.235Z" },
    { url = "https://files.pythonhosted.org/packages/bd/6e/61ebf08d8940553afff20d1fb1ba7294b6f8d279df9fd0c0db911b4bbcfd/MarkupSafe-3.0.2-cp310-cp310-musllinux_1_2_x86_64.whl", hash = "sha256:b424c77b206d63d500bcb69fa55ed8d0e6a3774056bdc4839fc9298a7edca171", size = 21091, upload-time = "2024-10-18T15:20:59.235Z" },
    { url = "https://files.pythonhosted.org/packages/11/23/ffbf53694e8c94ebd1e7e491de185124277964344733c45481f32ede2499/MarkupSafe-3.0.2-cp310-cp310-win32.whl", hash = "sha256:fcabf5ff6eea076f859677f5f0b6b5c1a51e70a376b0579e0eadef8db48c6b50", size = 15065, upload-time = "2024-10-18T15:21:00.307Z" },
    { url = "https://files.pythonhosted.org/packages/44/06/e7175d06dd6e9172d4a69a72592cb3f7a996a9c396eee29082826449bbc3/MarkupSafe-3.0.2-cp310-cp310-win_amd64.whl", hash = "sha256:6af100e168aa82a50e186c82875a5893c5597a0c1ccdb0d8b40240b1f28b969a", size = 15514, upload-time = "2024-10-18T15:21:01.122Z" },
    { url = "https://files.pythonhosted.org/packages/6b/28/bbf83e3f76936960b850435576dd5e67034e200469571be53f69174a2dfd/MarkupSafe-3.0.2-cp311-cp311-macosx_10_9_universal2.whl", hash = "sha256:9025b4018f3a1314059769c7bf15441064b2207cb3f065e6ea1e7359cb46db9d", size = 14353, upload-time = "2024-10-18T15:21:02.187Z" },
    { url = "https://files.pythonhosted.org/packages/6c/30/316d194b093cde57d448a4c3209f22e3046c5bb2fb0820b118292b334be7/MarkupSafe-3.0.2-cp311-cp311-macosx_11_0_arm64.whl", hash = "sha256:93335ca3812df2f366e80509ae119189886b0f3c2b81325d39efdb84a1e2ae93", size = 12392, upload-time = "2024-10-18T15:21:02.941Z" },
    { url = "https://files.pythonhosted.org/packages/f2/96/9cdafba8445d3a53cae530aaf83c38ec64c4d5427d975c974084af5bc5d2/MarkupSafe-3.0.2-cp311-cp311-manylinux_2_17_aarch64.manylinux2014_aarch64.whl", hash = "sha256:2cb8438c3cbb25e220c2ab33bb226559e7afb3baec11c4f218ffa7308603c832", size = 23984, upload-time = "2024-10-18T15:21:03.953Z" },
    { url = "https://files.pythonhosted.org/packages/f1/a4/aefb044a2cd8d7334c8a47d3fb2c9f328ac48cb349468cc31c20b539305f/MarkupSafe-3.0.2-cp311-cp311-manylinux_2_17_x86_64.manylinux2014_x86_64.whl", hash = "sha256:a123e330ef0853c6e822384873bef7507557d8e4a082961e1defa947aa59ba84", size = 23120, upload-time = "2024-10-18T15:21:06.495Z" },
    { url = "https://files.pythonhosted.org/packages/8d/21/5e4851379f88f3fad1de30361db501300d4f07bcad047d3cb0449fc51f8c/MarkupSafe-3.0.2-cp311-cp311-manylinux_2_5_i686.manylinux1_i686.manylinux_2_17_i686.manylinux2014_i686.whl", hash = "sha256:1e084f686b92e5b83186b07e8a17fc09e38fff551f3602b249881fec658d3eca", size = 23032, upload-time = "2024-10-18T15:21:07.295Z" },
    { url = "https://files.pythonhosted.org/packages/00/7b/e92c64e079b2d0d7ddf69899c98842f3f9a60a1ae72657c89ce2655c999d/MarkupSafe-3.0.2-cp311-cp311-musllinux_1_2_aarch64.whl", hash = "sha256:d8213e09c917a951de9d09ecee036d5c7d36cb6cb7dbaece4c71a60d79fb9798", size = 24057, upload-time = "2024-10-18T15:21:08.073Z" },
    { url = "https://files.pythonhosted.org/packages/f9/ac/46f960ca323037caa0a10662ef97d0a4728e890334fc156b9f9e52bcc4ca/MarkupSafe-3.0.2-cp311-cp311-musllinux_1_2_i686.whl", hash = "sha256:5b02fb34468b6aaa40dfc198d813a641e3a63b98c2b05a16b9f80b7ec314185e", size = 23359, upload-time = "2024-10-18T15:21:09.318Z" },
    { url = "https://files.pythonhosted.org/packages/69/84/83439e16197337b8b14b6a5b9c2105fff81d42c2a7c5b58ac7b62ee2c3b1/MarkupSafe-3.0.2-cp311-cp311-musllinux_1_2_x86_64.whl", hash = "sha256:0bff5e0ae4ef2e1ae4fdf2dfd5b76c75e5c2fa4132d05fc1b0dabcd20c7e28c4", size = 23306, upload-time = "2024-10-18T15:21:10.185Z" },
    { url = "https://files.pythonhosted.org/packages/9a/34/a15aa69f01e2181ed8d2b685c0d2f6655d5cca2c4db0ddea775e631918cd/MarkupSafe-3.0.2-cp311-cp311-win32.whl", hash = "sha256:6c89876f41da747c8d3677a2b540fb32ef5715f97b66eeb0c6b66f5e3ef6f59d", size = 15094, upload-time = "2024-10-18T15:21:11.005Z" },
    { url = "https://files.pythonhosted.org/packages/da/b8/3a3bd761922d416f3dc5d00bfbed11f66b1ab89a0c2b6e887240a30b0f6b/MarkupSafe-3.0.2-cp311-cp311-win_amd64.whl", hash = "sha256:70a87b411535ccad5ef2f1df5136506a10775d267e197e4cf531ced10537bd6b", size = 15521, upload-time = "2024-10-18T15:21:12.911Z" },
    { url = "https://files.pythonhosted.org/packages/22/09/d1f21434c97fc42f09d290cbb6350d44eb12f09cc62c9476effdb33a18aa/MarkupSafe-3.0.2-cp312-cp312-macosx_10_13_universal2.whl", hash = "sha256:9778bd8ab0a994ebf6f84c2b949e65736d5575320a17ae8984a77fab08db94cf", size = 14274, upload-time = "2024-10-18T15:21:13.777Z" },
    { url = "https://files.pythonhosted.org/packages/6b/b0/18f76bba336fa5aecf79d45dcd6c806c280ec44538b3c13671d49099fdd0/MarkupSafe-3.0.2-cp312-cp312-macosx_11_0_arm64.whl", hash = "sha256:846ade7b71e3536c4e56b386c2a47adf5741d2d8b94ec9dc3e92e5e1ee1e2225", size = 12348, upload-time = "2024-10-18T15:21:14.822Z" },
    { url = "https://files.pythonhosted.org/packages/e0/25/dd5c0f6ac1311e9b40f4af06c78efde0f3b5cbf02502f8ef9501294c425b/MarkupSafe-3.0.2-cp312-cp312-manylinux_2_17_aarch64.manylinux2014_aarch64.whl", hash = "sha256:1c99d261bd2d5f6b59325c92c73df481e05e57f19837bdca8413b9eac4bd8028", size = 24149, upload-time = "2024-10-18T15:21:15.642Z" },
    { url = "https://files.pythonhosted.org/packages/f3/f0/89e7aadfb3749d0f52234a0c8c7867877876e0a20b60e2188e9850794c17/MarkupSafe-3.0.2-cp312-cp312-manylinux_2_17_x86_64.manylinux2014_x86_64.whl", hash = "sha256:e17c96c14e19278594aa4841ec148115f9c7615a47382ecb6b82bd8fea3ab0c8", size = 23118, upload-time = "2024-10-18T15:21:17.133Z" },
    { url = "https://files.pythonhosted.org/packages/d5/da/f2eeb64c723f5e3777bc081da884b414671982008c47dcc1873d81f625b6/MarkupSafe-3.0.2-cp312-cp312-manylinux_2_5_i686.manylinux1_i686.manylinux_2_17_i686.manylinux2014_i686.whl", hash = "sha256:88416bd1e65dcea10bc7569faacb2c20ce071dd1f87539ca2ab364bf6231393c", size = 22993, upload-time = "2024-10-18T15:21:18.064Z" },
    { url = "https://files.pythonhosted.org/packages/da/0e/1f32af846df486dce7c227fe0f2398dc7e2e51d4a370508281f3c1c5cddc/MarkupSafe-3.0.2-cp312-cp312-musllinux_1_2_aarch64.whl", hash = "sha256:2181e67807fc2fa785d0592dc2d6206c019b9502410671cc905d132a92866557", size = 24178, upload-time = "2024-10-18T15:21:18.859Z" },
    { url = "https://files.pythonhosted.org/packages/c4/f6/bb3ca0532de8086cbff5f06d137064c8410d10779c4c127e0e47d17c0b71/MarkupSafe-3.0.2-cp312-cp312-musllinux_1_2_i686.whl", hash = "sha256:52305740fe773d09cffb16f8ed0427942901f00adedac82ec8b67752f58a1b22", size = 23319, upload-time = "2024-10-18T15:21:19.671Z" },
    { url = "https://files.pythonhosted.org/packages/a2/82/8be4c96ffee03c5b4a034e60a31294daf481e12c7c43ab8e34a1453ee48b/MarkupSafe-3.0.2-cp312-cp312-musllinux_1_2_x86_64.whl", hash = "sha256:ad10d3ded218f1039f11a75f8091880239651b52e9bb592ca27de44eed242a48", size = 23352, upload-time = "2024-10-18T15:21:20.971Z" },
    { url = "https://files.pythonhosted.org/packages/51/ae/97827349d3fcffee7e184bdf7f41cd6b88d9919c80f0263ba7acd1bbcb18/MarkupSafe-3.0.2-cp312-cp312-win32.whl", hash = "sha256:0f4ca02bea9a23221c0182836703cbf8930c5e9454bacce27e767509fa286a30", size = 15097, upload-time = "2024-10-18T15:21:22.646Z" },
    { url = "https://files.pythonhosted.org/packages/c1/80/a61f99dc3a936413c3ee4e1eecac96c0da5ed07ad56fd975f1a9da5bc630/MarkupSafe-3.0.2-cp312-cp312-win_amd64.whl", hash = "sha256:8e06879fc22a25ca47312fbe7c8264eb0b662f6db27cb2d3bbbc74b1df4b9b87", size = 15601, upload-time = "2024-10-18T15:21:23.499Z" },
    { url = "https://files.pythonhosted.org/packages/83/0e/67eb10a7ecc77a0c2bbe2b0235765b98d164d81600746914bebada795e97/MarkupSafe-3.0.2-cp313-cp313-macosx_10_13_universal2.whl", hash = "sha256:ba9527cdd4c926ed0760bc301f6728ef34d841f405abf9d4f959c478421e4efd", size = 14274, upload-time = "2024-10-18T15:21:24.577Z" },
    { url = "https://files.pythonhosted.org/packages/2b/6d/9409f3684d3335375d04e5f05744dfe7e9f120062c9857df4ab490a1031a/MarkupSafe-3.0.2-cp313-cp313-macosx_11_0_arm64.whl", hash = "sha256:f8b3d067f2e40fe93e1ccdd6b2e1d16c43140e76f02fb1319a05cf2b79d99430", size = 12352, upload-time = "2024-10-18T15:21:25.382Z" },
    { url = "https://files.pythonhosted.org/packages/d2/f5/6eadfcd3885ea85fe2a7c128315cc1bb7241e1987443d78c8fe712d03091/MarkupSafe-3.0.2-cp313-cp313-manylinux_2_17_aarch64.manylinux2014_aarch64.whl", hash = "sha256:569511d3b58c8791ab4c2e1285575265991e6d8f8700c7be0e88f86cb0672094", size = 24122, upload-time = "2024-10-18T15:21:26.199Z" },
    { url = "https://files.pythonhosted.org/packages/0c/91/96cf928db8236f1bfab6ce15ad070dfdd02ed88261c2afafd4b43575e9e9/MarkupSafe-3.0.2-cp313-cp313-manylinux_2_17_x86_64.manylinux2014_x86_64.whl", hash = "sha256:15ab75ef81add55874e7ab7055e9c397312385bd9ced94920f2802310c930396", size = 23085, upload-time = "2024-10-18T15:21:27.029Z" },
    { url = "https://files.pythonhosted.org/packages/c2/cf/c9d56af24d56ea04daae7ac0940232d31d5a8354f2b457c6d856b2057d69/MarkupSafe-3.0.2-cp313-cp313-manylinux_2_5_i686.manylinux1_i686.manylinux_2_17_i686.manylinux2014_i686.whl", hash = "sha256:f3818cb119498c0678015754eba762e0d61e5b52d34c8b13d770f0719f7b1d79", size = 22978, upload-time = "2024-10-18T15:21:27.846Z" },
    { url = "https://files.pythonhosted.org/packages/2a/9f/8619835cd6a711d6272d62abb78c033bda638fdc54c4e7f4272cf1c0962b/MarkupSafe-3.0.2-cp313-cp313-musllinux_1_2_aarch64.whl", hash = "sha256:cdb82a876c47801bb54a690c5ae105a46b392ac6099881cdfb9f6e95e4014c6a", size = 24208, upload-time = "2024-10-18T15:21:28.744Z" },
    { url = "https://files.pythonhosted.org/packages/f9/bf/176950a1792b2cd2102b8ffeb5133e1ed984547b75db47c25a67d3359f77/MarkupSafe-3.0.2-cp313-cp313-musllinux_1_2_i686.whl", hash = "sha256:cabc348d87e913db6ab4aa100f01b08f481097838bdddf7c7a84b7575b7309ca", size = 23357, upload-time = "2024-10-18T15:21:29.545Z" },
    { url = "https://files.pythonhosted.org/packages/ce/4f/9a02c1d335caabe5c4efb90e1b6e8ee944aa245c1aaaab8e8a618987d816/MarkupSafe-3.0.2-cp313-cp313-musllinux_1_2_x86_64.whl", hash = "sha256:444dcda765c8a838eaae23112db52f1efaf750daddb2d9ca300bcae1039adc5c", size = 23344, upload-time = "2024-10-18T15:21:30.366Z" },
    { url = "https://files.pythonhosted.org/packages/ee/55/c271b57db36f748f0e04a759ace9f8f759ccf22b4960c270c78a394f58be/MarkupSafe-3.0.2-cp313-cp313-win32.whl", hash = "sha256:bcf3e58998965654fdaff38e58584d8937aa3096ab5354d493c77d1fdd66d7a1", size = 15101, upload-time = "2024-10-18T15:21:31.207Z" },
    { url = "https://files.pythonhosted.org/packages/29/88/07df22d2dd4df40aba9f3e402e6dc1b8ee86297dddbad4872bd5e7b0094f/MarkupSafe-3.0.2-cp313-cp313-win_amd64.whl", hash = "sha256:e6a2a455bd412959b57a172ce6328d2dd1f01cb2135efda2e4576e8a23fa3b0f", size = 15603, upload-time = "2024-10-18T15:21:32.032Z" },
    { url = "https://files.pythonhosted.org/packages/62/6a/8b89d24db2d32d433dffcd6a8779159da109842434f1dd2f6e71f32f738c/MarkupSafe-3.0.2-cp313-cp313t-macosx_10_13_universal2.whl", hash = "sha256:b5a6b3ada725cea8a5e634536b1b01c30bcdcd7f9c6fff4151548d5bf6b3a36c", size = 14510, upload-time = "2024-10-18T15:21:33.625Z" },
    { url = "https://files.pythonhosted.org/packages/7a/06/a10f955f70a2e5a9bf78d11a161029d278eeacbd35ef806c3fd17b13060d/MarkupSafe-3.0.2-cp313-cp313t-macosx_11_0_arm64.whl", hash = "sha256:a904af0a6162c73e3edcb969eeeb53a63ceeb5d8cf642fade7d39e7963a22ddb", size = 12486, upload-time = "2024-10-18T15:21:34.611Z" },
    { url = "https://files.pythonhosted.org/packages/34/cf/65d4a571869a1a9078198ca28f39fba5fbb910f952f9dbc5220afff9f5e6/MarkupSafe-3.0.2-cp313-cp313t-manylinux_2_17_aarch64.manylinux2014_aarch64.whl", hash = "sha256:4aa4e5faecf353ed117801a068ebab7b7e09ffb6e1d5e412dc852e0da018126c", size = 25480, upload-time = "2024-10-18T15:21:35.398Z" },
    { url = "https://files.pythonhosted.org/packages/0c/e3/90e9651924c430b885468b56b3d597cabf6d72be4b24a0acd1fa0e12af67/MarkupSafe-3.0.2-cp313-cp313t-manylinux_2_17_x86_64.manylinux2014_x86_64.whl", hash = "sha256:c0ef13eaeee5b615fb07c9a7dadb38eac06a0608b41570d8ade51c56539e509d", size = 23914, upload-time = "2024-10-18T15:21:36.231Z" },
    { url = "https://files.pythonhosted.org/packages/66/8c/6c7cf61f95d63bb866db39085150df1f2a5bd3335298f14a66b48e92659c/MarkupSafe-3.0.2-cp313-cp313t-manylinux_2_5_i686.manylinux1_i686.manylinux_2_17_i686.manylinux2014_i686.whl", hash = "sha256:d16a81a06776313e817c951135cf7340a3e91e8c1ff2fac444cfd75fffa04afe", size = 23796, upload-time = "2024-10-18T15:21:37.073Z" },
    { url = "https://files.pythonhosted.org/packages/bb/35/cbe9238ec3f47ac9a7c8b3df7a808e7cb50fe149dc7039f5f454b3fba218/MarkupSafe-3.0.2-cp313-cp313t-musllinux_1_2_aarch64.whl", hash = "sha256:6381026f158fdb7c72a168278597a5e3a5222e83ea18f543112b2662a9b699c5", size = 25473, upload-time = "2024-10-18T15:21:37.932Z" },
    { url = "https://files.pythonhosted.org/packages/e6/32/7621a4382488aa283cc05e8984a9c219abad3bca087be9ec77e89939ded9/MarkupSafe-3.0.2-cp313-cp313t-musllinux_1_2_i686.whl", hash = "sha256:3d79d162e7be8f996986c064d1c7c817f6df3a77fe3d6859f6f9e7be4b8c213a", size = 24114, upload-time = "2024-10-18T15:21:39.799Z" },
    { url = "https://files.pythonhosted.org/packages/0d/80/0985960e4b89922cb5a0bac0ed39c5b96cbc1a536a99f30e8c220a996ed9/MarkupSafe-3.0.2-cp313-cp313t-musllinux_1_2_x86_64.whl", hash = "sha256:131a3c7689c85f5ad20f9f6fb1b866f402c445b220c19fe4308c0b147ccd2ad9", size = 24098, upload-time = "2024-10-18T15:21:40.813Z" },
    { url = "https://files.pythonhosted.org/packages/82/78/fedb03c7d5380df2427038ec8d973587e90561b2d90cd472ce9254cf348b/MarkupSafe-3.0.2-cp313-cp313t-win32.whl", hash = "sha256:ba8062ed2cf21c07a9e295d5b8a2a5ce678b913b45fdf68c32d95d6c1291e0b6", size = 15208, upload-time = "2024-10-18T15:21:41.814Z" },
    { url = "https://files.pythonhosted.org/packages/4f/65/6079a46068dfceaeabb5dcad6d674f5f5c61a6fa5673746f42a9f4c233b3/MarkupSafe-3.0.2-cp313-cp313t-win_amd64.whl", hash = "sha256:e444a31f8db13eb18ada366ab3cf45fd4b31e4db1236a4448f68778c1d1a5a2f", size = 15739, upload-time = "2024-10-18T15:21:42.784Z" },
    { url = "https://files.pythonhosted.org/packages/a7/ea/9b1530c3fdeeca613faeb0fb5cbcf2389d816072fab72a71b45749ef6062/MarkupSafe-3.0.2-cp39-cp39-macosx_10_9_universal2.whl", hash = "sha256:eaa0a10b7f72326f1372a713e73c3f739b524b3af41feb43e4921cb529f5929a", size = 14344, upload-time = "2024-10-18T15:21:43.721Z" },
    { url = "https://files.pythonhosted.org/packages/4b/c2/fbdbfe48848e7112ab05e627e718e854d20192b674952d9042ebd8c9e5de/MarkupSafe-3.0.2-cp39-cp39-macosx_11_0_arm64.whl", hash = "sha256:48032821bbdf20f5799ff537c7ac3d1fba0ba032cfc06194faffa8cda8b560ff", size = 12389, upload-time = "2024-10-18T15:21:44.666Z" },
    { url = "https://files.pythonhosted.org/packages/f0/25/7a7c6e4dbd4f867d95d94ca15449e91e52856f6ed1905d58ef1de5e211d0/MarkupSafe-3.0.2-cp39-cp39-manylinux_2_17_aarch64.manylinux2014_aarch64.whl", hash = "sha256:1a9d3f5f0901fdec14d8d2f66ef7d035f2157240a433441719ac9a3fba440b13", size = 21607, upload-time = "2024-10-18T15:21:45.452Z" },
    { url = "https://files.pythonhosted.org/packages/53/8f/f339c98a178f3c1e545622206b40986a4c3307fe39f70ccd3d9df9a9e425/MarkupSafe-3.0.2-cp39-cp39-manylinux_2_17_x86_64.manylinux2014_x86_64.whl", hash = "sha256:88b49a3b9ff31e19998750c38e030fc7bb937398b1f78cfa599aaef92d693144", size = 20728, upload-time = "2024-10-18T15:21:46.295Z" },
    { url = "https://files.pythonhosted.org/packages/1a/03/8496a1a78308456dbd50b23a385c69b41f2e9661c67ea1329849a598a8f9/MarkupSafe-3.0.2-cp39-cp39-manylinux_2_5_i686.manylinux1_i686.manylinux_2_17_i686.manylinux2014_i686.whl", hash = "sha256:cfad01eed2c2e0c01fd0ecd2ef42c492f7f93902e39a42fc9ee1692961443a29", size = 20826, upload-time = "2024-10-18T15:21:47.134Z" },
    { url = "https://files.pythonhosted.org/packages/e6/cf/0a490a4bd363048c3022f2f475c8c05582179bb179defcee4766fb3dcc18/MarkupSafe-3.0.2-cp39-cp39-musllinux_1_2_aarch64.whl", hash = "sha256:1225beacc926f536dc82e45f8a4d68502949dc67eea90eab715dea3a21c1b5f0", size = 21843, upload-time = "2024-10-18T15:21:48.334Z" },
    { url = "https://files.pythonhosted.org/packages/19/a3/34187a78613920dfd3cdf68ef6ce5e99c4f3417f035694074beb8848cd77/MarkupSafe-3.0.2-cp39-cp39-musllinux_1_2_i686.whl", hash = "sha256:3169b1eefae027567d1ce6ee7cae382c57fe26e82775f460f0b2778beaad66c0", size = 21219, upload-time = "2024-10-18T15:21:49.587Z" },
    { url = "https://files.pythonhosted.org/packages/17/d8/5811082f85bb88410ad7e452263af048d685669bbbfb7b595e8689152498/MarkupSafe-3.0.2-cp39-cp39-musllinux_1_2_x86_64.whl", hash = "sha256:eb7972a85c54febfb25b5c4b4f3af4dcc731994c7da0d8a0b4a6eb0640e1d178", size = 20946, upload-time = "2024-10-18T15:21:50.441Z" },
    { url = "https://files.pythonhosted.org/packages/7c/31/bd635fb5989440d9365c5e3c47556cfea121c7803f5034ac843e8f37c2f2/MarkupSafe-3.0.2-cp39-cp39-win32.whl", hash = "sha256:8c4e8c3ce11e1f92f6536ff07154f9d49677ebaaafc32db9db4620bc11ed480f", size = 15063, upload-time = "2024-10-18T15:21:51.385Z" },
    { url = "https://files.pythonhosted.org/packages/b3/73/085399401383ce949f727afec55ec3abd76648d04b9f22e1c0e99cb4bec3/MarkupSafe-3.0.2-cp39-cp39-win_amd64.whl", hash = "sha256:6e296a513ca3d94054c2c881cc913116e90fd030ad1c656b3869762b754f5f8a", size = 15506, upload-time = "2024-10-18T15:21:52.974Z" },
]

[[package]]
name = "mockupdb"
version = "1.9.0.dev1"
source = { git = "https://github.com/mongodb-labs/mongo-mockup-db?rev=master#317c4e049965f9d99423698a81e52d0ab37b7599" }
dependencies = [
    { name = "pymongo" },
]

[[package]]
name = "mypy"
version = "1.18.1"
source = { registry = "https://pypi.org/simple" }
dependencies = [
    { name = "mypy-extensions" },
    { name = "pathspec" },
    { name = "tomli", marker = "python_full_version < '3.11'" },
    { name = "typing-extensions" },
]
sdist = { url = "https://files.pythonhosted.org/packages/14/a3/931e09fc02d7ba96da65266884da4e4a8806adcdb8a57faaacc6edf1d538/mypy-1.18.1.tar.gz", hash = "sha256:9e988c64ad3ac5987f43f5154f884747faf62141b7f842e87465b45299eea5a9", size = 3448447, upload-time = "2025-09-11T23:00:47.067Z" }
wheels = [
    { url = "https://files.pythonhosted.org/packages/fc/06/29ea5a34c23938ae93bc0040eb2900eb3f0f2ef4448cc59af37ab3ddae73/mypy-1.18.1-cp310-cp310-macosx_10_9_x86_64.whl", hash = "sha256:2761b6ae22a2b7d8e8607fb9b81ae90bc2e95ec033fd18fa35e807af6c657763", size = 12811535, upload-time = "2025-09-11T22:58:55.399Z" },
    { url = "https://files.pythonhosted.org/packages/a8/40/04c38cb04fa9f1dc224b3e9634021a92c47b1569f1c87dfe6e63168883bb/mypy-1.18.1-cp310-cp310-macosx_11_0_arm64.whl", hash = "sha256:5b10e3ea7f2eec23b4929a3fabf84505da21034a4f4b9613cda81217e92b74f3", size = 11897559, upload-time = "2025-09-11T22:59:48.041Z" },
    { url = "https://files.pythonhosted.org/packages/46/bf/4c535bd45ea86cebbc1a3b6a781d442f53a4883f322ebd2d442db6444d0b/mypy-1.18.1-cp310-cp310-manylinux2014_aarch64.manylinux_2_17_aarch64.manylinux_2_28_aarch64.whl", hash = "sha256:261fbfced030228bc0f724d5d92f9ae69f46373bdfd0e04a533852677a11dbea", size = 12507430, upload-time = "2025-09-11T22:59:30.415Z" },
    { url = "https://files.pythonhosted.org/packages/e2/e1/cbefb16f2be078d09e28e0b9844e981afb41f6ffc85beb68b86c6976e641/mypy-1.18.1-cp310-cp310-manylinux2014_x86_64.manylinux_2_17_x86_64.manylinux_2_28_x86_64.whl", hash = "sha256:4dc6b34a1c6875e6286e27d836a35c0d04e8316beac4482d42cfea7ed2527df8", size = 13243717, upload-time = "2025-09-11T22:59:11.297Z" },
    { url = "https://files.pythonhosted.org/packages/65/e8/3e963da63176f16ca9caea7fa48f1bc8766de317cd961528c0391565fd47/mypy-1.18.1-cp310-cp310-musllinux_1_2_x86_64.whl", hash = "sha256:1cabb353194d2942522546501c0ff75c4043bf3b63069cb43274491b44b773c9", size = 13492052, upload-time = "2025-09-11T23:00:09.29Z" },
    { url = "https://files.pythonhosted.org/packages/4b/09/d5d70c252a3b5b7530662d145437bd1de15f39fa0b48a27ee4e57d254aa1/mypy-1.18.1-cp310-cp310-win_amd64.whl", hash = "sha256:738b171690c8e47c93569635ee8ec633d2cdb06062f510b853b5f233020569a9", size = 9765846, upload-time = "2025-09-11T22:58:26.198Z" },
    { url = "https://files.pythonhosted.org/packages/32/28/47709d5d9e7068b26c0d5189c8137c8783e81065ad1102b505214a08b548/mypy-1.18.1-cp311-cp311-macosx_10_9_x86_64.whl", hash = "sha256:6c903857b3e28fc5489e54042684a9509039ea0aedb2a619469438b544ae1961", size = 12734635, upload-time = "2025-09-11T23:00:24.983Z" },
    { url = "https://files.pythonhosted.org/packages/7c/12/ee5c243e52497d0e59316854041cf3b3130131b92266d0764aca4dec3c00/mypy-1.18.1-cp311-cp311-macosx_11_0_arm64.whl", hash = "sha256:2a0c8392c19934c2b6c65566d3a6abdc6b51d5da7f5d04e43f0eb627d6eeee65", size = 11817287, upload-time = "2025-09-11T22:59:07.38Z" },
    { url = "https://files.pythonhosted.org/packages/48/bd/2aeb950151005fe708ab59725afed7c4aeeb96daf844f86a05d4b8ac34f8/mypy-1.18.1-cp311-cp311-manylinux2014_aarch64.manylinux_2_17_aarch64.manylinux_2_28_aarch64.whl", hash = "sha256:f85eb7efa2ec73ef63fc23b8af89c2fe5bf2a4ad985ed2d3ff28c1bb3c317c92", size = 12430464, upload-time = "2025-09-11T22:58:48.084Z" },
    { url = "https://files.pythonhosted.org/packages/71/e8/7a20407aafb488acb5734ad7fb5e8c2ef78d292ca2674335350fa8ebef67/mypy-1.18.1-cp311-cp311-manylinux2014_x86_64.manylinux_2_17_x86_64.manylinux_2_28_x86_64.whl", hash = "sha256:82ace21edf7ba8af31c3308a61dc72df30500f4dbb26f99ac36b4b80809d7e94", size = 13164555, upload-time = "2025-09-11T23:00:13.803Z" },
    { url = "https://files.pythonhosted.org/packages/e8/c9/5f39065252e033b60f397096f538fb57c1d9fd70a7a490f314df20dd9d64/mypy-1.18.1-cp311-cp311-musllinux_1_2_x86_64.whl", hash = "sha256:a2dfd53dfe632f1ef5d161150a4b1f2d0786746ae02950eb3ac108964ee2975a", size = 13359222, upload-time = "2025-09-11T23:00:33.469Z" },
    { url = "https://files.pythonhosted.org/packages/85/b6/d54111ef3c1e55992cd2ec9b8b6ce9c72a407423e93132cae209f7e7ba60/mypy-1.18.1-cp311-cp311-win_amd64.whl", hash = "sha256:320f0ad4205eefcb0e1a72428dde0ad10be73da9f92e793c36228e8ebf7298c0", size = 9760441, upload-time = "2025-09-11T23:00:44.826Z" },
    { url = "https://files.pythonhosted.org/packages/e7/14/1c3f54d606cb88a55d1567153ef3a8bc7b74702f2ff5eb64d0994f9e49cb/mypy-1.18.1-cp312-cp312-macosx_10_13_x86_64.whl", hash = "sha256:502cde8896be8e638588b90fdcb4c5d5b8c1b004dfc63fd5604a973547367bb9", size = 12911082, upload-time = "2025-09-11T23:00:41.465Z" },
    { url = "https://files.pythonhosted.org/packages/90/83/235606c8b6d50a8eba99773add907ce1d41c068edb523f81eb0d01603a83/mypy-1.18.1-cp312-cp312-macosx_11_0_arm64.whl", hash = "sha256:7509549b5e41be279afc1228242d0e397f1af2919a8f2877ad542b199dc4083e", size = 11919107, upload-time = "2025-09-11T22:58:40.903Z" },
    { url = "https://files.pythonhosted.org/packages/ca/25/4e2ce00f8d15b99d0c68a2536ad63e9eac033f723439ef80290ec32c1ff5/mypy-1.18.1-cp312-cp312-manylinux2014_aarch64.manylinux_2_17_aarch64.manylinux_2_28_aarch64.whl", hash = "sha256:5956ecaabb3a245e3f34100172abca1507be687377fe20e24d6a7557e07080e2", size = 12472551, upload-time = "2025-09-11T22:58:37.272Z" },
    { url = "https://files.pythonhosted.org/packages/32/bb/92642a9350fc339dd9dcefcf6862d171b52294af107d521dce075f32f298/mypy-1.18.1-cp312-cp312-manylinux2014_x86_64.manylinux_2_17_x86_64.manylinux_2_28_x86_64.whl", hash = "sha256:8750ceb014a96c9890421c83f0db53b0f3b8633e2864c6f9bc0a8e93951ed18d", size = 13340554, upload-time = "2025-09-11T22:59:38.756Z" },
    { url = "https://files.pythonhosted.org/packages/cd/ee/38d01db91c198fb6350025d28f9719ecf3c8f2c55a0094bfbf3ef478cc9a/mypy-1.18.1-cp312-cp312-musllinux_1_2_x86_64.whl", hash = "sha256:fb89ea08ff41adf59476b235293679a6eb53a7b9400f6256272fb6029bec3ce5", size = 13530933, upload-time = "2025-09-11T22:59:20.228Z" },
    { url = "https://files.pythonhosted.org/packages/da/8d/6d991ae631f80d58edbf9d7066e3f2a96e479dca955d9a968cd6e90850a3/mypy-1.18.1-cp312-cp312-win_amd64.whl", hash = "sha256:2657654d82fcd2a87e02a33e0d23001789a554059bbf34702d623dafe353eabf", size = 9828426, upload-time = "2025-09-11T23:00:21.007Z" },
    { url = "https://files.pythonhosted.org/packages/e4/ec/ef4a7260e1460a3071628a9277a7579e7da1b071bc134ebe909323f2fbc7/mypy-1.18.1-cp313-cp313-macosx_10_13_x86_64.whl", hash = "sha256:d70d2b5baf9b9a20bc9c730015615ae3243ef47fb4a58ad7b31c3e0a59b5ef1f", size = 12918671, upload-time = "2025-09-11T22:58:29.814Z" },
    { url = "https://files.pythonhosted.org/packages/a1/82/0ea6c3953f16223f0b8eda40c1aeac6bd266d15f4902556ae6e91f6fca4c/mypy-1.18.1-cp313-cp313-macosx_11_0_arm64.whl", hash = "sha256:b8367e33506300f07a43012fc546402f283c3f8bcff1dc338636affb710154ce", size = 11913023, upload-time = "2025-09-11T23:00:29.049Z" },
    { url = "https://files.pythonhosted.org/packages/ae/ef/5e2057e692c2690fc27b3ed0a4dbde4388330c32e2576a23f0302bc8358d/mypy-1.18.1-cp313-cp313-manylinux2014_aarch64.manylinux_2_17_aarch64.manylinux_2_28_aarch64.whl", hash = "sha256:913f668ec50c3337b89df22f973c1c8f0b29ee9e290a8b7fe01cc1ef7446d42e", size = 12473355, upload-time = "2025-09-11T23:00:04.544Z" },
    { url = "https://files.pythonhosted.org/packages/98/43/b7e429fc4be10e390a167b0cd1810d41cb4e4add4ae50bab96faff695a3b/mypy-1.18.1-cp313-cp313-manylinux2014_x86_64.manylinux_2_17_x86_64.manylinux_2_28_x86_64.whl", hash = "sha256:1a0e70b87eb27b33209fa4792b051c6947976f6ab829daa83819df5f58330c71", size = 13346944, upload-time = "2025-09-11T22:58:23.024Z" },
    { url = "https://files.pythonhosted.org/packages/89/4e/899dba0bfe36bbd5b7c52e597de4cf47b5053d337b6d201a30e3798e77a6/mypy-1.18.1-cp313-cp313-musllinux_1_2_x86_64.whl", hash = "sha256:c378d946e8a60be6b6ede48c878d145546fb42aad61df998c056ec151bf6c746", size = 13512574, upload-time = "2025-09-11T22:59:52.152Z" },
    { url = "https://files.pythonhosted.org/packages/f5/f8/7661021a5b0e501b76440454d786b0f01bb05d5c4b125fcbda02023d0250/mypy-1.18.1-cp313-cp313-win_amd64.whl", hash = "sha256:2cd2c1e0f3a7465f22731987fff6fc427e3dcbb4ca5f7db5bbeaff2ff9a31f6d", size = 9837684, upload-time = "2025-09-11T22:58:44.454Z" },
    { url = "https://files.pythonhosted.org/packages/bf/87/7b173981466219eccc64c107cf8e5ab9eb39cc304b4c07df8e7881533e4f/mypy-1.18.1-cp314-cp314-macosx_10_13_x86_64.whl", hash = "sha256:ba24603c58e34dd5b096dfad792d87b304fc6470cbb1c22fd64e7ebd17edcc61", size = 12900265, upload-time = "2025-09-11T22:59:03.4Z" },
    { url = "https://files.pythonhosted.org/packages/ae/cc/b10e65bae75b18a5ac8f81b1e8e5867677e418f0dd2c83b8e2de9ba96ebd/mypy-1.18.1-cp314-cp314-macosx_11_0_arm64.whl", hash = "sha256:ed36662fb92ae4cb3cacc682ec6656208f323bbc23d4b08d091eecfc0863d4b5", size = 11942890, upload-time = "2025-09-11T23:00:00.607Z" },
    { url = "https://files.pythonhosted.org/packages/39/d4/aeefa07c44d09f4c2102e525e2031bc066d12e5351f66b8a83719671004d/mypy-1.18.1-cp314-cp314-manylinux2014_aarch64.manylinux_2_17_aarch64.manylinux_2_28_aarch64.whl", hash = "sha256:040ecc95e026f71a9ad7956fea2724466602b561e6a25c2e5584160d3833aaa8", size = 12472291, upload-time = "2025-09-11T22:59:43.425Z" },
    { url = "https://files.pythonhosted.org/packages/c6/07/711e78668ff8e365f8c19735594ea95938bff3639a4c46a905e3ed8ff2d6/mypy-1.18.1-cp314-cp314-manylinux2014_x86_64.manylinux_2_17_x86_64.manylinux_2_28_x86_64.whl", hash = "sha256:937e3ed86cb731276706e46e03512547e43c391a13f363e08d0fee49a7c38a0d", size = 13318610, upload-time = "2025-09-11T23:00:17.604Z" },
    { url = "https://files.pythonhosted.org/packages/ca/85/df3b2d39339c31d360ce299b418c55e8194ef3205284739b64962f6074e7/mypy-1.18.1-cp314-cp314-musllinux_1_2_x86_64.whl", hash = "sha256:1f95cc4f01c0f1701ca3b0355792bccec13ecb2ec1c469e5b85a6ef398398b1d", size = 13513697, upload-time = "2025-09-11T22:58:59.534Z" },
    { url = "https://files.pythonhosted.org/packages/b1/df/462866163c99ea73bb28f0eb4d415c087e30de5d36ee0f5429d42e28689b/mypy-1.18.1-cp314-cp314-win_amd64.whl", hash = "sha256:e4f16c0019d48941220ac60b893615be2f63afedaba6a0801bdcd041b96991ce", size = 9985739, upload-time = "2025-09-11T22:58:51.644Z" },
    { url = "https://files.pythonhosted.org/packages/64/1a/9005d78ffedaac58b3ee3a44d53a65b09ac1d27c36a00ade849015b8e014/mypy-1.18.1-cp39-cp39-macosx_10_9_x86_64.whl", hash = "sha256:e37763af63a8018308859bc83d9063c501a5820ec5bd4a19f0a2ac0d1c25c061", size = 12809347, upload-time = "2025-09-11T22:59:15.468Z" },
    { url = "https://files.pythonhosted.org/packages/46/b3/c932216b281f7c223a2c8b98b9c8e1eb5bea1650c11317ac778cfc3778e4/mypy-1.18.1-cp39-cp39-macosx_11_0_arm64.whl", hash = "sha256:51531b6e94f34b8bd8b01dee52bbcee80daeac45e69ec5c36e25bce51cbc46e6", size = 11899906, upload-time = "2025-09-11T22:59:56.473Z" },
    { url = "https://files.pythonhosted.org/packages/30/6b/542daf553f97275677c35d183404d1d83b64cea315f452195c5a5782a225/mypy-1.18.1-cp39-cp39-manylinux2014_aarch64.manylinux_2_17_aarch64.manylinux_2_28_aarch64.whl", hash = "sha256:dbfdea20e90e9c5476cea80cfd264d8e197c6ef2c58483931db2eefb2f7adc14", size = 12504415, upload-time = "2025-09-11T23:00:37.332Z" },
    { url = "https://files.pythonhosted.org/packages/37/d3/061d0d861377ea3fdb03784d11260bfa2adbb4eeeb24b63bd1eea7b6080c/mypy-1.18.1-cp39-cp39-manylinux2014_x86_64.manylinux_2_17_x86_64.manylinux_2_28_x86_64.whl", hash = "sha256:99f272c9b59f5826fffa439575716276d19cbf9654abc84a2ba2d77090a0ba14", size = 13243466, upload-time = "2025-09-11T22:58:18.562Z" },
    { url = "https://files.pythonhosted.org/packages/7d/5e/6e88a79bdfec8d01ba374c391150c94f6c74545bdc37bdc490a7f30c5095/mypy-1.18.1-cp39-cp39-musllinux_1_2_x86_64.whl", hash = "sha256:8c05a7f8c00300a52f3a4fcc95a185e99bf944d7e851ff141bae8dcf6dcfeac4", size = 13493539, upload-time = "2025-09-11T22:59:24.479Z" },
    { url = "https://files.pythonhosted.org/packages/92/5a/a14a82e44ed76998d73a070723b6584963fdb62f597d373c8b22c3a3da3d/mypy-1.18.1-cp39-cp39-win_amd64.whl", hash = "sha256:2fbcecbe5cf213ba294aa8c0b8c104400bf7bb64db82fb34fe32a205da4b3531", size = 9764809, upload-time = "2025-09-11T22:58:33.133Z" },
    { url = "https://files.pythonhosted.org/packages/e0/1d/4b97d3089b48ef3d904c9ca69fab044475bd03245d878f5f0b3ea1daf7ce/mypy-1.18.1-py3-none-any.whl", hash = "sha256:b76a4de66a0ac01da1be14ecc8ae88ddea33b8380284a9e3eae39d57ebcbe26e", size = 2352212, upload-time = "2025-09-11T22:59:26.576Z" },
]

[[package]]
name = "mypy-extensions"
version = "1.1.0"
source = { registry = "https://pypi.org/simple" }
sdist = { url = "https://files.pythonhosted.org/packages/a2/6e/371856a3fb9d31ca8dac321cda606860fa4548858c0cc45d9d1d4ca2628b/mypy_extensions-1.1.0.tar.gz", hash = "sha256:52e68efc3284861e772bbcd66823fde5ae21fd2fdb51c62a211403730b916558", size = 6343, upload-time = "2025-04-22T14:54:24.164Z" }
wheels = [
    { url = "https://files.pythonhosted.org/packages/79/7b/2c79738432f5c924bef5071f933bcc9efd0473bac3b4aa584a6f7c1c8df8/mypy_extensions-1.1.0-py3-none-any.whl", hash = "sha256:1be4cccdb0f2482337c4743e60421de3a356cd97508abadd57d47403e94f5505", size = 4963, upload-time = "2025-04-22T14:54:22.983Z" },
]

[[package]]
name = "nodeenv"
version = "1.9.1"
source = { registry = "https://pypi.org/simple" }
sdist = { url = "https://files.pythonhosted.org/packages/43/16/fc88b08840de0e0a72a2f9d8c6bae36be573e475a6326ae854bcc549fc45/nodeenv-1.9.1.tar.gz", hash = "sha256:6ec12890a2dab7946721edbfbcd91f3319c6ccc9aec47be7c7e6b7011ee6645f", size = 47437, upload-time = "2024-06-04T18:44:11.171Z" }
wheels = [
    { url = "https://files.pythonhosted.org/packages/d2/1d/1b658dbd2b9fa9c4c9f32accbfc0205d532c8c6194dc0f2a4c0428e7128a/nodeenv-1.9.1-py2.py3-none-any.whl", hash = "sha256:ba11c9782d29c27c70ffbdda2d7415098754709be8a7056d79a737cd901155c9", size = 22314, upload-time = "2024-06-04T18:44:08.352Z" },
]

[[package]]
name = "packaging"
version = "25.0"
source = { registry = "https://pypi.org/simple" }
sdist = { url = "https://files.pythonhosted.org/packages/a1/d4/1fc4078c65507b51b96ca8f8c3ba19e6a61c8253c72794544580a7b6c24d/packaging-25.0.tar.gz", hash = "sha256:d443872c98d677bf60f6a1f2f8c1cb748e8fe762d2bf9d3148b5599295b0fc4f", size = 165727, upload-time = "2025-04-19T11:48:59.673Z" }
wheels = [
    { url = "https://files.pythonhosted.org/packages/20/12/38679034af332785aac8774540895e234f4d07f7545804097de4b666afd8/packaging-25.0-py3-none-any.whl", hash = "sha256:29572ef2b1f17581046b3a2227d5c611fb25ec70ca1ba8554b24b0e69331a484", size = 66469, upload-time = "2025-04-19T11:48:57.875Z" },
]

[[package]]
name = "pathspec"
version = "0.12.1"
source = { registry = "https://pypi.org/simple" }
sdist = { url = "https://files.pythonhosted.org/packages/ca/bc/f35b8446f4531a7cb215605d100cd88b7ac6f44ab3fc94870c120ab3adbf/pathspec-0.12.1.tar.gz", hash = "sha256:a482d51503a1ab33b1c67a6c3813a26953dbdc71c31dacaef9a838c4e29f5712", size = 51043, upload-time = "2023-12-10T22:30:45Z" }
wheels = [
    { url = "https://files.pythonhosted.org/packages/cc/20/ff623b09d963f88bfde16306a54e12ee5ea43e9b597108672ff3a408aad6/pathspec-0.12.1-py3-none-any.whl", hash = "sha256:a0d503e138a4c123b27490a4f7beda6a01c6f288df0e4a8b79c7eb0dc7b4cc08", size = 31191, upload-time = "2023-12-10T22:30:43.14Z" },
]

[[package]]
name = "pip"
version = "25.2"
source = { registry = "https://pypi.org/simple" }
sdist = { url = "https://files.pythonhosted.org/packages/20/16/650289cd3f43d5a2fadfd98c68bd1e1e7f2550a1a5326768cddfbcedb2c5/pip-25.2.tar.gz", hash = "sha256:578283f006390f85bb6282dffb876454593d637f5d1be494b5202ce4877e71f2", size = 1840021, upload-time = "2025-07-30T21:50:15.401Z" }
wheels = [
    { url = "https://files.pythonhosted.org/packages/b7/3f/945ef7ab14dc4f9d7f40288d2df998d1837ee0888ec3659c813487572faa/pip-25.2-py3-none-any.whl", hash = "sha256:6d67a2b4e7f14d8b31b8b52648866fa717f45a1eb70e83002f4331d07e953717", size = 1752557, upload-time = "2025-07-30T21:50:13.323Z" },
]

[[package]]
name = "pluggy"
version = "1.6.0"
source = { registry = "https://pypi.org/simple" }
sdist = { url = "https://files.pythonhosted.org/packages/f9/e2/3e91f31a7d2b083fe6ef3fa267035b518369d9511ffab804f839851d2779/pluggy-1.6.0.tar.gz", hash = "sha256:7dcc130b76258d33b90f61b658791dede3486c3e6bfb003ee5c9bfb396dd22f3", size = 69412, upload-time = "2025-05-15T12:30:07.975Z" }
wheels = [
    { url = "https://files.pythonhosted.org/packages/54/20/4d324d65cc6d9205fabedc306948156824eb9f0ee1633355a8f7ec5c66bf/pluggy-1.6.0-py3-none-any.whl", hash = "sha256:e920276dd6813095e9377c0bc5566d94c932c33b27a3e3945d8389c374dd4746", size = 20538, upload-time = "2025-05-15T12:30:06.134Z" },
]

[[package]]
name = "pyasn1"
version = "0.6.1"
source = { registry = "https://pypi.org/simple" }
sdist = { url = "https://files.pythonhosted.org/packages/ba/e9/01f1a64245b89f039897cb0130016d79f77d52669aae6ee7b159a6c4c018/pyasn1-0.6.1.tar.gz", hash = "sha256:6f580d2bdd84365380830acf45550f2511469f673cb4a5ae3857a3170128b034", size = 145322, upload-time = "2024-09-10T22:41:42.55Z" }
wheels = [
    { url = "https://files.pythonhosted.org/packages/c8/f1/d6a797abb14f6283c0ddff96bbdd46937f64122b8c925cab503dd37f8214/pyasn1-0.6.1-py3-none-any.whl", hash = "sha256:0d632f46f2ba09143da3a8afe9e33fb6f92fa2320ab7e886e2d0f7672af84629", size = 83135, upload-time = "2024-09-11T16:00:36.122Z" },
]

[[package]]
name = "pyasn1-modules"
version = "0.4.2"
source = { registry = "https://pypi.org/simple" }
dependencies = [
    { name = "pyasn1" },
]
sdist = { url = "https://files.pythonhosted.org/packages/e9/e6/78ebbb10a8c8e4b61a59249394a4a594c1a7af95593dc933a349c8d00964/pyasn1_modules-0.4.2.tar.gz", hash = "sha256:677091de870a80aae844b1ca6134f54652fa2c8c5a52aa396440ac3106e941e6", size = 307892, upload-time = "2025-03-28T02:41:22.17Z" }
wheels = [
    { url = "https://files.pythonhosted.org/packages/47/8d/d529b5d697919ba8c11ad626e835d4039be708a35b0d22de83a269a6682c/pyasn1_modules-0.4.2-py3-none-any.whl", hash = "sha256:29253a9207ce32b64c3ac6600edc75368f98473906e8fd1043bd6b5b1de2c14a", size = 181259, upload-time = "2025-03-28T02:41:19.028Z" },
]

[[package]]
name = "pycparser"
version = "2.22"
source = { registry = "https://pypi.org/simple" }
sdist = { url = "https://files.pythonhosted.org/packages/1d/b2/31537cf4b1ca988837256c910a668b553fceb8f069bedc4b1c826024b52c/pycparser-2.22.tar.gz", hash = "sha256:491c8be9c040f5390f5bf44a5b07752bd07f56edf992381b05c701439eec10f6", size = 172736, upload-time = "2024-03-30T13:22:22.564Z" }
wheels = [
    { url = "https://files.pythonhosted.org/packages/13/a3/a812df4e2dd5696d1f351d58b8fe16a405b234ad2886a0dab9183fb78109/pycparser-2.22-py3-none-any.whl", hash = "sha256:c3702b6d3dd8c7abc1afa565d7e63d53a1d0bd86cdc24edd75470f4de499cfcc", size = 117552, upload-time = "2024-03-30T13:22:20.476Z" },
]

[[package]]
name = "pygments"
version = "2.19.2"
source = { registry = "https://pypi.org/simple" }
sdist = { url = "https://files.pythonhosted.org/packages/b0/77/a5b8c569bf593b0140bde72ea885a803b82086995367bf2037de0159d924/pygments-2.19.2.tar.gz", hash = "sha256:636cb2477cec7f8952536970bc533bc43743542f70392ae026374600add5b887", size = 4968631, upload-time = "2025-06-21T13:39:12.283Z" }
wheels = [
    { url = "https://files.pythonhosted.org/packages/c7/21/705964c7812476f378728bdf590ca4b771ec72385c533964653c68e86bdc/pygments-2.19.2-py3-none-any.whl", hash = "sha256:86540386c03d588bb81d44bc3928634ff26449851e99741617ecb9037ee5ec0b", size = 1225217, upload-time = "2025-06-21T13:39:07.939Z" },
]

[[package]]
name = "pykerberos"
version = "1.2.4"
source = { registry = "https://pypi.org/simple" }
sdist = { url = "https://files.pythonhosted.org/packages/07/e9/ae44ea7d7605df9e5ca1ed745a2c5672dc838a8398101051dd5f255b130d/pykerberos-1.2.4.tar.gz", hash = "sha256:9d701ebd8fc596c99d3155d5ba45813bd5908d26ef83ba0add250edb622abed4", size = 25046, upload-time = "2022-03-09T03:54:08.546Z" }

[[package]]
name = "pymongo"
source = { editable = "." }
dependencies = [
    { name = "dnspython" },
]

[package.optional-dependencies]
aws = [
    { name = "pymongo-auth-aws" },
]
docs = [
    { name = "furo" },
    { name = "readthedocs-sphinx-search" },
    { name = "sphinx", version = "7.4.7", source = { registry = "https://pypi.org/simple" }, marker = "python_full_version < '3.10'" },
    { name = "sphinx", version = "8.1.3", source = { registry = "https://pypi.org/simple" }, marker = "python_full_version == '3.10.*'" },
    { name = "sphinx", version = "8.2.3", source = { registry = "https://pypi.org/simple" }, marker = "python_full_version >= '3.11'" },
    { name = "sphinx-autobuild" },
    { name = "sphinx-rtd-theme" },
    { name = "sphinxcontrib-shellcheck" },
]
encryption = [
    { name = "certifi", marker = "os_name == 'nt' or sys_platform == 'darwin'" },
    { name = "pymongo-auth-aws" },
    { name = "pymongocrypt" },
]
gssapi = [
    { name = "pykerberos", marker = "os_name != 'nt'" },
    { name = "winkerberos", marker = "os_name == 'nt'" },
]
ocsp = [
    { name = "certifi", marker = "os_name == 'nt' or sys_platform == 'darwin'" },
    { name = "cryptography" },
    { name = "pyopenssl" },
    { name = "requests" },
    { name = "service-identity" },
]
snappy = [
    { name = "python-snappy" },
]
test = [
    { name = "importlib-metadata", marker = "python_full_version < '3.13'" },
    { name = "pytest" },
    { name = "pytest-asyncio" },
]
zstd = [
    { name = "zstandard" },
]

[package.dev-dependencies]
coverage = [
    { name = "coverage" },
    { name = "pytest-cov" },
]
gevent = [
    { name = "gevent" },
]
mockupdb = [
    { name = "mockupdb" },
]
perf = [
    { name = "simplejson" },
]
pip = [
    { name = "pip" },
]
typing = [
    { name = "mypy" },
    { name = "pip" },
    { name = "pyright" },
    { name = "typing-extensions" },
]

[package.metadata]
requires-dist = [
    { name = "certifi", marker = "(os_name == 'nt' and extra == 'encryption') or (sys_platform == 'darwin' and extra == 'encryption')", specifier = ">=2023.7.22" },
    { name = "certifi", marker = "(os_name == 'nt' and extra == 'ocsp') or (sys_platform == 'darwin' and extra == 'ocsp')", specifier = ">=2023.7.22" },
    { name = "cryptography", marker = "extra == 'ocsp'", specifier = ">=2.5" },
    { name = "dnspython", specifier = ">=1.16.0,<3.0.0" },
    { name = "furo", marker = "extra == 'docs'", specifier = "==2025.7.19" },
    { name = "importlib-metadata", marker = "python_full_version < '3.13' and extra == 'test'", specifier = ">=7.0" },
    { name = "pykerberos", marker = "os_name != 'nt' and extra == 'gssapi'" },
    { name = "pymongo-auth-aws", marker = "extra == 'aws'", specifier = ">=1.1.0,<2.0.0" },
    { name = "pymongo-auth-aws", marker = "extra == 'encryption'", specifier = ">=1.1.0,<2.0.0" },
    { name = "pymongocrypt", marker = "extra == 'encryption'", specifier = ">=1.13.0,<2.0.0" },
    { name = "pyopenssl", marker = "extra == 'ocsp'", specifier = ">=17.2.0" },
    { name = "pytest", marker = "extra == 'test'", specifier = ">=8.2" },
    { name = "pytest-asyncio", marker = "extra == 'test'", specifier = ">=0.24.0" },
    { name = "python-snappy", marker = "extra == 'snappy'" },
    { name = "readthedocs-sphinx-search", marker = "extra == 'docs'", specifier = "~=0.3" },
    { name = "requests", marker = "extra == 'ocsp'", specifier = "<3.0.0" },
    { name = "service-identity", marker = "extra == 'ocsp'", specifier = ">=18.1.0" },
    { name = "sphinx", marker = "extra == 'docs'", specifier = ">=5.3,<9" },
    { name = "sphinx-autobuild", marker = "extra == 'docs'", specifier = ">=2020.9.1" },
    { name = "sphinx-rtd-theme", marker = "extra == 'docs'", specifier = ">=2,<4" },
    { name = "sphinxcontrib-shellcheck", marker = "extra == 'docs'", specifier = ">=1,<2" },
    { name = "winkerberos", marker = "os_name == 'nt' and extra == 'gssapi'", specifier = ">=0.5.0" },
    { name = "zstandard", marker = "extra == 'zstd'" },
]
provides-extras = ["aws", "docs", "encryption", "gssapi", "ocsp", "snappy", "test", "zstd"]

[package.metadata.requires-dev]
coverage = [
    { name = "coverage", specifier = ">=5,<=7.10.6" },
    { name = "pytest-cov" },
]
<<<<<<< HEAD
dev = [{ name = "pre-commit", specifier = ">=4.0" }]
eventlet = [{ name = "eventlet" }]
gevent = [{ name = "gevent", specifier = ">=20.6.0" }]
=======
dev = []
gevent = [
    { name = "cffi", marker = "python_full_version == '3.14.*'", specifier = ">=2.0.0b1" },
    { name = "gevent" },
]
>>>>>>> 448a4944
mockupdb = [{ name = "mockupdb", git = "https://github.com/mongodb-labs/mongo-mockup-db?rev=master" }]
perf = [{ name = "simplejson", specifier = ">=3.17.0" }]
pip = [{ name = "pip" }]
typing = [
    { name = "mypy", specifier = "==1.18.1" },
    { name = "pip" },
    { name = "pyright", specifier = "==1.1.405" },
    { name = "typing-extensions" },
]

[[package]]
name = "pymongo-auth-aws"
version = "1.3.0"
source = { registry = "https://pypi.org/simple" }
dependencies = [
    { name = "boto3" },
    { name = "botocore" },
]
sdist = { url = "https://files.pythonhosted.org/packages/c7/37/ca8d840f322f0047b71afcec7a489b1ea1f59a5f6d29f91ad8004024736f/pymongo_auth_aws-1.3.0.tar.gz", hash = "sha256:d0fa893958dc525ca29f601c34f2ca73c860f66bc6511ec0a7da6eb7ea44e94f", size = 18559, upload-time = "2024-09-11T20:29:17.668Z" }
wheels = [
    { url = "https://files.pythonhosted.org/packages/f4/12/a997fc108416f31fac55748e5406c1c8c4e976a4073f07b5553825641611/pymongo_auth_aws-1.3.0-py3-none-any.whl", hash = "sha256:367f6d853da428a02e9e450422756133715d40f8141f47ae5d98f139a88c0ce5", size = 15470, upload-time = "2024-09-11T20:29:16.637Z" },
]

[[package]]
name = "pymongocrypt"
version = "1.16.0"
source = { registry = "https://pypi.org/simple" }
dependencies = [
    { name = "cffi", version = "1.17.1", source = { registry = "https://pypi.org/simple" }, marker = "python_full_version != '3.14.*'" },
    { name = "cffi", version = "2.0.0b1", source = { registry = "https://pypi.org/simple" }, marker = "python_full_version == '3.14.*'" },
    { name = "cryptography" },
    { name = "httpx" },
    { name = "packaging" },
]
sdist = { url = "https://files.pythonhosted.org/packages/fb/8e/dd9ed710e8fd4eec127dac1db3b3e9156ffcf340a0463a82087a12ae924e/pymongocrypt-1.16.0.tar.gz", hash = "sha256:0db0812055d00e6f5562a8d66711c4cba4b75014c363306c9b298a9fd68fccdd", size = 65354, upload-time = "2025-09-09T18:54:25.531Z" }
wheels = [
    { url = "https://files.pythonhosted.org/packages/fb/8b/dda0f19ce16f7b257e4aa2a8831a1a1307c1ea124a00f571cda83a04adcb/pymongocrypt-1.16.0-py3-none-macosx_11_0_universal2.whl", hash = "sha256:fbd85534880ea8525956b96e583a7021c721abbf3b51a6dbe48a57d7eba8e74a", size = 4721169, upload-time = "2025-09-09T18:54:18.642Z" },
    { url = "https://files.pythonhosted.org/packages/99/48/512a5b597d71407f9b06a14cd8e5ac376e06b780d4d54a4e69726bd48703/pymongocrypt-1.16.0-py3-none-manylinux_2_17_aarch64.manylinux2014_aarch64.manylinux_2_28_aarch64.whl", hash = "sha256:85df0a78480e91bdd3a5a6da3e4cdc7d9700de8a871aa8168588981c041f1914", size = 4038242, upload-time = "2025-09-09T18:54:20.496Z" },
    { url = "https://files.pythonhosted.org/packages/3f/67/3bdeda347191d6c1ee257eb3da8c85f1278d86dfb493cc9bc26352a41d0a/pymongocrypt-1.16.0-py3-none-manylinux_2_17_x86_64.manylinux2014_x86_64.whl", hash = "sha256:b8d2ebeb1b5e4f4554bf44f726e8009c59c4d7d0b412beebfece875991714676", size = 3775742, upload-time = "2025-09-09T18:54:22.254Z" },
    { url = "https://files.pythonhosted.org/packages/dc/81/70f6947afbd1ac7be54482b44cb1b99e8e9b9cac41985e6250c4fc279e58/pymongocrypt-1.16.0-py3-none-win_amd64.whl", hash = "sha256:c20afcd89ec5fc53305e924c05c4a0321ddc73f1e4e7c8240ee2fd0123e23609", size = 1607917, upload-time = "2025-09-09T18:54:24.182Z" },
]

[[package]]
name = "pyopenssl"
version = "25.1.0"
source = { registry = "https://pypi.org/simple" }
dependencies = [
    { name = "cryptography" },
    { name = "typing-extensions", marker = "python_full_version < '3.13'" },
]
sdist = { url = "https://files.pythonhosted.org/packages/04/8c/cd89ad05804f8e3c17dea8f178c3f40eeab5694c30e0c9f5bcd49f576fc3/pyopenssl-25.1.0.tar.gz", hash = "sha256:8d031884482e0c67ee92bf9a4d8cceb08d92aba7136432ffb0703c5280fc205b", size = 179937, upload-time = "2025-05-17T16:28:31.31Z" }
wheels = [
    { url = "https://files.pythonhosted.org/packages/80/28/2659c02301b9500751f8d42f9a6632e1508aa5120de5e43042b8b30f8d5d/pyopenssl-25.1.0-py3-none-any.whl", hash = "sha256:2b11f239acc47ac2e5aca04fd7fa829800aeee22a2eb30d744572a157bd8a1ab", size = 56771, upload-time = "2025-05-17T16:28:29.197Z" },
]

[[package]]
name = "pyright"
version = "1.1.405"
source = { registry = "https://pypi.org/simple" }
dependencies = [
    { name = "nodeenv" },
    { name = "typing-extensions" },
]
sdist = { url = "https://files.pythonhosted.org/packages/fb/6c/ba4bbee22e76af700ea593a1d8701e3225080956753bee9750dcc25e2649/pyright-1.1.405.tar.gz", hash = "sha256:5c2a30e1037af27eb463a1cc0b9f6d65fec48478ccf092c1ac28385a15c55763", size = 4068319, upload-time = "2025-09-04T03:37:06.776Z" }
wheels = [
    { url = "https://files.pythonhosted.org/packages/d5/1a/524f832e1ff1962a22a1accc775ca7b143ba2e9f5924bb6749dce566784a/pyright-1.1.405-py3-none-any.whl", hash = "sha256:a2cb13700b5508ce8e5d4546034cb7ea4aedb60215c6c33f56cec7f53996035a", size = 5905038, upload-time = "2025-09-04T03:37:04.913Z" },
]

[[package]]
name = "pytest"
version = "8.4.1"
source = { registry = "https://pypi.org/simple" }
dependencies = [
    { name = "colorama", marker = "sys_platform == 'win32'" },
    { name = "exceptiongroup", marker = "python_full_version < '3.11'" },
    { name = "iniconfig" },
    { name = "packaging" },
    { name = "pluggy" },
    { name = "pygments" },
    { name = "tomli", marker = "python_full_version < '3.11'" },
]
sdist = { url = "https://files.pythonhosted.org/packages/08/ba/45911d754e8eba3d5a841a5ce61a65a685ff1798421ac054f85aa8747dfb/pytest-8.4.1.tar.gz", hash = "sha256:7c67fd69174877359ed9371ec3af8a3d2b04741818c51e5e99cc1742251fa93c", size = 1517714, upload-time = "2025-06-18T05:48:06.109Z" }
wheels = [
    { url = "https://files.pythonhosted.org/packages/29/16/c8a903f4c4dffe7a12843191437d7cd8e32751d5de349d45d3fe69544e87/pytest-8.4.1-py3-none-any.whl", hash = "sha256:539c70ba6fcead8e78eebbf1115e8b589e7565830d7d006a8723f19ac8a0afb7", size = 365474, upload-time = "2025-06-18T05:48:03.955Z" },
]

[[package]]
name = "pytest-asyncio"
version = "1.1.0"
source = { registry = "https://pypi.org/simple" }
dependencies = [
    { name = "backports-asyncio-runner", marker = "python_full_version < '3.11'" },
    { name = "pytest" },
    { name = "typing-extensions", marker = "python_full_version < '3.10'" },
]
sdist = { url = "https://files.pythonhosted.org/packages/4e/51/f8794af39eeb870e87a8c8068642fc07bce0c854d6865d7dd0f2a9d338c2/pytest_asyncio-1.1.0.tar.gz", hash = "sha256:796aa822981e01b68c12e4827b8697108f7205020f24b5793b3c41555dab68ea", size = 46652, upload-time = "2025-07-16T04:29:26.393Z" }
wheels = [
    { url = "https://files.pythonhosted.org/packages/c7/9d/bf86eddabf8c6c9cb1ea9a869d6873b46f105a5d292d3a6f7071f5b07935/pytest_asyncio-1.1.0-py3-none-any.whl", hash = "sha256:5fe2d69607b0bd75c656d1211f969cadba035030156745ee09e7d71740e58ecf", size = 15157, upload-time = "2025-07-16T04:29:24.929Z" },
]

[[package]]
name = "pytest-cov"
version = "6.2.1"
source = { registry = "https://pypi.org/simple" }
dependencies = [
    { name = "coverage", extra = ["toml"] },
    { name = "pluggy" },
    { name = "pytest" },
]
sdist = { url = "https://files.pythonhosted.org/packages/18/99/668cade231f434aaa59bbfbf49469068d2ddd945000621d3d165d2e7dd7b/pytest_cov-6.2.1.tar.gz", hash = "sha256:25cc6cc0a5358204b8108ecedc51a9b57b34cc6b8c967cc2c01a4e00d8a67da2", size = 69432, upload-time = "2025-06-12T10:47:47.684Z" }
wheels = [
    { url = "https://files.pythonhosted.org/packages/bc/16/4ea354101abb1287856baa4af2732be351c7bee728065aed451b678153fd/pytest_cov-6.2.1-py3-none-any.whl", hash = "sha256:f5bc4c23f42f1cdd23c70b1dab1bbaef4fc505ba950d53e0081d0730dd7e86d5", size = 24644, upload-time = "2025-06-12T10:47:45.932Z" },
]

[[package]]
name = "python-dateutil"
version = "2.9.0.post0"
source = { registry = "https://pypi.org/simple" }
dependencies = [
    { name = "six" },
]
sdist = { url = "https://files.pythonhosted.org/packages/66/c0/0c8b6ad9f17a802ee498c46e004a0eb49bc148f2fd230864601a86dcf6db/python-dateutil-2.9.0.post0.tar.gz", hash = "sha256:37dd54208da7e1cd875388217d5e00ebd4179249f90fb72437e91a35459a0ad3", size = 342432, upload-time = "2024-03-01T18:36:20.211Z" }
wheels = [
    { url = "https://files.pythonhosted.org/packages/ec/57/56b9bcc3c9c6a792fcbaf139543cee77261f3651ca9da0c93f5c1221264b/python_dateutil-2.9.0.post0-py2.py3-none-any.whl", hash = "sha256:a8b2bc7bffae282281c8140a97d3aa9c14da0b136dfe83f850eea9a5f7470427", size = 229892, upload-time = "2024-03-01T18:36:18.57Z" },
]

[[package]]
name = "python-snappy"
version = "0.7.3"
source = { registry = "https://pypi.org/simple" }
dependencies = [
    { name = "cramjam" },
]
sdist = { url = "https://files.pythonhosted.org/packages/39/66/9185fbb6605ba92716d9f77fbb13c97eb671cd13c3ad56bd154016fbf08b/python_snappy-0.7.3.tar.gz", hash = "sha256:40216c1badfb2d38ac781ecb162a1d0ec40f8ee9747e610bcfefdfa79486cee3", size = 9337, upload-time = "2024-08-29T13:16:05.705Z" }
wheels = [
    { url = "https://files.pythonhosted.org/packages/86/c1/0ee413ddd639aebf22c85d6db39f136ccc10e6a4b4dd275a92b5c839de8d/python_snappy-0.7.3-py3-none-any.whl", hash = "sha256:074c0636cfcd97e7251330f428064050ac81a52c62ed884fc2ddebbb60ed7f50", size = 9155, upload-time = "2024-08-29T13:16:04.773Z" },
]

[[package]]
name = "readthedocs-sphinx-search"
version = "0.3.2"
source = { registry = "https://pypi.org/simple" }
sdist = { url = "https://files.pythonhosted.org/packages/8f/96/0c51439e3dbc634cf5328ffb173ff759b7fc9abf3276e78bf71d9fc0aa51/readthedocs-sphinx-search-0.3.2.tar.gz", hash = "sha256:277773bfa28566a86694c08e568d5a648cd80f22826545555a764d6d20c365fb", size = 21949, upload-time = "2024-01-15T16:46:22.565Z" }
wheels = [
    { url = "https://files.pythonhosted.org/packages/04/3c/41bc9d7d4d936a73e380423f23996bee1691e17598d8a03c062be6aac640/readthedocs_sphinx_search-0.3.2-py3-none-any.whl", hash = "sha256:58716fd21f01581e6e67bf3bc02e79c77e10dc58b5f8e4c7cc1977e013eda173", size = 21379, upload-time = "2024-01-15T16:46:20.552Z" },
]

[[package]]
name = "requests"
version = "2.32.4"
source = { registry = "https://pypi.org/simple" }
dependencies = [
    { name = "certifi" },
    { name = "charset-normalizer" },
    { name = "idna" },
    { name = "urllib3", version = "1.26.20", source = { registry = "https://pypi.org/simple" }, marker = "python_full_version < '3.10'" },
    { name = "urllib3", version = "2.5.0", source = { registry = "https://pypi.org/simple" }, marker = "python_full_version >= '3.10'" },
]
sdist = { url = "https://files.pythonhosted.org/packages/e1/0a/929373653770d8a0d7ea76c37de6e41f11eb07559b103b1c02cafb3f7cf8/requests-2.32.4.tar.gz", hash = "sha256:27d0316682c8a29834d3264820024b62a36942083d52caf2f14c0591336d3422", size = 135258, upload-time = "2025-06-09T16:43:07.34Z" }
wheels = [
    { url = "https://files.pythonhosted.org/packages/7c/e4/56027c4a6b4ae70ca9de302488c5ca95ad4a39e190093d6c1a8ace08341b/requests-2.32.4-py3-none-any.whl", hash = "sha256:27babd3cda2a6d50b30443204ee89830707d396671944c998b5975b031ac2b2c", size = 64847, upload-time = "2025-06-09T16:43:05.728Z" },
]

[[package]]
name = "roman-numerals-py"
version = "3.1.0"
source = { registry = "https://pypi.org/simple" }
sdist = { url = "https://files.pythonhosted.org/packages/30/76/48fd56d17c5bdbdf65609abbc67288728a98ed4c02919428d4f52d23b24b/roman_numerals_py-3.1.0.tar.gz", hash = "sha256:be4bf804f083a4ce001b5eb7e3c0862479d10f94c936f6c4e5f250aa5ff5bd2d", size = 9017, upload-time = "2025-02-22T07:34:54.333Z" }
wheels = [
    { url = "https://files.pythonhosted.org/packages/53/97/d2cbbaa10c9b826af0e10fdf836e1bf344d9f0abb873ebc34d1f49642d3f/roman_numerals_py-3.1.0-py3-none-any.whl", hash = "sha256:9da2ad2fb670bcf24e81070ceb3be72f6c11c440d73bd579fbeca1e9f330954c", size = 7742, upload-time = "2025-02-22T07:34:52.422Z" },
]

[[package]]
name = "s3transfer"
version = "0.13.1"
source = { registry = "https://pypi.org/simple" }
dependencies = [
    { name = "botocore" },
]
sdist = { url = "https://files.pythonhosted.org/packages/6d/05/d52bf1e65044b4e5e27d4e63e8d1579dbdec54fce685908ae09bc3720030/s3transfer-0.13.1.tar.gz", hash = "sha256:c3fdba22ba1bd367922f27ec8032d6a1cf5f10c934fb5d68cf60fd5a23d936cf", size = 150589, upload-time = "2025-07-18T19:22:42.31Z" }
wheels = [
    { url = "https://files.pythonhosted.org/packages/6d/4f/d073e09df851cfa251ef7840007d04db3293a0482ce607d2b993926089be/s3transfer-0.13.1-py3-none-any.whl", hash = "sha256:a981aa7429be23fe6dfc13e80e4020057cbab622b08c0315288758d67cabc724", size = 85308, upload-time = "2025-07-18T19:22:40.947Z" },
]

[[package]]
name = "service-identity"
version = "24.2.0"
source = { registry = "https://pypi.org/simple" }
dependencies = [
    { name = "attrs" },
    { name = "cryptography" },
    { name = "pyasn1" },
    { name = "pyasn1-modules" },
]
sdist = { url = "https://files.pythonhosted.org/packages/07/a5/dfc752b979067947261dbbf2543470c58efe735c3c1301dd870ef27830ee/service_identity-24.2.0.tar.gz", hash = "sha256:b8683ba13f0d39c6cd5d625d2c5f65421d6d707b013b375c355751557cbe8e09", size = 39245, upload-time = "2024-10-26T07:21:57.736Z" }
wheels = [
    { url = "https://files.pythonhosted.org/packages/08/2c/ca6dd598b384bc1ce581e24aaae0f2bed4ccac57749d5c3befbb5e742081/service_identity-24.2.0-py3-none-any.whl", hash = "sha256:6b047fbd8a84fd0bb0d55ebce4031e400562b9196e1e0d3e0fe2b8a59f6d4a85", size = 11364, upload-time = "2024-10-26T07:21:56.302Z" },
]

[[package]]
name = "setuptools"
version = "80.9.0"
source = { registry = "https://pypi.org/simple" }
sdist = { url = "https://files.pythonhosted.org/packages/18/5d/3bf57dcd21979b887f014ea83c24ae194cfcd12b9e0fda66b957c69d1fca/setuptools-80.9.0.tar.gz", hash = "sha256:f36b47402ecde768dbfafc46e8e4207b4360c654f1f3bb84475f0a28628fb19c", size = 1319958, upload-time = "2025-05-27T00:56:51.443Z" }
wheels = [
    { url = "https://files.pythonhosted.org/packages/a3/dc/17031897dae0efacfea57dfd3a82fdd2a2aeb58e0ff71b77b87e44edc772/setuptools-80.9.0-py3-none-any.whl", hash = "sha256:062d34222ad13e0cc312a4c02d73f059e86a4acbfbdea8f8f76b28c99f306922", size = 1201486, upload-time = "2025-05-27T00:56:49.664Z" },
]

[[package]]
name = "simplejson"
version = "3.20.1"
source = { registry = "https://pypi.org/simple" }
sdist = { url = "https://files.pythonhosted.org/packages/af/92/51b417685abd96b31308b61b9acce7ec50d8e1de8fbc39a7fd4962c60689/simplejson-3.20.1.tar.gz", hash = "sha256:e64139b4ec4f1f24c142ff7dcafe55a22b811a74d86d66560c8815687143037d", size = 85591, upload-time = "2025-02-15T05:18:53.15Z" }
wheels = [
    { url = "https://files.pythonhosted.org/packages/25/c4/627214fb418cd4a17fb0230ff0b6c3bb4a85cbb48dd69c85dcc3b85df828/simplejson-3.20.1-cp310-cp310-macosx_10_9_universal2.whl", hash = "sha256:e580aa65d5f6c3bf41b9b4afe74be5d5ddba9576701c107c772d936ea2b5043a", size = 93790, upload-time = "2025-02-15T05:15:32.954Z" },
    { url = "https://files.pythonhosted.org/packages/15/ca/56a6a2a33cbcf330c4d71af3f827c47e4e0ba791e78f2642f3d1ab02ff31/simplejson-3.20.1-cp310-cp310-macosx_10_9_x86_64.whl", hash = "sha256:4a586ce4f78cec11f22fe55c5bee0f067e803aab9bad3441afe2181693b5ebb5", size = 75707, upload-time = "2025-02-15T05:15:34.954Z" },
    { url = "https://files.pythonhosted.org/packages/a9/c8/3d92b67e03a3b6207d97202669f9454ed700b35ade9bd4428265a078fb6c/simplejson-3.20.1-cp310-cp310-macosx_11_0_arm64.whl", hash = "sha256:74a1608f9e6e8c27a4008d70a54270868306d80ed48c9df7872f9f4b8ac87808", size = 75700, upload-time = "2025-02-15T05:15:37.144Z" },
    { url = "https://files.pythonhosted.org/packages/74/30/20001219d6fdca4aaa3974c96dfb6955a766b4e2cc950505a5b51fd050b0/simplejson-3.20.1-cp310-cp310-manylinux_2_17_aarch64.manylinux2014_aarch64.whl", hash = "sha256:03db8cb64154189a92a7786209f24e391644f3a3fa335658be2df2af1960b8d8", size = 138672, upload-time = "2025-02-15T05:15:38.547Z" },
    { url = "https://files.pythonhosted.org/packages/21/47/50157810876c2a7ebbd6e6346ec25eda841fe061fecaa02538a7742a3d2a/simplejson-3.20.1-cp310-cp310-manylinux_2_17_ppc64le.manylinux2014_ppc64le.whl", hash = "sha256:eea7e2b7d858f6fdfbf0fe3cb846d6bd8a45446865bc09960e51f3d473c2271b", size = 146616, upload-time = "2025-02-15T05:15:39.871Z" },
    { url = "https://files.pythonhosted.org/packages/95/60/8c97cdc93096437b0aca2745aca63c880fe2315fd7f6a6ce6edbb344a2ae/simplejson-3.20.1-cp310-cp310-manylinux_2_5_i686.manylinux1_i686.manylinux_2_17_i686.manylinux2014_i686.whl", hash = "sha256:e66712b17d8425bb7ff8968d4c7c7fd5a2dd7bd63728b28356223c000dd2f91f", size = 134344, upload-time = "2025-02-15T05:15:42.091Z" },
    { url = "https://files.pythonhosted.org/packages/bb/9e/da184f0e9bb3a5d7ffcde713bd41b4fe46cca56b6f24d9bd155fac56805a/simplejson-3.20.1-cp310-cp310-manylinux_2_5_x86_64.manylinux1_x86_64.manylinux_2_17_x86_64.manylinux2014_x86_64.whl", hash = "sha256:a2cc4f6486f9f515b62f5831ff1888886619b84fc837de68f26d919ba7bbdcbc", size = 138017, upload-time = "2025-02-15T05:15:43.542Z" },
    { url = "https://files.pythonhosted.org/packages/31/db/00d1a8d9b036db98f678c8a3c69ed17d2894d1768d7a00576e787ad3e546/simplejson-3.20.1-cp310-cp310-musllinux_1_2_aarch64.whl", hash = "sha256:a3c2df555ee4016148fa192e2b9cd9e60bc1d40769366134882685e90aee2a1e", size = 140118, upload-time = "2025-02-15T05:15:45.7Z" },
    { url = "https://files.pythonhosted.org/packages/52/21/57fc47eab8c1c73390b933a5ba9271f08e3e1ec83162c580357f28f5b97c/simplejson-3.20.1-cp310-cp310-musllinux_1_2_i686.whl", hash = "sha256:78520f04b7548a5e476b5396c0847e066f1e0a4c0c5e920da1ad65e95f410b11", size = 140314, upload-time = "2025-02-15T05:16:07.949Z" },
    { url = "https://files.pythonhosted.org/packages/ad/cc/7cfd78d1e0fa5e57350b98cfe77353b6dfa13dce21afa4060e1019223852/simplejson-3.20.1-cp310-cp310-musllinux_1_2_ppc64le.whl", hash = "sha256:f4bd49ecde87b0fe9f55cc971449a32832bca9910821f7072bbfae1155eaa007", size = 148544, upload-time = "2025-02-15T05:16:09.455Z" },
    { url = "https://files.pythonhosted.org/packages/63/26/1c894a1c2bd95dc8be0cf5a2fa73b0d173105b6ca18c90cb981ff10443d0/simplejson-3.20.1-cp310-cp310-musllinux_1_2_x86_64.whl", hash = "sha256:7eaae2b88eb5da53caaffdfa50e2e12022553949b88c0df4f9a9663609373f72", size = 141172, upload-time = "2025-02-15T05:16:10.966Z" },
    { url = "https://files.pythonhosted.org/packages/93/27/0717dccc10cd9988dbf1314def52ab32678a95a95328bb37cafacf499400/simplejson-3.20.1-cp310-cp310-win32.whl", hash = "sha256:e836fb88902799eac8debc2b642300748f4860a197fa3d9ea502112b6bb8e142", size = 74181, upload-time = "2025-02-15T05:16:12.361Z" },
    { url = "https://files.pythonhosted.org/packages/5f/af/593f896573f306519332d4287b1ab8b7b888c239bbd5159f7054d7055c2d/simplejson-3.20.1-cp310-cp310-win_amd64.whl", hash = "sha256:b122a19b552b212fc3b5b96fc5ce92333d4a9ac0a800803e1f17ebb16dac4be5", size = 75738, upload-time = "2025-02-15T05:16:14.438Z" },
    { url = "https://files.pythonhosted.org/packages/76/59/74bc90d1c051bc2432c96b34bd4e8036875ab58b4fcbe4d6a5a76985f853/simplejson-3.20.1-cp311-cp311-macosx_10_9_universal2.whl", hash = "sha256:325b8c107253d3217e89d7b50c71015b5b31e2433e6c5bf38967b2f80630a8ca", size = 92132, upload-time = "2025-02-15T05:16:15.743Z" },
    { url = "https://files.pythonhosted.org/packages/71/c7/1970916e0c51794fff89f76da2f632aaf0b259b87753c88a8c409623d3e1/simplejson-3.20.1-cp311-cp311-macosx_10_9_x86_64.whl", hash = "sha256:88a7baa8211089b9e58d78fbc1b0b322103f3f3d459ff16f03a36cece0d0fcf0", size = 74956, upload-time = "2025-02-15T05:16:17.062Z" },
    { url = "https://files.pythonhosted.org/packages/c8/0d/98cc5909180463f1d75fac7180de62d4cdb4e82c4fef276b9e591979372c/simplejson-3.20.1-cp311-cp311-macosx_11_0_arm64.whl", hash = "sha256:299b1007b8101d50d95bc0db1bf5c38dc372e85b504cf77f596462083ee77e3f", size = 74772, upload-time = "2025-02-15T05:16:19.204Z" },
    { url = "https://files.pythonhosted.org/packages/e1/94/a30a5211a90d67725a3e8fcc1c788189f2ae2ed2b96b63ed15d0b7f5d6bb/simplejson-3.20.1-cp311-cp311-manylinux_2_17_aarch64.manylinux2014_aarch64.whl", hash = "sha256:03ec618ed65caab48e81e3ed29586236a8e57daef792f1f3bb59504a7e98cd10", size = 143575, upload-time = "2025-02-15T05:16:21.337Z" },
    { url = "https://files.pythonhosted.org/packages/ee/08/cdb6821f1058eb5db46d252de69ff7e6c53f05f1bae6368fe20d5b51d37e/simplejson-3.20.1-cp311-cp311-manylinux_2_17_ppc64le.manylinux2014_ppc64le.whl", hash = "sha256:cd2cdead1d3197f0ff43373cf4730213420523ba48697743e135e26f3d179f38", size = 153241, upload-time = "2025-02-15T05:16:22.859Z" },
    { url = "https://files.pythonhosted.org/packages/4c/2d/ca3caeea0bdc5efc5503d5f57a2dfb56804898fb196dfada121323ee0ccb/simplejson-3.20.1-cp311-cp311-manylinux_2_5_i686.manylinux1_i686.manylinux_2_17_i686.manylinux2014_i686.whl", hash = "sha256:3466d2839fdc83e1af42e07b90bc8ff361c4e8796cd66722a40ba14e458faddd", size = 141500, upload-time = "2025-02-15T05:16:25.068Z" },
    { url = "https://files.pythonhosted.org/packages/e1/33/d3e0779d5c58245e7370c98eb969275af6b7a4a5aec3b97cbf85f09ad328/simplejson-3.20.1-cp311-cp311-manylinux_2_5_x86_64.manylinux1_x86_64.manylinux_2_17_x86_64.manylinux2014_x86_64.whl", hash = "sha256:d492ed8e92f3a9f9be829205f44b1d0a89af6582f0cf43e0d129fa477b93fe0c", size = 144757, upload-time = "2025-02-15T05:16:28.301Z" },
    { url = "https://files.pythonhosted.org/packages/54/53/2d93128bb55861b2fa36c5944f38da51a0bc6d83e513afc6f7838440dd15/simplejson-3.20.1-cp311-cp311-musllinux_1_2_aarch64.whl", hash = "sha256:f924b485537b640dc69434565463fd6fc0c68c65a8c6e01a823dd26c9983cf79", size = 144409, upload-time = "2025-02-15T05:16:29.687Z" },
    { url = "https://files.pythonhosted.org/packages/99/4c/dac310a98f897ad3435b4bdc836d92e78f09e38c5dbf28211ed21dc59fa2/simplejson-3.20.1-cp311-cp311-musllinux_1_2_i686.whl", hash = "sha256:9e8eacf6a3491bf76ea91a8d46726368a6be0eb94993f60b8583550baae9439e", size = 146082, upload-time = "2025-02-15T05:16:31.064Z" },
    { url = "https://files.pythonhosted.org/packages/ee/22/d7ba958cfed39827335b82656b1c46f89678faecda9a7677b47e87b48ee6/simplejson-3.20.1-cp311-cp311-musllinux_1_2_ppc64le.whl", hash = "sha256:d34d04bf90b4cea7c22d8b19091633908f14a096caa301b24c2f3d85b5068fb8", size = 154339, upload-time = "2025-02-15T05:16:32.719Z" },
    { url = "https://files.pythonhosted.org/packages/b8/c8/b072b741129406a7086a0799c6f5d13096231bf35fdd87a0cffa789687fc/simplejson-3.20.1-cp311-cp311-musllinux_1_2_x86_64.whl", hash = "sha256:69dd28d4ce38390ea4aaf212902712c0fd1093dc4c1ff67e09687c3c3e15a749", size = 147915, upload-time = "2025-02-15T05:16:34.291Z" },
    { url = "https://files.pythonhosted.org/packages/6c/46/8347e61e9cf3db5342a42f7fd30a81b4f5cf85977f916852d7674a540907/simplejson-3.20.1-cp311-cp311-win32.whl", hash = "sha256:dfe7a9da5fd2a3499436cd350f31539e0a6ded5da6b5b3d422df016444d65e43", size = 73972, upload-time = "2025-02-15T05:16:35.712Z" },
    { url = "https://files.pythonhosted.org/packages/01/85/b52f24859237b4e9d523d5655796d911ba3d46e242eb1959c45b6af5aedd/simplejson-3.20.1-cp311-cp311-win_amd64.whl", hash = "sha256:896a6c04d7861d507d800da7642479c3547060bf97419d9ef73d98ced8258766", size = 75595, upload-time = "2025-02-15T05:16:36.957Z" },
    { url = "https://files.pythonhosted.org/packages/8d/eb/34c16a1ac9ba265d024dc977ad84e1659d931c0a700967c3e59a98ed7514/simplejson-3.20.1-cp312-cp312-macosx_10_9_universal2.whl", hash = "sha256:f31c4a3a7ab18467ee73a27f3e59158255d1520f3aad74315edde7a940f1be23", size = 93100, upload-time = "2025-02-15T05:16:38.801Z" },
    { url = "https://files.pythonhosted.org/packages/41/fc/2c2c007d135894971e6814e7c0806936e5bade28f8db4dd7e2a58b50debd/simplejson-3.20.1-cp312-cp312-macosx_10_9_x86_64.whl", hash = "sha256:884e6183d16b725e113b83a6fc0230152ab6627d4d36cb05c89c2c5bccfa7bc6", size = 75464, upload-time = "2025-02-15T05:16:40.905Z" },
    { url = "https://files.pythonhosted.org/packages/0f/05/2b5ecb33b776c34bb5cace5de5d7669f9b60e3ca13c113037b2ca86edfbd/simplejson-3.20.1-cp312-cp312-macosx_11_0_arm64.whl", hash = "sha256:03d7a426e416fe0d3337115f04164cd9427eb4256e843a6b8751cacf70abc832", size = 75112, upload-time = "2025-02-15T05:16:42.246Z" },
    { url = "https://files.pythonhosted.org/packages/fe/36/1f3609a2792f06cd4b71030485f78e91eb09cfd57bebf3116bf2980a8bac/simplejson-3.20.1-cp312-cp312-manylinux_2_17_aarch64.manylinux2014_aarch64.whl", hash = "sha256:000602141d0bddfcff60ea6a6e97d5e10c9db6b17fd2d6c66199fa481b6214bb", size = 150182, upload-time = "2025-02-15T05:16:43.557Z" },
    { url = "https://files.pythonhosted.org/packages/2f/b0/053fbda38b8b602a77a4f7829def1b4f316cd8deb5440a6d3ee90790d2a4/simplejson-3.20.1-cp312-cp312-manylinux_2_17_ppc64le.manylinux2014_ppc64le.whl", hash = "sha256:af8377a8af78226e82e3a4349efdde59ffa421ae88be67e18cef915e4023a595", size = 158363, upload-time = "2025-02-15T05:16:45.748Z" },
    { url = "https://files.pythonhosted.org/packages/d1/4b/2eb84ae867539a80822e92f9be4a7200dffba609275faf99b24141839110/simplejson-3.20.1-cp312-cp312-manylinux_2_5_i686.manylinux1_i686.manylinux_2_17_i686.manylinux2014_i686.whl", hash = "sha256:15c7de4c88ab2fbcb8781a3b982ef883696736134e20b1210bca43fb42ff1acf", size = 148415, upload-time = "2025-02-15T05:16:47.861Z" },
    { url = "https://files.pythonhosted.org/packages/e0/bd/400b0bd372a5666addf2540c7358bfc3841b9ce5cdbc5cc4ad2f61627ad8/simplejson-3.20.1-cp312-cp312-manylinux_2_5_x86_64.manylinux1_x86_64.manylinux_2_17_x86_64.manylinux2014_x86_64.whl", hash = "sha256:455a882ff3f97d810709f7b620007d4e0aca8da71d06fc5c18ba11daf1c4df49", size = 152213, upload-time = "2025-02-15T05:16:49.25Z" },
    { url = "https://files.pythonhosted.org/packages/50/12/143f447bf6a827ee9472693768dc1a5eb96154f8feb140a88ce6973a3cfa/simplejson-3.20.1-cp312-cp312-musllinux_1_2_aarch64.whl", hash = "sha256:fc0f523ce923e7f38eb67804bc80e0a028c76d7868500aa3f59225574b5d0453", size = 150048, upload-time = "2025-02-15T05:16:51.5Z" },
    { url = "https://files.pythonhosted.org/packages/5e/ea/dd9b3e8e8ed710a66f24a22c16a907c9b539b6f5f45fd8586bd5c231444e/simplejson-3.20.1-cp312-cp312-musllinux_1_2_i686.whl", hash = "sha256:76461ec929282dde4a08061071a47281ad939d0202dc4e63cdd135844e162fbc", size = 151668, upload-time = "2025-02-15T05:16:53Z" },
    { url = "https://files.pythonhosted.org/packages/99/af/ee52a8045426a0c5b89d755a5a70cc821815ef3c333b56fbcad33c4435c0/simplejson-3.20.1-cp312-cp312-musllinux_1_2_ppc64le.whl", hash = "sha256:ab19c2da8c043607bde4d4ef3a6b633e668a7d2e3d56f40a476a74c5ea71949f", size = 158840, upload-time = "2025-02-15T05:16:54.851Z" },
    { url = "https://files.pythonhosted.org/packages/68/db/ab32869acea6b5de7d75fa0dac07a112ded795d41eaa7e66c7813b17be95/simplejson-3.20.1-cp312-cp312-musllinux_1_2_x86_64.whl", hash = "sha256:b2578bedaedf6294415197b267d4ef678fea336dd78ee2a6d2f4b028e9d07be3", size = 154212, upload-time = "2025-02-15T05:16:56.318Z" },
    { url = "https://files.pythonhosted.org/packages/fa/7a/e3132d454977d75a3bf9a6d541d730f76462ebf42a96fea2621498166f41/simplejson-3.20.1-cp312-cp312-win32.whl", hash = "sha256:339f407373325a36b7fd744b688ba5bae0666b5d340ec6d98aebc3014bf3d8ea", size = 74101, upload-time = "2025-02-15T05:16:57.746Z" },
    { url = "https://files.pythonhosted.org/packages/bc/5d/4e243e937fa3560107c69f6f7c2eed8589163f5ed14324e864871daa2dd9/simplejson-3.20.1-cp312-cp312-win_amd64.whl", hash = "sha256:627d4486a1ea7edf1f66bb044ace1ce6b4c1698acd1b05353c97ba4864ea2e17", size = 75736, upload-time = "2025-02-15T05:16:59.017Z" },
    { url = "https://files.pythonhosted.org/packages/c4/03/0f453a27877cb5a5fff16a975925f4119102cc8552f52536b9a98ef0431e/simplejson-3.20.1-cp313-cp313-macosx_10_13_universal2.whl", hash = "sha256:71e849e7ceb2178344998cbe5ade101f1b329460243c79c27fbfc51c0447a7c3", size = 93109, upload-time = "2025-02-15T05:17:00.377Z" },
    { url = "https://files.pythonhosted.org/packages/74/1f/a729f4026850cabeaff23e134646c3f455e86925d2533463420635ae54de/simplejson-3.20.1-cp313-cp313-macosx_10_13_x86_64.whl", hash = "sha256:b63fdbab29dc3868d6f009a59797cefaba315fd43cd32ddd998ee1da28e50e29", size = 75475, upload-time = "2025-02-15T05:17:02.544Z" },
    { url = "https://files.pythonhosted.org/packages/e2/14/50a2713fee8ff1f8d655b1a14f4a0f1c0c7246768a1b3b3d12964a4ed5aa/simplejson-3.20.1-cp313-cp313-macosx_11_0_arm64.whl", hash = "sha256:1190f9a3ce644fd50ec277ac4a98c0517f532cfebdcc4bd975c0979a9f05e1fb", size = 75112, upload-time = "2025-02-15T05:17:03.875Z" },
    { url = "https://files.pythonhosted.org/packages/45/86/ea9835abb646755140e2d482edc9bc1e91997ed19a59fd77ae4c6a0facea/simplejson-3.20.1-cp313-cp313-manylinux_2_17_aarch64.manylinux2014_aarch64.whl", hash = "sha256:c1336ba7bcb722ad487cd265701ff0583c0bb6de638364ca947bb84ecc0015d1", size = 150245, upload-time = "2025-02-15T05:17:06.899Z" },
    { url = "https://files.pythonhosted.org/packages/12/b4/53084809faede45da829fe571c65fbda8479d2a5b9c633f46b74124d56f5/simplejson-3.20.1-cp313-cp313-manylinux_2_17_ppc64le.manylinux2014_ppc64le.whl", hash = "sha256:e975aac6a5acd8b510eba58d5591e10a03e3d16c1cf8a8624ca177491f7230f0", size = 158465, upload-time = "2025-02-15T05:17:08.707Z" },
    { url = "https://files.pythonhosted.org/packages/a9/7d/d56579468d1660b3841e1f21c14490d103e33cf911886b22652d6e9683ec/simplejson-3.20.1-cp313-cp313-manylinux_2_5_i686.manylinux1_i686.manylinux_2_17_i686.manylinux2014_i686.whl", hash = "sha256:6a6dd11ee282937ad749da6f3b8d87952ad585b26e5edfa10da3ae2536c73078", size = 148514, upload-time = "2025-02-15T05:17:11.323Z" },
    { url = "https://files.pythonhosted.org/packages/19/e3/874b1cca3d3897b486d3afdccc475eb3a09815bf1015b01cf7fcb52a55f0/simplejson-3.20.1-cp313-cp313-manylinux_2_5_x86_64.manylinux1_x86_64.manylinux_2_17_x86_64.manylinux2014_x86_64.whl", hash = "sha256:ab980fcc446ab87ea0879edad41a5c28f2d86020014eb035cf5161e8de4474c6", size = 152262, upload-time = "2025-02-15T05:17:13.543Z" },
    { url = "https://files.pythonhosted.org/packages/32/84/f0fdb3625292d945c2bd13a814584603aebdb38cfbe5fe9be6b46fe598c4/simplejson-3.20.1-cp313-cp313-musllinux_1_2_aarch64.whl", hash = "sha256:f5aee2a4cb6b146bd17333ac623610f069f34e8f31d2f4f0c1a2186e50c594f0", size = 150164, upload-time = "2025-02-15T05:17:15.021Z" },
    { url = "https://files.pythonhosted.org/packages/95/51/6d625247224f01eaaeabace9aec75ac5603a42f8ebcce02c486fbda8b428/simplejson-3.20.1-cp313-cp313-musllinux_1_2_i686.whl", hash = "sha256:652d8eecbb9a3b6461b21ec7cf11fd0acbab144e45e600c817ecf18e4580b99e", size = 151795, upload-time = "2025-02-15T05:17:16.542Z" },
    { url = "https://files.pythonhosted.org/packages/7f/d9/bb921df6b35be8412f519e58e86d1060fddf3ad401b783e4862e0a74c4c1/simplejson-3.20.1-cp313-cp313-musllinux_1_2_ppc64le.whl", hash = "sha256:8c09948f1a486a89251ee3a67c9f8c969b379f6ffff1a6064b41fea3bce0a112", size = 159027, upload-time = "2025-02-15T05:17:18.083Z" },
    { url = "https://files.pythonhosted.org/packages/03/c5/5950605e4ad023a6621cf4c931b29fd3d2a9c1f36be937230bfc83d7271d/simplejson-3.20.1-cp313-cp313-musllinux_1_2_x86_64.whl", hash = "sha256:cbbd7b215ad4fc6f058b5dd4c26ee5c59f72e031dfda3ac183d7968a99e4ca3a", size = 154380, upload-time = "2025-02-15T05:17:20.334Z" },
    { url = "https://files.pythonhosted.org/packages/66/ad/b74149557c5ec1e4e4d55758bda426f5d2ec0123cd01a53ae63b8de51fa3/simplejson-3.20.1-cp313-cp313-win32.whl", hash = "sha256:ae81e482476eaa088ef9d0120ae5345de924f23962c0c1e20abbdff597631f87", size = 74102, upload-time = "2025-02-15T05:17:22.475Z" },
    { url = "https://files.pythonhosted.org/packages/db/a9/25282fdd24493e1022f30b7f5cdf804255c007218b2bfaa655bd7ad34b2d/simplejson-3.20.1-cp313-cp313-win_amd64.whl", hash = "sha256:1b9fd15853b90aec3b1739f4471efbf1ac05066a2c7041bf8db821bb73cd2ddc", size = 75736, upload-time = "2025-02-15T05:17:24.122Z" },
    { url = "https://files.pythonhosted.org/packages/4c/ba/d32fe890a5edaf4a8518adf043bccf7866b600123f512a6de0988cf36810/simplejson-3.20.1-cp39-cp39-macosx_10_9_universal2.whl", hash = "sha256:a8011f1dd1d676befcd4d675ebdbfdbbefd3bf350052b956ba8c699fca7d8cef", size = 93773, upload-time = "2025-02-15T05:18:28.231Z" },
    { url = "https://files.pythonhosted.org/packages/48/c7/361e7f6695b56001a04e0a5cc623cd6c82ea2f45e872e61213e405cc8a24/simplejson-3.20.1-cp39-cp39-macosx_10_9_x86_64.whl", hash = "sha256:e91703a4c5fec53e36875ae426ad785f4120bd1d93b65bed4752eeccd1789e0c", size = 75697, upload-time = "2025-02-15T05:18:30.006Z" },
    { url = "https://files.pythonhosted.org/packages/3c/2f/d0ff0b772d4ef092876eb85c99bc591c446b0502715551dad7dfc7f7c2c0/simplejson-3.20.1-cp39-cp39-macosx_11_0_arm64.whl", hash = "sha256:e39eaa57c7757daa25bcd21f976c46be443b73dd6c3da47fe5ce7b7048ccefe2", size = 75692, upload-time = "2025-02-15T05:18:31.424Z" },
    { url = "https://files.pythonhosted.org/packages/26/94/cab4db9530b6ca9d62f16a260e8311b04130ccd670dab75e958fcb44590e/simplejson-3.20.1-cp39-cp39-manylinux_2_17_aarch64.manylinux2014_aarch64.whl", hash = "sha256:ceab2ce2acdc7fbaa433a93006758db6ba9a659e80c4faa13b80b9d2318e9b17", size = 138106, upload-time = "2025-02-15T05:18:32.907Z" },
    { url = "https://files.pythonhosted.org/packages/40/22/11c0f746bdb44c297cea8a37d8f7ccb75ea6681132aadfb9f820d9a52647/simplejson-3.20.1-cp39-cp39-manylinux_2_17_ppc64le.manylinux2014_ppc64le.whl", hash = "sha256:6d4f320c33277a5b715db5bf5b10dae10c19076bd6d66c2843e04bd12d1f1ea5", size = 146242, upload-time = "2025-02-15T05:18:35.223Z" },
    { url = "https://files.pythonhosted.org/packages/78/e9/b7c4c26f29b41cc41ba5f0224c47adbfa7f28427418edfd58ab122f3b584/simplejson-3.20.1-cp39-cp39-manylinux_2_5_i686.manylinux1_i686.manylinux_2_17_i686.manylinux2014_i686.whl", hash = "sha256:2b6436c48e64378fa844d8c9e58a5ed0352bbcfd4028369a9b46679b7ab79d2d", size = 133866, upload-time = "2025-02-15T05:18:36.998Z" },
    { url = "https://files.pythonhosted.org/packages/09/68/1e81ed83f38906c8859f2b973afb19302357d6003e724a6105cee0f61ec7/simplejson-3.20.1-cp39-cp39-manylinux_2_5_x86_64.manylinux1_x86_64.manylinux_2_17_x86_64.manylinux2014_x86_64.whl", hash = "sha256:6e18345c8dda5d699be8166b61f9d80aaee4545b709f1363f60813dc032dac53", size = 137444, upload-time = "2025-02-15T05:18:38.763Z" },
    { url = "https://files.pythonhosted.org/packages/9a/6b/8d1e076c543277c1d603230eec24f4dd75ebce46d351c0679526d202981f/simplejson-3.20.1-cp39-cp39-musllinux_1_2_aarch64.whl", hash = "sha256:90b573693d1526bed576f6817e2a492eaaef68f088b57d7a9e83d122bbb49e51", size = 139617, upload-time = "2025-02-15T05:18:40.36Z" },
    { url = "https://files.pythonhosted.org/packages/d1/46/7b74803de10d4157c5cd2e89028897fa733374667bc5520a44b23b6c887a/simplejson-3.20.1-cp39-cp39-musllinux_1_2_i686.whl", hash = "sha256:272cc767826e924a6bd369ea3dbf18e166ded29059c7a4d64d21a9a22424b5b5", size = 139725, upload-time = "2025-02-15T05:18:42.012Z" },
    { url = "https://files.pythonhosted.org/packages/4b/8f/9991582665a7b6d95415e439bb4fbaa4faf0f77231666675a0fd1de54107/simplejson-3.20.1-cp39-cp39-musllinux_1_2_ppc64le.whl", hash = "sha256:51b41f284d603c4380732d7d619f8b34bd04bc4aa0ed0ed5f4ffd0539b14da44", size = 148010, upload-time = "2025-02-15T05:18:43.749Z" },
    { url = "https://files.pythonhosted.org/packages/54/ee/3c6e91989cdf65ec75e75662d9f15cfe167a792b893806169ea5b1da6fd2/simplejson-3.20.1-cp39-cp39-musllinux_1_2_x86_64.whl", hash = "sha256:6e6697a3067d281f01de0fe96fc7cba4ea870d96d7deb7bfcf85186d74456503", size = 140624, upload-time = "2025-02-15T05:18:45.498Z" },
    { url = "https://files.pythonhosted.org/packages/9d/bd/05e13ebb7ead81c8b555f4ccc741ea7dfa0ef5c2a0c183d6a7bc50a02bca/simplejson-3.20.1-cp39-cp39-win32.whl", hash = "sha256:6dd3a1d5aca87bf947f3339b0f8e8e329f1badf548bdbff37fac63c17936da8e", size = 74148, upload-time = "2025-02-15T05:18:47.27Z" },
    { url = "https://files.pythonhosted.org/packages/88/c9/d8bf87aaebec5a4c3ccfd5228689578e2fe77027d6114a259255d54969bf/simplejson-3.20.1-cp39-cp39-win_amd64.whl", hash = "sha256:463f1fca8fbf23d088e5850fdd0dd4d5faea8900a9f9680270bd98fd649814ca", size = 75732, upload-time = "2025-02-15T05:18:49.598Z" },
    { url = "https://files.pythonhosted.org/packages/4b/30/00f02a0a921556dd5a6db1ef2926a1bc7a8bbbfb1c49cfed68a275b8ab2b/simplejson-3.20.1-py3-none-any.whl", hash = "sha256:8a6c1bbac39fa4a79f83cbf1df6ccd8ff7069582a9fd8db1e52cea073bc2c697", size = 57121, upload-time = "2025-02-15T05:18:51.243Z" },
]

[[package]]
name = "six"
version = "1.17.0"
source = { registry = "https://pypi.org/simple" }
sdist = { url = "https://files.pythonhosted.org/packages/94/e7/b2c673351809dca68a0e064b6af791aa332cf192da575fd474ed7d6f16a2/six-1.17.0.tar.gz", hash = "sha256:ff70335d468e7eb6ec65b95b99d3a2836546063f63acc5171de367e834932a81", size = 34031, upload-time = "2024-12-04T17:35:28.174Z" }
wheels = [
    { url = "https://files.pythonhosted.org/packages/b7/ce/149a00dd41f10bc29e5921b496af8b574d8413afcd5e30dfa0ed46c2cc5e/six-1.17.0-py2.py3-none-any.whl", hash = "sha256:4721f391ed90541fddacab5acf947aa0d3dc7d27b2e1e8eda2be8970586c3274", size = 11050, upload-time = "2024-12-04T17:35:26.475Z" },
]

[[package]]
name = "sniffio"
version = "1.3.1"
source = { registry = "https://pypi.org/simple" }
sdist = { url = "https://files.pythonhosted.org/packages/a2/87/a6771e1546d97e7e041b6ae58d80074f81b7d5121207425c964ddf5cfdbd/sniffio-1.3.1.tar.gz", hash = "sha256:f4324edc670a0f49750a81b895f35c3adb843cca46f0530f79fc1babb23789dc", size = 20372, upload-time = "2024-02-25T23:20:04.057Z" }
wheels = [
    { url = "https://files.pythonhosted.org/packages/e9/44/75a9c9421471a6c4805dbf2356f7c181a29c1879239abab1ea2cc8f38b40/sniffio-1.3.1-py3-none-any.whl", hash = "sha256:2f6da418d1f1e0fddd844478f41680e794e6051915791a034ff65e5f100525a2", size = 10235, upload-time = "2024-02-25T23:20:01.196Z" },
]

[[package]]
name = "snowballstemmer"
version = "3.0.1"
source = { registry = "https://pypi.org/simple" }
sdist = { url = "https://files.pythonhosted.org/packages/75/a7/9810d872919697c9d01295633f5d574fb416d47e535f258272ca1f01f447/snowballstemmer-3.0.1.tar.gz", hash = "sha256:6d5eeeec8e9f84d4d56b847692bacf79bc2c8e90c7f80ca4444ff8b6f2e52895", size = 105575, upload-time = "2025-05-09T16:34:51.843Z" }
wheels = [
    { url = "https://files.pythonhosted.org/packages/c8/78/3565d011c61f5a43488987ee32b6f3f656e7f107ac2782dd57bdd7d91d9a/snowballstemmer-3.0.1-py3-none-any.whl", hash = "sha256:6cd7b3897da8d6c9ffb968a6781fa6532dce9c3618a4b127d920dab764a19064", size = 103274, upload-time = "2025-05-09T16:34:50.371Z" },
]

[[package]]
name = "soupsieve"
version = "2.7"
source = { registry = "https://pypi.org/simple" }
sdist = { url = "https://files.pythonhosted.org/packages/3f/f4/4a80cd6ef364b2e8b65b15816a843c0980f7a5a2b4dc701fc574952aa19f/soupsieve-2.7.tar.gz", hash = "sha256:ad282f9b6926286d2ead4750552c8a6142bc4c783fd66b0293547c8fe6ae126a", size = 103418, upload-time = "2025-04-20T18:50:08.518Z" }
wheels = [
    { url = "https://files.pythonhosted.org/packages/e7/9c/0e6afc12c269578be5c0c1c9f4b49a8d32770a080260c333ac04cc1c832d/soupsieve-2.7-py3-none-any.whl", hash = "sha256:6e60cc5c1ffaf1cebcc12e8188320b72071e922c2e897f737cadce79ad5d30c4", size = 36677, upload-time = "2025-04-20T18:50:07.196Z" },
]

[[package]]
name = "sphinx"
version = "7.4.7"
source = { registry = "https://pypi.org/simple" }
resolution-markers = [
    "python_full_version < '3.10'",
]
dependencies = [
    { name = "alabaster", version = "0.7.16", source = { registry = "https://pypi.org/simple" }, marker = "python_full_version < '3.10'" },
    { name = "babel", marker = "python_full_version < '3.10'" },
    { name = "colorama", marker = "python_full_version < '3.10' and sys_platform == 'win32'" },
    { name = "docutils", marker = "python_full_version < '3.10'" },
    { name = "imagesize", marker = "python_full_version < '3.10'" },
    { name = "importlib-metadata", marker = "python_full_version < '3.10'" },
    { name = "jinja2", marker = "python_full_version < '3.10'" },
    { name = "packaging", marker = "python_full_version < '3.10'" },
    { name = "pygments", marker = "python_full_version < '3.10'" },
    { name = "requests", marker = "python_full_version < '3.10'" },
    { name = "snowballstemmer", marker = "python_full_version < '3.10'" },
    { name = "sphinxcontrib-applehelp", marker = "python_full_version < '3.10'" },
    { name = "sphinxcontrib-devhelp", marker = "python_full_version < '3.10'" },
    { name = "sphinxcontrib-htmlhelp", marker = "python_full_version < '3.10'" },
    { name = "sphinxcontrib-jsmath", marker = "python_full_version < '3.10'" },
    { name = "sphinxcontrib-qthelp", marker = "python_full_version < '3.10'" },
    { name = "sphinxcontrib-serializinghtml", marker = "python_full_version < '3.10'" },
    { name = "tomli", marker = "python_full_version < '3.10'" },
]
sdist = { url = "https://files.pythonhosted.org/packages/5b/be/50e50cb4f2eff47df05673d361095cafd95521d2a22521b920c67a372dcb/sphinx-7.4.7.tar.gz", hash = "sha256:242f92a7ea7e6c5b406fdc2615413890ba9f699114a9c09192d7dfead2ee9cfe", size = 8067911, upload-time = "2024-07-20T14:46:56.059Z" }
wheels = [
    { url = "https://files.pythonhosted.org/packages/0d/ef/153f6803c5d5f8917dbb7f7fcf6d34a871ede3296fa89c2c703f5f8a6c8e/sphinx-7.4.7-py3-none-any.whl", hash = "sha256:c2419e2135d11f1951cd994d6eb18a1835bd8fdd8429f9ca375dc1f3281bd239", size = 3401624, upload-time = "2024-07-20T14:46:52.142Z" },
]

[[package]]
name = "sphinx"
version = "8.1.3"
source = { registry = "https://pypi.org/simple" }
resolution-markers = [
    "python_full_version == '3.10.*'",
]
dependencies = [
    { name = "alabaster", version = "1.0.0", source = { registry = "https://pypi.org/simple" }, marker = "python_full_version == '3.10.*'" },
    { name = "babel", marker = "python_full_version == '3.10.*'" },
    { name = "colorama", marker = "python_full_version == '3.10.*' and sys_platform == 'win32'" },
    { name = "docutils", marker = "python_full_version == '3.10.*'" },
    { name = "imagesize", marker = "python_full_version == '3.10.*'" },
    { name = "jinja2", marker = "python_full_version == '3.10.*'" },
    { name = "packaging", marker = "python_full_version == '3.10.*'" },
    { name = "pygments", marker = "python_full_version == '3.10.*'" },
    { name = "requests", marker = "python_full_version == '3.10.*'" },
    { name = "snowballstemmer", marker = "python_full_version == '3.10.*'" },
    { name = "sphinxcontrib-applehelp", marker = "python_full_version == '3.10.*'" },
    { name = "sphinxcontrib-devhelp", marker = "python_full_version == '3.10.*'" },
    { name = "sphinxcontrib-htmlhelp", marker = "python_full_version == '3.10.*'" },
    { name = "sphinxcontrib-jsmath", marker = "python_full_version == '3.10.*'" },
    { name = "sphinxcontrib-qthelp", marker = "python_full_version == '3.10.*'" },
    { name = "sphinxcontrib-serializinghtml", marker = "python_full_version == '3.10.*'" },
    { name = "tomli", marker = "python_full_version == '3.10.*'" },
]
sdist = { url = "https://files.pythonhosted.org/packages/6f/6d/be0b61178fe2cdcb67e2a92fc9ebb488e3c51c4f74a36a7824c0adf23425/sphinx-8.1.3.tar.gz", hash = "sha256:43c1911eecb0d3e161ad78611bc905d1ad0e523e4ddc202a58a821773dc4c927", size = 8184611, upload-time = "2024-10-13T20:27:13.93Z" }
wheels = [
    { url = "https://files.pythonhosted.org/packages/26/60/1ddff83a56d33aaf6f10ec8ce84b4c007d9368b21008876fceda7e7381ef/sphinx-8.1.3-py3-none-any.whl", hash = "sha256:09719015511837b76bf6e03e42eb7595ac8c2e41eeb9c29c5b755c6b677992a2", size = 3487125, upload-time = "2024-10-13T20:27:10.448Z" },
]

[[package]]
name = "sphinx"
version = "8.2.3"
source = { registry = "https://pypi.org/simple" }
resolution-markers = [
    "python_full_version == '3.14.*'",
    "python_full_version >= '3.15' or (python_full_version >= '3.11' and python_full_version < '3.14')",
]
dependencies = [
    { name = "alabaster", version = "1.0.0", source = { registry = "https://pypi.org/simple" }, marker = "python_full_version >= '3.11'" },
    { name = "babel", marker = "python_full_version >= '3.11'" },
    { name = "colorama", marker = "python_full_version >= '3.11' and sys_platform == 'win32'" },
    { name = "docutils", marker = "python_full_version >= '3.11'" },
    { name = "imagesize", marker = "python_full_version >= '3.11'" },
    { name = "jinja2", marker = "python_full_version >= '3.11'" },
    { name = "packaging", marker = "python_full_version >= '3.11'" },
    { name = "pygments", marker = "python_full_version >= '3.11'" },
    { name = "requests", marker = "python_full_version >= '3.11'" },
    { name = "roman-numerals-py", marker = "python_full_version >= '3.11'" },
    { name = "snowballstemmer", marker = "python_full_version >= '3.11'" },
    { name = "sphinxcontrib-applehelp", marker = "python_full_version >= '3.11'" },
    { name = "sphinxcontrib-devhelp", marker = "python_full_version >= '3.11'" },
    { name = "sphinxcontrib-htmlhelp", marker = "python_full_version >= '3.11'" },
    { name = "sphinxcontrib-jsmath", marker = "python_full_version >= '3.11'" },
    { name = "sphinxcontrib-qthelp", marker = "python_full_version >= '3.11'" },
    { name = "sphinxcontrib-serializinghtml", marker = "python_full_version >= '3.11'" },
]
sdist = { url = "https://files.pythonhosted.org/packages/38/ad/4360e50ed56cb483667b8e6dadf2d3fda62359593faabbe749a27c4eaca6/sphinx-8.2.3.tar.gz", hash = "sha256:398ad29dee7f63a75888314e9424d40f52ce5a6a87ae88e7071e80af296ec348", size = 8321876, upload-time = "2025-03-02T22:31:59.658Z" }
wheels = [
    { url = "https://files.pythonhosted.org/packages/31/53/136e9eca6e0b9dc0e1962e2c908fbea2e5ac000c2a2fbd9a35797958c48b/sphinx-8.2.3-py3-none-any.whl", hash = "sha256:4405915165f13521d875a8c29c8970800a0141c14cc5416a38feca4ea5d9b9c3", size = 3589741, upload-time = "2025-03-02T22:31:56.836Z" },
]

[[package]]
name = "sphinx-autobuild"
version = "2024.10.3"
source = { registry = "https://pypi.org/simple" }
dependencies = [
    { name = "colorama" },
    { name = "sphinx", version = "7.4.7", source = { registry = "https://pypi.org/simple" }, marker = "python_full_version < '3.10'" },
    { name = "sphinx", version = "8.1.3", source = { registry = "https://pypi.org/simple" }, marker = "python_full_version == '3.10.*'" },
    { name = "sphinx", version = "8.2.3", source = { registry = "https://pypi.org/simple" }, marker = "python_full_version >= '3.11'" },
    { name = "starlette" },
    { name = "uvicorn" },
    { name = "watchfiles" },
    { name = "websockets" },
]
sdist = { url = "https://files.pythonhosted.org/packages/a5/2c/155e1de2c1ba96a72e5dba152c509a8b41e047ee5c2def9e9f0d812f8be7/sphinx_autobuild-2024.10.3.tar.gz", hash = "sha256:248150f8f333e825107b6d4b86113ab28fa51750e5f9ae63b59dc339be951fb1", size = 14023, upload-time = "2024-10-02T23:15:30.172Z" }
wheels = [
    { url = "https://files.pythonhosted.org/packages/18/c0/eba125db38c84d3c74717008fd3cb5000b68cd7e2cbafd1349c6a38c3d3b/sphinx_autobuild-2024.10.3-py3-none-any.whl", hash = "sha256:158e16c36f9d633e613c9aaf81c19b0fc458ca78b112533b20dafcda430d60fa", size = 11908, upload-time = "2024-10-02T23:15:28.739Z" },
]

[[package]]
name = "sphinx-basic-ng"
version = "1.0.0b2"
source = { registry = "https://pypi.org/simple" }
dependencies = [
    { name = "sphinx", version = "7.4.7", source = { registry = "https://pypi.org/simple" }, marker = "python_full_version < '3.10'" },
    { name = "sphinx", version = "8.1.3", source = { registry = "https://pypi.org/simple" }, marker = "python_full_version == '3.10.*'" },
    { name = "sphinx", version = "8.2.3", source = { registry = "https://pypi.org/simple" }, marker = "python_full_version >= '3.11'" },
]
sdist = { url = "https://files.pythonhosted.org/packages/98/0b/a866924ded68efec7a1759587a4e478aec7559d8165fac8b2ad1c0e774d6/sphinx_basic_ng-1.0.0b2.tar.gz", hash = "sha256:9ec55a47c90c8c002b5960c57492ec3021f5193cb26cebc2dc4ea226848651c9", size = 20736, upload-time = "2023-07-08T18:40:54.166Z" }
wheels = [
    { url = "https://files.pythonhosted.org/packages/3c/dd/018ce05c532a22007ac58d4f45232514cd9d6dd0ee1dc374e309db830983/sphinx_basic_ng-1.0.0b2-py3-none-any.whl", hash = "sha256:eb09aedbabfb650607e9b4b68c9d240b90b1e1be221d6ad71d61c52e29f7932b", size = 22496, upload-time = "2023-07-08T18:40:52.659Z" },
]

[[package]]
name = "sphinx-rtd-theme"
version = "3.0.2"
source = { registry = "https://pypi.org/simple" }
dependencies = [
    { name = "docutils" },
    { name = "sphinx", version = "7.4.7", source = { registry = "https://pypi.org/simple" }, marker = "python_full_version < '3.10'" },
    { name = "sphinx", version = "8.1.3", source = { registry = "https://pypi.org/simple" }, marker = "python_full_version == '3.10.*'" },
    { name = "sphinx", version = "8.2.3", source = { registry = "https://pypi.org/simple" }, marker = "python_full_version >= '3.11'" },
    { name = "sphinxcontrib-jquery" },
]
sdist = { url = "https://files.pythonhosted.org/packages/91/44/c97faec644d29a5ceddd3020ae2edffa69e7d00054a8c7a6021e82f20335/sphinx_rtd_theme-3.0.2.tar.gz", hash = "sha256:b7457bc25dda723b20b086a670b9953c859eab60a2a03ee8eb2bb23e176e5f85", size = 7620463, upload-time = "2024-11-13T11:06:04.545Z" }
wheels = [
    { url = "https://files.pythonhosted.org/packages/85/77/46e3bac77b82b4df5bb5b61f2de98637724f246b4966cfc34bc5895d852a/sphinx_rtd_theme-3.0.2-py2.py3-none-any.whl", hash = "sha256:422ccc750c3a3a311de4ae327e82affdaf59eb695ba4936538552f3b00f4ee13", size = 7655561, upload-time = "2024-11-13T11:06:02.094Z" },
]

[[package]]
name = "sphinxcontrib-applehelp"
version = "2.0.0"
source = { registry = "https://pypi.org/simple" }
sdist = { url = "https://files.pythonhosted.org/packages/ba/6e/b837e84a1a704953c62ef8776d45c3e8d759876b4a84fe14eba2859106fe/sphinxcontrib_applehelp-2.0.0.tar.gz", hash = "sha256:2f29ef331735ce958efa4734873f084941970894c6090408b079c61b2e1c06d1", size = 20053, upload-time = "2024-07-29T01:09:00.465Z" }
wheels = [
    { url = "https://files.pythonhosted.org/packages/5d/85/9ebeae2f76e9e77b952f4b274c27238156eae7979c5421fba91a28f4970d/sphinxcontrib_applehelp-2.0.0-py3-none-any.whl", hash = "sha256:4cd3f0ec4ac5dd9c17ec65e9ab272c9b867ea77425228e68ecf08d6b28ddbdb5", size = 119300, upload-time = "2024-07-29T01:08:58.99Z" },
]

[[package]]
name = "sphinxcontrib-devhelp"
version = "2.0.0"
source = { registry = "https://pypi.org/simple" }
sdist = { url = "https://files.pythonhosted.org/packages/f6/d2/5beee64d3e4e747f316bae86b55943f51e82bb86ecd325883ef65741e7da/sphinxcontrib_devhelp-2.0.0.tar.gz", hash = "sha256:411f5d96d445d1d73bb5d52133377b4248ec79db5c793ce7dbe59e074b4dd1ad", size = 12967, upload-time = "2024-07-29T01:09:23.417Z" }
wheels = [
    { url = "https://files.pythonhosted.org/packages/35/7a/987e583882f985fe4d7323774889ec58049171828b58c2217e7f79cdf44e/sphinxcontrib_devhelp-2.0.0-py3-none-any.whl", hash = "sha256:aefb8b83854e4b0998877524d1029fd3e6879210422ee3780459e28a1f03a8a2", size = 82530, upload-time = "2024-07-29T01:09:21.945Z" },
]

[[package]]
name = "sphinxcontrib-htmlhelp"
version = "2.1.0"
source = { registry = "https://pypi.org/simple" }
sdist = { url = "https://files.pythonhosted.org/packages/43/93/983afd9aa001e5201eab16b5a444ed5b9b0a7a010541e0ddfbbfd0b2470c/sphinxcontrib_htmlhelp-2.1.0.tar.gz", hash = "sha256:c9e2916ace8aad64cc13a0d233ee22317f2b9025b9cf3295249fa985cc7082e9", size = 22617, upload-time = "2024-07-29T01:09:37.889Z" }
wheels = [
    { url = "https://files.pythonhosted.org/packages/0a/7b/18a8c0bcec9182c05a0b3ec2a776bba4ead82750a55ff798e8d406dae604/sphinxcontrib_htmlhelp-2.1.0-py3-none-any.whl", hash = "sha256:166759820b47002d22914d64a075ce08f4c46818e17cfc9470a9786b759b19f8", size = 98705, upload-time = "2024-07-29T01:09:36.407Z" },
]

[[package]]
name = "sphinxcontrib-jquery"
version = "4.1"
source = { registry = "https://pypi.org/simple" }
dependencies = [
    { name = "sphinx", version = "7.4.7", source = { registry = "https://pypi.org/simple" }, marker = "python_full_version < '3.10'" },
    { name = "sphinx", version = "8.1.3", source = { registry = "https://pypi.org/simple" }, marker = "python_full_version == '3.10.*'" },
    { name = "sphinx", version = "8.2.3", source = { registry = "https://pypi.org/simple" }, marker = "python_full_version >= '3.11'" },
]
sdist = { url = "https://files.pythonhosted.org/packages/de/f3/aa67467e051df70a6330fe7770894b3e4f09436dea6881ae0b4f3d87cad8/sphinxcontrib-jquery-4.1.tar.gz", hash = "sha256:1620739f04e36a2c779f1a131a2dfd49b2fd07351bf1968ced074365933abc7a", size = 122331, upload-time = "2023-03-14T15:01:01.944Z" }
wheels = [
    { url = "https://files.pythonhosted.org/packages/76/85/749bd22d1a68db7291c89e2ebca53f4306c3f205853cf31e9de279034c3c/sphinxcontrib_jquery-4.1-py2.py3-none-any.whl", hash = "sha256:f936030d7d0147dd026a4f2b5a57343d233f1fc7b363f68b3d4f1cb0993878ae", size = 121104, upload-time = "2023-03-14T15:01:00.356Z" },
]

[[package]]
name = "sphinxcontrib-jsmath"
version = "1.0.1"
source = { registry = "https://pypi.org/simple" }
sdist = { url = "https://files.pythonhosted.org/packages/b2/e8/9ed3830aeed71f17c026a07a5097edcf44b692850ef215b161b8ad875729/sphinxcontrib-jsmath-1.0.1.tar.gz", hash = "sha256:a9925e4a4587247ed2191a22df5f6970656cb8ca2bd6284309578f2153e0c4b8", size = 5787, upload-time = "2019-01-21T16:10:16.347Z" }
wheels = [
    { url = "https://files.pythonhosted.org/packages/c2/42/4c8646762ee83602e3fb3fbe774c2fac12f317deb0b5dbeeedd2d3ba4b77/sphinxcontrib_jsmath-1.0.1-py2.py3-none-any.whl", hash = "sha256:2ec2eaebfb78f3f2078e73666b1415417a116cc848b72e5172e596c871103178", size = 5071, upload-time = "2019-01-21T16:10:14.333Z" },
]

[[package]]
name = "sphinxcontrib-qthelp"
version = "2.0.0"
source = { registry = "https://pypi.org/simple" }
sdist = { url = "https://files.pythonhosted.org/packages/68/bc/9104308fc285eb3e0b31b67688235db556cd5b0ef31d96f30e45f2e51cae/sphinxcontrib_qthelp-2.0.0.tar.gz", hash = "sha256:4fe7d0ac8fc171045be623aba3e2a8f613f8682731f9153bb2e40ece16b9bbab", size = 17165, upload-time = "2024-07-29T01:09:56.435Z" }
wheels = [
    { url = "https://files.pythonhosted.org/packages/27/83/859ecdd180cacc13b1f7e857abf8582a64552ea7a061057a6c716e790fce/sphinxcontrib_qthelp-2.0.0-py3-none-any.whl", hash = "sha256:b18a828cdba941ccd6ee8445dbe72ffa3ef8cbe7505d8cd1fa0d42d3f2d5f3eb", size = 88743, upload-time = "2024-07-29T01:09:54.885Z" },
]

[[package]]
name = "sphinxcontrib-serializinghtml"
version = "2.0.0"
source = { registry = "https://pypi.org/simple" }
sdist = { url = "https://files.pythonhosted.org/packages/3b/44/6716b257b0aa6bfd51a1b31665d1c205fb12cb5ad56de752dfa15657de2f/sphinxcontrib_serializinghtml-2.0.0.tar.gz", hash = "sha256:e9d912827f872c029017a53f0ef2180b327c3f7fd23c87229f7a8e8b70031d4d", size = 16080, upload-time = "2024-07-29T01:10:09.332Z" }
wheels = [
    { url = "https://files.pythonhosted.org/packages/52/a7/d2782e4e3f77c8450f727ba74a8f12756d5ba823d81b941f1b04da9d033a/sphinxcontrib_serializinghtml-2.0.0-py3-none-any.whl", hash = "sha256:6e2cb0eef194e10c27ec0023bfeb25badbbb5868244cf5bc5bdc04e4464bf331", size = 92072, upload-time = "2024-07-29T01:10:08.203Z" },
]

[[package]]
name = "sphinxcontrib-shellcheck"
version = "1.1.2"
source = { registry = "https://pypi.org/simple" }
dependencies = [
    { name = "decorator" },
    { name = "docutils" },
    { name = "six" },
    { name = "sphinx", version = "7.4.7", source = { registry = "https://pypi.org/simple" }, marker = "python_full_version < '3.10'" },
    { name = "sphinx", version = "8.1.3", source = { registry = "https://pypi.org/simple" }, marker = "python_full_version == '3.10.*'" },
    { name = "sphinx", version = "8.2.3", source = { registry = "https://pypi.org/simple" }, marker = "python_full_version >= '3.11'" },
]
sdist = { url = "https://files.pythonhosted.org/packages/ef/2b/20717a5e0c7ee99dfd5fcdf11a8cf0ab02533cf62775f24d344ea5cf48c1/sphinxcontrib-shellcheck-1.1.2.zip", hash = "sha256:475a3ae12a1cfc1bc26cff57f0dd15561213818e3b470b3eacc4bb8be7b129c0", size = 338739, upload-time = "2020-03-30T01:51:39.993Z" }
wheels = [
    { url = "https://files.pythonhosted.org/packages/06/9c/1ff7fe5174f944fac0fcb53bdaac7b98d73a98dd2ca800d95af6af9edb9a/sphinxcontrib_shellcheck-1.1.2-py35-none-any.whl", hash = "sha256:c0449dc9402521ab1d05a1b9eb8c9099707da64824341686dab4f620dc688514", size = 11532, upload-time = "2020-03-30T01:51:34.913Z" },
    { url = "https://files.pythonhosted.org/packages/9f/8c/833388d3127d8dc0d5558bf52225eb20ed024ac46ef8ef4bffe7298ceb3d/sphinxcontrib_shellcheck-1.1.2-py36-none-any.whl", hash = "sha256:bcd8ffd26e6430deff9ffd10705683b502ace3fc8b4d1ba84496b3752f65fe52", size = 11533, upload-time = "2020-03-30T01:51:36.422Z" },
    { url = "https://files.pythonhosted.org/packages/9d/b5/cdc74763bcf0916f47d053830c00114f1de65d97ea2281b66bbf2a587b8a/sphinxcontrib_shellcheck-1.1.2-py37-none-any.whl", hash = "sha256:46d1aba8201bbfc7a2c51e08446cab36bdab318c997223c8fc40733a5eedc71f", size = 11533, upload-time = "2020-03-30T01:51:37.351Z" },
    { url = "https://files.pythonhosted.org/packages/58/ba/cf15480bc238a15e10604ee7f0e3e20ea0bf9a55a4f0b4e50571e8d13e60/sphinxcontrib_shellcheck-1.1.2-py38-none-any.whl", hash = "sha256:4c5f2840418cd1d7d662c0b3f51a07625f1a8f92755b19347ce85e8258e9d847", size = 11532, upload-time = "2020-03-30T01:51:38.858Z" },
]

[[package]]
name = "starlette"
version = "0.47.2"
source = { registry = "https://pypi.org/simple" }
dependencies = [
    { name = "anyio" },
    { name = "typing-extensions", marker = "python_full_version < '3.13'" },
]
sdist = { url = "https://files.pythonhosted.org/packages/04/57/d062573f391d062710d4088fa1369428c38d51460ab6fedff920efef932e/starlette-0.47.2.tar.gz", hash = "sha256:6ae9aa5db235e4846decc1e7b79c4f346adf41e9777aebeb49dfd09bbd7023d8", size = 2583948, upload-time = "2025-07-20T17:31:58.522Z" }
wheels = [
    { url = "https://files.pythonhosted.org/packages/f7/1f/b876b1f83aef204198a42dc101613fefccb32258e5428b5f9259677864b4/starlette-0.47.2-py3-none-any.whl", hash = "sha256:c5847e96134e5c5371ee9fac6fdf1a67336d5815e09eb2a01fdb57a351ef915b", size = 72984, upload-time = "2025-07-20T17:31:56.738Z" },
]

[[package]]
name = "tomli"
version = "2.2.1"
source = { registry = "https://pypi.org/simple" }
sdist = { url = "https://files.pythonhosted.org/packages/18/87/302344fed471e44a87289cf4967697d07e532f2421fdaf868a303cbae4ff/tomli-2.2.1.tar.gz", hash = "sha256:cd45e1dc79c835ce60f7404ec8119f2eb06d38b1deba146f07ced3bbc44505ff", size = 17175, upload-time = "2024-11-27T22:38:36.873Z" }
wheels = [
    { url = "https://files.pythonhosted.org/packages/43/ca/75707e6efa2b37c77dadb324ae7d9571cb424e61ea73fad7c56c2d14527f/tomli-2.2.1-cp311-cp311-macosx_10_9_x86_64.whl", hash = "sha256:678e4fa69e4575eb77d103de3df8a895e1591b48e740211bd1067378c69e8249", size = 131077, upload-time = "2024-11-27T22:37:54.956Z" },
    { url = "https://files.pythonhosted.org/packages/c7/16/51ae563a8615d472fdbffc43a3f3d46588c264ac4f024f63f01283becfbb/tomli-2.2.1-cp311-cp311-macosx_11_0_arm64.whl", hash = "sha256:023aa114dd824ade0100497eb2318602af309e5a55595f76b626d6d9f3b7b0a6", size = 123429, upload-time = "2024-11-27T22:37:56.698Z" },
    { url = "https://files.pythonhosted.org/packages/f1/dd/4f6cd1e7b160041db83c694abc78e100473c15d54620083dbd5aae7b990e/tomli-2.2.1-cp311-cp311-manylinux_2_17_aarch64.manylinux2014_aarch64.whl", hash = "sha256:ece47d672db52ac607a3d9599a9d48dcb2f2f735c6c2d1f34130085bb12b112a", size = 226067, upload-time = "2024-11-27T22:37:57.63Z" },
    { url = "https://files.pythonhosted.org/packages/a9/6b/c54ede5dc70d648cc6361eaf429304b02f2871a345bbdd51e993d6cdf550/tomli-2.2.1-cp311-cp311-manylinux_2_17_x86_64.manylinux2014_x86_64.whl", hash = "sha256:6972ca9c9cc9f0acaa56a8ca1ff51e7af152a9f87fb64623e31d5c83700080ee", size = 236030, upload-time = "2024-11-27T22:37:59.344Z" },
    { url = "https://files.pythonhosted.org/packages/1f/47/999514fa49cfaf7a92c805a86c3c43f4215621855d151b61c602abb38091/tomli-2.2.1-cp311-cp311-manylinux_2_5_i686.manylinux1_i686.manylinux_2_17_i686.manylinux2014_i686.whl", hash = "sha256:c954d2250168d28797dd4e3ac5cf812a406cd5a92674ee4c8f123c889786aa8e", size = 240898, upload-time = "2024-11-27T22:38:00.429Z" },
    { url = "https://files.pythonhosted.org/packages/73/41/0a01279a7ae09ee1573b423318e7934674ce06eb33f50936655071d81a24/tomli-2.2.1-cp311-cp311-musllinux_1_2_aarch64.whl", hash = "sha256:8dd28b3e155b80f4d54beb40a441d366adcfe740969820caf156c019fb5c7ec4", size = 229894, upload-time = "2024-11-27T22:38:02.094Z" },
    { url = "https://files.pythonhosted.org/packages/55/18/5d8bc5b0a0362311ce4d18830a5d28943667599a60d20118074ea1b01bb7/tomli-2.2.1-cp311-cp311-musllinux_1_2_i686.whl", hash = "sha256:e59e304978767a54663af13c07b3d1af22ddee3bb2fb0618ca1593e4f593a106", size = 245319, upload-time = "2024-11-27T22:38:03.206Z" },
    { url = "https://files.pythonhosted.org/packages/92/a3/7ade0576d17f3cdf5ff44d61390d4b3febb8a9fc2b480c75c47ea048c646/tomli-2.2.1-cp311-cp311-musllinux_1_2_x86_64.whl", hash = "sha256:33580bccab0338d00994d7f16f4c4ec25b776af3ffaac1ed74e0b3fc95e885a8", size = 238273, upload-time = "2024-11-27T22:38:04.217Z" },
    { url = "https://files.pythonhosted.org/packages/72/6f/fa64ef058ac1446a1e51110c375339b3ec6be245af9d14c87c4a6412dd32/tomli-2.2.1-cp311-cp311-win32.whl", hash = "sha256:465af0e0875402f1d226519c9904f37254b3045fc5084697cefb9bdde1ff99ff", size = 98310, upload-time = "2024-11-27T22:38:05.908Z" },
    { url = "https://files.pythonhosted.org/packages/6a/1c/4a2dcde4a51b81be3530565e92eda625d94dafb46dbeb15069df4caffc34/tomli-2.2.1-cp311-cp311-win_amd64.whl", hash = "sha256:2d0f2fdd22b02c6d81637a3c95f8cd77f995846af7414c5c4b8d0545afa1bc4b", size = 108309, upload-time = "2024-11-27T22:38:06.812Z" },
    { url = "https://files.pythonhosted.org/packages/52/e1/f8af4c2fcde17500422858155aeb0d7e93477a0d59a98e56cbfe75070fd0/tomli-2.2.1-cp312-cp312-macosx_10_13_x86_64.whl", hash = "sha256:4a8f6e44de52d5e6c657c9fe83b562f5f4256d8ebbfe4ff922c495620a7f6cea", size = 132762, upload-time = "2024-11-27T22:38:07.731Z" },
    { url = "https://files.pythonhosted.org/packages/03/b8/152c68bb84fc00396b83e7bbddd5ec0bd3dd409db4195e2a9b3e398ad2e3/tomli-2.2.1-cp312-cp312-macosx_11_0_arm64.whl", hash = "sha256:8d57ca8095a641b8237d5b079147646153d22552f1c637fd3ba7f4b0b29167a8", size = 123453, upload-time = "2024-11-27T22:38:09.384Z" },
    { url = "https://files.pythonhosted.org/packages/c8/d6/fc9267af9166f79ac528ff7e8c55c8181ded34eb4b0e93daa767b8841573/tomli-2.2.1-cp312-cp312-manylinux_2_17_aarch64.manylinux2014_aarch64.whl", hash = "sha256:4e340144ad7ae1533cb897d406382b4b6fede8890a03738ff1683af800d54192", size = 233486, upload-time = "2024-11-27T22:38:10.329Z" },
    { url = "https://files.pythonhosted.org/packages/5c/51/51c3f2884d7bab89af25f678447ea7d297b53b5a3b5730a7cb2ef6069f07/tomli-2.2.1-cp312-cp312-manylinux_2_17_x86_64.manylinux2014_x86_64.whl", hash = "sha256:db2b95f9de79181805df90bedc5a5ab4c165e6ec3fe99f970d0e302f384ad222", size = 242349, upload-time = "2024-11-27T22:38:11.443Z" },
    { url = "https://files.pythonhosted.org/packages/ab/df/bfa89627d13a5cc22402e441e8a931ef2108403db390ff3345c05253935e/tomli-2.2.1-cp312-cp312-manylinux_2_5_i686.manylinux1_i686.manylinux_2_17_i686.manylinux2014_i686.whl", hash = "sha256:40741994320b232529c802f8bc86da4e1aa9f413db394617b9a256ae0f9a7f77", size = 252159, upload-time = "2024-11-27T22:38:13.099Z" },
    { url = "https://files.pythonhosted.org/packages/9e/6e/fa2b916dced65763a5168c6ccb91066f7639bdc88b48adda990db10c8c0b/tomli-2.2.1-cp312-cp312-musllinux_1_2_aarch64.whl", hash = "sha256:400e720fe168c0f8521520190686ef8ef033fb19fc493da09779e592861b78c6", size = 237243, upload-time = "2024-11-27T22:38:14.766Z" },
    { url = "https://files.pythonhosted.org/packages/b4/04/885d3b1f650e1153cbb93a6a9782c58a972b94ea4483ae4ac5cedd5e4a09/tomli-2.2.1-cp312-cp312-musllinux_1_2_i686.whl", hash = "sha256:02abe224de6ae62c19f090f68da4e27b10af2b93213d36cf44e6e1c5abd19fdd", size = 259645, upload-time = "2024-11-27T22:38:15.843Z" },
    { url = "https://files.pythonhosted.org/packages/9c/de/6b432d66e986e501586da298e28ebeefd3edc2c780f3ad73d22566034239/tomli-2.2.1-cp312-cp312-musllinux_1_2_x86_64.whl", hash = "sha256:b82ebccc8c8a36f2094e969560a1b836758481f3dc360ce9a3277c65f374285e", size = 244584, upload-time = "2024-11-27T22:38:17.645Z" },
    { url = "https://files.pythonhosted.org/packages/1c/9a/47c0449b98e6e7d1be6cbac02f93dd79003234ddc4aaab6ba07a9a7482e2/tomli-2.2.1-cp312-cp312-win32.whl", hash = "sha256:889f80ef92701b9dbb224e49ec87c645ce5df3fa2cc548664eb8a25e03127a98", size = 98875, upload-time = "2024-11-27T22:38:19.159Z" },
    { url = "https://files.pythonhosted.org/packages/ef/60/9b9638f081c6f1261e2688bd487625cd1e660d0a85bd469e91d8db969734/tomli-2.2.1-cp312-cp312-win_amd64.whl", hash = "sha256:7fc04e92e1d624a4a63c76474610238576942d6b8950a2d7f908a340494e67e4", size = 109418, upload-time = "2024-11-27T22:38:20.064Z" },
    { url = "https://files.pythonhosted.org/packages/04/90/2ee5f2e0362cb8a0b6499dc44f4d7d48f8fff06d28ba46e6f1eaa61a1388/tomli-2.2.1-cp313-cp313-macosx_10_13_x86_64.whl", hash = "sha256:f4039b9cbc3048b2416cc57ab3bda989a6fcf9b36cf8937f01a6e731b64f80d7", size = 132708, upload-time = "2024-11-27T22:38:21.659Z" },
    { url = "https://files.pythonhosted.org/packages/c0/ec/46b4108816de6b385141f082ba99e315501ccd0a2ea23db4a100dd3990ea/tomli-2.2.1-cp313-cp313-macosx_11_0_arm64.whl", hash = "sha256:286f0ca2ffeeb5b9bd4fcc8d6c330534323ec51b2f52da063b11c502da16f30c", size = 123582, upload-time = "2024-11-27T22:38:22.693Z" },
    { url = "https://files.pythonhosted.org/packages/a0/bd/b470466d0137b37b68d24556c38a0cc819e8febe392d5b199dcd7f578365/tomli-2.2.1-cp313-cp313-manylinux_2_17_aarch64.manylinux2014_aarch64.whl", hash = "sha256:a92ef1a44547e894e2a17d24e7557a5e85a9e1d0048b0b5e7541f76c5032cb13", size = 232543, upload-time = "2024-11-27T22:38:24.367Z" },
    { url = "https://files.pythonhosted.org/packages/d9/e5/82e80ff3b751373f7cead2815bcbe2d51c895b3c990686741a8e56ec42ab/tomli-2.2.1-cp313-cp313-manylinux_2_17_x86_64.manylinux2014_x86_64.whl", hash = "sha256:9316dc65bed1684c9a98ee68759ceaed29d229e985297003e494aa825ebb0281", size = 241691, upload-time = "2024-11-27T22:38:26.081Z" },
    { url = "https://files.pythonhosted.org/packages/05/7e/2a110bc2713557d6a1bfb06af23dd01e7dde52b6ee7dadc589868f9abfac/tomli-2.2.1-cp313-cp313-manylinux_2_5_i686.manylinux1_i686.manylinux_2_17_i686.manylinux2014_i686.whl", hash = "sha256:e85e99945e688e32d5a35c1ff38ed0b3f41f43fad8df0bdf79f72b2ba7bc5272", size = 251170, upload-time = "2024-11-27T22:38:27.921Z" },
    { url = "https://files.pythonhosted.org/packages/64/7b/22d713946efe00e0adbcdfd6d1aa119ae03fd0b60ebed51ebb3fa9f5a2e5/tomli-2.2.1-cp313-cp313-musllinux_1_2_aarch64.whl", hash = "sha256:ac065718db92ca818f8d6141b5f66369833d4a80a9d74435a268c52bdfa73140", size = 236530, upload-time = "2024-11-27T22:38:29.591Z" },
    { url = "https://files.pythonhosted.org/packages/38/31/3a76f67da4b0cf37b742ca76beaf819dca0ebef26d78fc794a576e08accf/tomli-2.2.1-cp313-cp313-musllinux_1_2_i686.whl", hash = "sha256:d920f33822747519673ee656a4b6ac33e382eca9d331c87770faa3eef562aeb2", size = 258666, upload-time = "2024-11-27T22:38:30.639Z" },
    { url = "https://files.pythonhosted.org/packages/07/10/5af1293da642aded87e8a988753945d0cf7e00a9452d3911dd3bb354c9e2/tomli-2.2.1-cp313-cp313-musllinux_1_2_x86_64.whl", hash = "sha256:a198f10c4d1b1375d7687bc25294306e551bf1abfa4eace6650070a5c1ae2744", size = 243954, upload-time = "2024-11-27T22:38:31.702Z" },
    { url = "https://files.pythonhosted.org/packages/5b/b9/1ed31d167be802da0fc95020d04cd27b7d7065cc6fbefdd2f9186f60d7bd/tomli-2.2.1-cp313-cp313-win32.whl", hash = "sha256:d3f5614314d758649ab2ab3a62d4f2004c825922f9e370b29416484086b264ec", size = 98724, upload-time = "2024-11-27T22:38:32.837Z" },
    { url = "https://files.pythonhosted.org/packages/c7/32/b0963458706accd9afcfeb867c0f9175a741bf7b19cd424230714d722198/tomli-2.2.1-cp313-cp313-win_amd64.whl", hash = "sha256:a38aa0308e754b0e3c67e344754dff64999ff9b513e691d0e786265c93583c69", size = 109383, upload-time = "2024-11-27T22:38:34.455Z" },
    { url = "https://files.pythonhosted.org/packages/6e/c2/61d3e0f47e2b74ef40a68b9e6ad5984f6241a942f7cd3bbfbdbd03861ea9/tomli-2.2.1-py3-none-any.whl", hash = "sha256:cb55c73c5f4408779d0cf3eef9f762b9c9f147a77de7b258bef0a5628adc85cc", size = 14257, upload-time = "2024-11-27T22:38:35.385Z" },
]

[[package]]
name = "typing-extensions"
version = "4.14.1"
source = { registry = "https://pypi.org/simple" }
sdist = { url = "https://files.pythonhosted.org/packages/98/5a/da40306b885cc8c09109dc2e1abd358d5684b1425678151cdaed4731c822/typing_extensions-4.14.1.tar.gz", hash = "sha256:38b39f4aeeab64884ce9f74c94263ef78f3c22467c8724005483154c26648d36", size = 107673, upload-time = "2025-07-04T13:28:34.16Z" }
wheels = [
    { url = "https://files.pythonhosted.org/packages/b5/00/d631e67a838026495268c2f6884f3711a15a9a2a96cd244fdaea53b823fb/typing_extensions-4.14.1-py3-none-any.whl", hash = "sha256:d1e1e3b58374dc93031d6eda2420a48ea44a36c2b4766a4fdeb3710755731d76", size = 43906, upload-time = "2025-07-04T13:28:32.743Z" },
]

[[package]]
name = "urllib3"
version = "1.26.20"
source = { registry = "https://pypi.org/simple" }
resolution-markers = [
    "python_full_version < '3.10'",
]
sdist = { url = "https://files.pythonhosted.org/packages/e4/e8/6ff5e6bc22095cfc59b6ea711b687e2b7ed4bdb373f7eeec370a97d7392f/urllib3-1.26.20.tar.gz", hash = "sha256:40c2dc0c681e47eb8f90e7e27bf6ff7df2e677421fd46756da1161c39ca70d32", size = 307380, upload-time = "2024-08-29T15:43:11.37Z" }
wheels = [
    { url = "https://files.pythonhosted.org/packages/33/cf/8435d5a7159e2a9c83a95896ed596f68cf798005fe107cc655b5c5c14704/urllib3-1.26.20-py2.py3-none-any.whl", hash = "sha256:0ed14ccfbf1c30a9072c7ca157e4319b70d65f623e91e7b32fadb2853431016e", size = 144225, upload-time = "2024-08-29T15:43:08.921Z" },
]

[[package]]
name = "urllib3"
version = "2.5.0"
source = { registry = "https://pypi.org/simple" }
resolution-markers = [
    "python_full_version == '3.14.*'",
    "python_full_version >= '3.15' or (python_full_version >= '3.11' and python_full_version < '3.14')",
    "python_full_version == '3.10.*'",
]
sdist = { url = "https://files.pythonhosted.org/packages/15/22/9ee70a2574a4f4599c47dd506532914ce044817c7752a79b6a51286319bc/urllib3-2.5.0.tar.gz", hash = "sha256:3fc47733c7e419d4bc3f6b3dc2b4f890bb743906a30d56ba4a5bfa4bbff92760", size = 393185, upload-time = "2025-06-18T14:07:41.644Z" }
wheels = [
    { url = "https://files.pythonhosted.org/packages/a7/c2/fe1e52489ae3122415c51f387e221dd0773709bad6c6cdaa599e8a2c5185/urllib3-2.5.0-py3-none-any.whl", hash = "sha256:e6b01673c0fa6a13e374b50871808eb3bf7046c4b125b216f6bf1cc604cff0dc", size = 129795, upload-time = "2025-06-18T14:07:40.39Z" },
]

[[package]]
name = "uvicorn"
version = "0.35.0"
source = { registry = "https://pypi.org/simple" }
dependencies = [
    { name = "click", version = "8.1.8", source = { registry = "https://pypi.org/simple" }, marker = "python_full_version < '3.10'" },
    { name = "click", version = "8.2.1", source = { registry = "https://pypi.org/simple" }, marker = "python_full_version >= '3.10'" },
    { name = "h11" },
    { name = "typing-extensions", marker = "python_full_version < '3.11'" },
]
sdist = { url = "https://files.pythonhosted.org/packages/5e/42/e0e305207bb88c6b8d3061399c6a961ffe5fbb7e2aa63c9234df7259e9cd/uvicorn-0.35.0.tar.gz", hash = "sha256:bc662f087f7cf2ce11a1d7fd70b90c9f98ef2e2831556dd078d131b96cc94a01", size = 78473, upload-time = "2025-06-28T16:15:46.058Z" }
wheels = [
    { url = "https://files.pythonhosted.org/packages/d2/e2/dc81b1bd1dcfe91735810265e9d26bc8ec5da45b4c0f6237e286819194c3/uvicorn-0.35.0-py3-none-any.whl", hash = "sha256:197535216b25ff9b785e29a0b79199f55222193d47f820816e7da751e9bc8d4a", size = 66406, upload-time = "2025-06-28T16:15:44.816Z" },
]

[[package]]
name = "watchfiles"
version = "1.1.0"
source = { registry = "https://pypi.org/simple" }
dependencies = [
    { name = "anyio" },
]
sdist = { url = "https://files.pythonhosted.org/packages/2a/9a/d451fcc97d029f5812e898fd30a53fd8c15c7bbd058fd75cfc6beb9bd761/watchfiles-1.1.0.tar.gz", hash = "sha256:693ed7ec72cbfcee399e92c895362b6e66d63dac6b91e2c11ae03d10d503e575", size = 94406, upload-time = "2025-06-15T19:06:59.42Z" }
wheels = [
    { url = "https://files.pythonhosted.org/packages/b9/dd/579d1dc57f0f895426a1211c4ef3b0cb37eb9e642bb04bdcd962b5df206a/watchfiles-1.1.0-cp310-cp310-macosx_10_12_x86_64.whl", hash = "sha256:27f30e14aa1c1e91cb653f03a63445739919aef84c8d2517997a83155e7a2fcc", size = 405757, upload-time = "2025-06-15T19:04:51.058Z" },
    { url = "https://files.pythonhosted.org/packages/1c/a0/7a0318cd874393344d48c34d53b3dd419466adf59a29ba5b51c88dd18b86/watchfiles-1.1.0-cp310-cp310-macosx_11_0_arm64.whl", hash = "sha256:3366f56c272232860ab45c77c3ca7b74ee819c8e1f6f35a7125556b198bbc6df", size = 397511, upload-time = "2025-06-15T19:04:52.79Z" },
    { url = "https://files.pythonhosted.org/packages/06/be/503514656d0555ec2195f60d810eca29b938772e9bfb112d5cd5ad6f6a9e/watchfiles-1.1.0-cp310-cp310-manylinux_2_17_aarch64.manylinux2014_aarch64.whl", hash = "sha256:8412eacef34cae2836d891836a7fff7b754d6bcac61f6c12ba5ca9bc7e427b68", size = 450739, upload-time = "2025-06-15T19:04:54.203Z" },
    { url = "https://files.pythonhosted.org/packages/4e/0d/a05dd9e5f136cdc29751816d0890d084ab99f8c17b86f25697288ca09bc7/watchfiles-1.1.0-cp310-cp310-manylinux_2_17_armv7l.manylinux2014_armv7l.whl", hash = "sha256:df670918eb7dd719642e05979fc84704af913d563fd17ed636f7c4783003fdcc", size = 458106, upload-time = "2025-06-15T19:04:55.607Z" },
    { url = "https://files.pythonhosted.org/packages/f1/fa/9cd16e4dfdb831072b7ac39e7bea986e52128526251038eb481effe9f48e/watchfiles-1.1.0-cp310-cp310-manylinux_2_17_i686.manylinux2014_i686.whl", hash = "sha256:d7642b9bc4827b5518ebdb3b82698ada8c14c7661ddec5fe719f3e56ccd13c97", size = 484264, upload-time = "2025-06-15T19:04:57.009Z" },
    { url = "https://files.pythonhosted.org/packages/32/04/1da8a637c7e2b70e750a0308e9c8e662ada0cca46211fa9ef24a23937e0b/watchfiles-1.1.0-cp310-cp310-manylinux_2_17_ppc64le.manylinux2014_ppc64le.whl", hash = "sha256:199207b2d3eeaeb80ef4411875a6243d9ad8bc35b07fc42daa6b801cc39cc41c", size = 597612, upload-time = "2025-06-15T19:04:58.409Z" },
    { url = "https://files.pythonhosted.org/packages/30/01/109f2762e968d3e58c95731a206e5d7d2a7abaed4299dd8a94597250153c/watchfiles-1.1.0-cp310-cp310-manylinux_2_17_s390x.manylinux2014_s390x.whl", hash = "sha256:a479466da6db5c1e8754caee6c262cd373e6e6c363172d74394f4bff3d84d7b5", size = 477242, upload-time = "2025-06-15T19:04:59.786Z" },
    { url = "https://files.pythonhosted.org/packages/b5/b8/46f58cf4969d3b7bc3ca35a98e739fa4085b0657a1540ccc29a1a0bc016f/watchfiles-1.1.0-cp310-cp310-manylinux_2_17_x86_64.manylinux2014_x86_64.whl", hash = "sha256:935f9edd022ec13e447e5723a7d14456c8af254544cefbc533f6dd276c9aa0d9", size = 453148, upload-time = "2025-06-15T19:05:01.103Z" },
    { url = "https://files.pythonhosted.org/packages/a5/cd/8267594263b1770f1eb76914940d7b2d03ee55eca212302329608208e061/watchfiles-1.1.0-cp310-cp310-musllinux_1_1_aarch64.whl", hash = "sha256:8076a5769d6bdf5f673a19d51da05fc79e2bbf25e9fe755c47595785c06a8c72", size = 626574, upload-time = "2025-06-15T19:05:02.582Z" },
    { url = "https://files.pythonhosted.org/packages/a1/2f/7f2722e85899bed337cba715723e19185e288ef361360718973f891805be/watchfiles-1.1.0-cp310-cp310-musllinux_1_1_x86_64.whl", hash = "sha256:86b1e28d4c37e89220e924305cd9f82866bb0ace666943a6e4196c5df4d58dcc", size = 624378, upload-time = "2025-06-15T19:05:03.719Z" },
    { url = "https://files.pythonhosted.org/packages/bf/20/64c88ec43d90a568234d021ab4b2a6f42a5230d772b987c3f9c00cc27b8b/watchfiles-1.1.0-cp310-cp310-win32.whl", hash = "sha256:d1caf40c1c657b27858f9774d5c0e232089bca9cb8ee17ce7478c6e9264d2587", size = 279829, upload-time = "2025-06-15T19:05:04.822Z" },
    { url = "https://files.pythonhosted.org/packages/39/5c/a9c1ed33de7af80935e4eac09570de679c6e21c07070aa99f74b4431f4d6/watchfiles-1.1.0-cp310-cp310-win_amd64.whl", hash = "sha256:a89c75a5b9bc329131115a409d0acc16e8da8dfd5867ba59f1dd66ae7ea8fa82", size = 292192, upload-time = "2025-06-15T19:05:06.348Z" },
    { url = "https://files.pythonhosted.org/packages/8b/78/7401154b78ab484ccaaeef970dc2af0cb88b5ba8a1b415383da444cdd8d3/watchfiles-1.1.0-cp311-cp311-macosx_10_12_x86_64.whl", hash = "sha256:c9649dfc57cc1f9835551deb17689e8d44666315f2e82d337b9f07bd76ae3aa2", size = 405751, upload-time = "2025-06-15T19:05:07.679Z" },
    { url = "https://files.pythonhosted.org/packages/76/63/e6c3dbc1f78d001589b75e56a288c47723de28c580ad715eb116639152b5/watchfiles-1.1.0-cp311-cp311-macosx_11_0_arm64.whl", hash = "sha256:406520216186b99374cdb58bc48e34bb74535adec160c8459894884c983a149c", size = 397313, upload-time = "2025-06-15T19:05:08.764Z" },
    { url = "https://files.pythonhosted.org/packages/6c/a2/8afa359ff52e99af1632f90cbf359da46184207e893a5f179301b0c8d6df/watchfiles-1.1.0-cp311-cp311-manylinux_2_17_aarch64.manylinux2014_aarch64.whl", hash = "sha256:cb45350fd1dc75cd68d3d72c47f5b513cb0578da716df5fba02fff31c69d5f2d", size = 450792, upload-time = "2025-06-15T19:05:09.869Z" },
    { url = "https://files.pythonhosted.org/packages/1d/bf/7446b401667f5c64972a57a0233be1104157fc3abf72c4ef2666c1bd09b2/watchfiles-1.1.0-cp311-cp311-manylinux_2_17_armv7l.manylinux2014_armv7l.whl", hash = "sha256:11ee4444250fcbeb47459a877e5e80ed994ce8e8d20283857fc128be1715dac7", size = 458196, upload-time = "2025-06-15T19:05:11.91Z" },
    { url = "https://files.pythonhosted.org/packages/58/2f/501ddbdfa3fa874ea5597c77eeea3d413579c29af26c1091b08d0c792280/watchfiles-1.1.0-cp311-cp311-manylinux_2_17_i686.manylinux2014_i686.whl", hash = "sha256:bda8136e6a80bdea23e5e74e09df0362744d24ffb8cd59c4a95a6ce3d142f79c", size = 484788, upload-time = "2025-06-15T19:05:13.373Z" },
    { url = "https://files.pythonhosted.org/packages/61/1e/9c18eb2eb5c953c96bc0e5f626f0e53cfef4bd19bd50d71d1a049c63a575/watchfiles-1.1.0-cp311-cp311-manylinux_2_17_ppc64le.manylinux2014_ppc64le.whl", hash = "sha256:b915daeb2d8c1f5cee4b970f2e2c988ce6514aace3c9296e58dd64dc9aa5d575", size = 597879, upload-time = "2025-06-15T19:05:14.725Z" },
    { url = "https://files.pythonhosted.org/packages/8b/6c/1467402e5185d89388b4486745af1e0325007af0017c3384cc786fff0542/watchfiles-1.1.0-cp311-cp311-manylinux_2_17_s390x.manylinux2014_s390x.whl", hash = "sha256:ed8fc66786de8d0376f9f913c09e963c66e90ced9aa11997f93bdb30f7c872a8", size = 477447, upload-time = "2025-06-15T19:05:15.775Z" },
    { url = "https://files.pythonhosted.org/packages/2b/a1/ec0a606bde4853d6c4a578f9391eeb3684a9aea736a8eb217e3e00aa89a1/watchfiles-1.1.0-cp311-cp311-manylinux_2_17_x86_64.manylinux2014_x86_64.whl", hash = "sha256:fe4371595edf78c41ef8ac8df20df3943e13defd0efcb732b2e393b5a8a7a71f", size = 453145, upload-time = "2025-06-15T19:05:17.17Z" },
    { url = "https://files.pythonhosted.org/packages/90/b9/ef6f0c247a6a35d689fc970dc7f6734f9257451aefb30def5d100d6246a5/watchfiles-1.1.0-cp311-cp311-musllinux_1_1_aarch64.whl", hash = "sha256:b7c5f6fe273291f4d414d55b2c80d33c457b8a42677ad14b4b47ff025d0893e4", size = 626539, upload-time = "2025-06-15T19:05:18.557Z" },
    { url = "https://files.pythonhosted.org/packages/34/44/6ffda5537085106ff5aaa762b0d130ac6c75a08015dd1621376f708c94de/watchfiles-1.1.0-cp311-cp311-musllinux_1_1_x86_64.whl", hash = "sha256:7738027989881e70e3723c75921f1efa45225084228788fc59ea8c6d732eb30d", size = 624472, upload-time = "2025-06-15T19:05:19.588Z" },
    { url = "https://files.pythonhosted.org/packages/c3/e3/71170985c48028fa3f0a50946916a14055e741db11c2e7bc2f3b61f4d0e3/watchfiles-1.1.0-cp311-cp311-win32.whl", hash = "sha256:622d6b2c06be19f6e89b1d951485a232e3b59618def88dbeda575ed8f0d8dbf2", size = 279348, upload-time = "2025-06-15T19:05:20.856Z" },
    { url = "https://files.pythonhosted.org/packages/89/1b/3e39c68b68a7a171070f81fc2561d23ce8d6859659406842a0e4bebf3bba/watchfiles-1.1.0-cp311-cp311-win_amd64.whl", hash = "sha256:48aa25e5992b61debc908a61ab4d3f216b64f44fdaa71eb082d8b2de846b7d12", size = 292607, upload-time = "2025-06-15T19:05:21.937Z" },
    { url = "https://files.pythonhosted.org/packages/61/9f/2973b7539f2bdb6ea86d2c87f70f615a71a1fc2dba2911795cea25968aea/watchfiles-1.1.0-cp311-cp311-win_arm64.whl", hash = "sha256:00645eb79a3faa70d9cb15c8d4187bb72970b2470e938670240c7998dad9f13a", size = 285056, upload-time = "2025-06-15T19:05:23.12Z" },
    { url = "https://files.pythonhosted.org/packages/f6/b8/858957045a38a4079203a33aaa7d23ea9269ca7761c8a074af3524fbb240/watchfiles-1.1.0-cp312-cp312-macosx_10_12_x86_64.whl", hash = "sha256:9dc001c3e10de4725c749d4c2f2bdc6ae24de5a88a339c4bce32300a31ede179", size = 402339, upload-time = "2025-06-15T19:05:24.516Z" },
    { url = "https://files.pythonhosted.org/packages/80/28/98b222cca751ba68e88521fabd79a4fab64005fc5976ea49b53fa205d1fa/watchfiles-1.1.0-cp312-cp312-macosx_11_0_arm64.whl", hash = "sha256:d9ba68ec283153dead62cbe81872d28e053745f12335d037de9cbd14bd1877f5", size = 394409, upload-time = "2025-06-15T19:05:25.469Z" },
    { url = "https://files.pythonhosted.org/packages/86/50/dee79968566c03190677c26f7f47960aff738d32087087bdf63a5473e7df/watchfiles-1.1.0-cp312-cp312-manylinux_2_17_aarch64.manylinux2014_aarch64.whl", hash = "sha256:130fc497b8ee68dce163e4254d9b0356411d1490e868bd8790028bc46c5cc297", size = 450939, upload-time = "2025-06-15T19:05:26.494Z" },
    { url = "https://files.pythonhosted.org/packages/40/45/a7b56fb129700f3cfe2594a01aa38d033b92a33dddce86c8dfdfc1247b72/watchfiles-1.1.0-cp312-cp312-manylinux_2_17_armv7l.manylinux2014_armv7l.whl", hash = "sha256:50a51a90610d0845a5931a780d8e51d7bd7f309ebc25132ba975aca016b576a0", size = 457270, upload-time = "2025-06-15T19:05:27.466Z" },
    { url = "https://files.pythonhosted.org/packages/b5/c8/fa5ef9476b1d02dc6b5e258f515fcaaecf559037edf8b6feffcbc097c4b8/watchfiles-1.1.0-cp312-cp312-manylinux_2_17_i686.manylinux2014_i686.whl", hash = "sha256:dc44678a72ac0910bac46fa6a0de6af9ba1355669b3dfaf1ce5f05ca7a74364e", size = 483370, upload-time = "2025-06-15T19:05:28.548Z" },
    { url = "https://files.pythonhosted.org/packages/98/68/42cfcdd6533ec94f0a7aab83f759ec11280f70b11bfba0b0f885e298f9bd/watchfiles-1.1.0-cp312-cp312-manylinux_2_17_ppc64le.manylinux2014_ppc64le.whl", hash = "sha256:a543492513a93b001975ae283a51f4b67973662a375a403ae82f420d2c7205ee", size = 598654, upload-time = "2025-06-15T19:05:29.997Z" },
    { url = "https://files.pythonhosted.org/packages/d3/74/b2a1544224118cc28df7e59008a929e711f9c68ce7d554e171b2dc531352/watchfiles-1.1.0-cp312-cp312-manylinux_2_17_s390x.manylinux2014_s390x.whl", hash = "sha256:8ac164e20d17cc285f2b94dc31c384bc3aa3dd5e7490473b3db043dd70fbccfd", size = 478667, upload-time = "2025-06-15T19:05:31.172Z" },
    { url = "https://files.pythonhosted.org/packages/8c/77/e3362fe308358dc9f8588102481e599c83e1b91c2ae843780a7ded939a35/watchfiles-1.1.0-cp312-cp312-manylinux_2_17_x86_64.manylinux2014_x86_64.whl", hash = "sha256:f7590d5a455321e53857892ab8879dce62d1f4b04748769f5adf2e707afb9d4f", size = 452213, upload-time = "2025-06-15T19:05:32.299Z" },
    { url = "https://files.pythonhosted.org/packages/6e/17/c8f1a36540c9a1558d4faf08e909399e8133599fa359bf52ec8fcee5be6f/watchfiles-1.1.0-cp312-cp312-musllinux_1_1_aarch64.whl", hash = "sha256:37d3d3f7defb13f62ece99e9be912afe9dd8a0077b7c45ee5a57c74811d581a4", size = 626718, upload-time = "2025-06-15T19:05:33.415Z" },
    { url = "https://files.pythonhosted.org/packages/26/45/fb599be38b4bd38032643783d7496a26a6f9ae05dea1a42e58229a20ac13/watchfiles-1.1.0-cp312-cp312-musllinux_1_1_x86_64.whl", hash = "sha256:7080c4bb3efd70a07b1cc2df99a7aa51d98685be56be6038c3169199d0a1c69f", size = 623098, upload-time = "2025-06-15T19:05:34.534Z" },
    { url = "https://files.pythonhosted.org/packages/a1/e7/fdf40e038475498e160cd167333c946e45d8563ae4dd65caf757e9ffe6b4/watchfiles-1.1.0-cp312-cp312-win32.whl", hash = "sha256:cbcf8630ef4afb05dc30107bfa17f16c0896bb30ee48fc24bf64c1f970f3b1fd", size = 279209, upload-time = "2025-06-15T19:05:35.577Z" },
    { url = "https://files.pythonhosted.org/packages/3f/d3/3ae9d5124ec75143bdf088d436cba39812122edc47709cd2caafeac3266f/watchfiles-1.1.0-cp312-cp312-win_amd64.whl", hash = "sha256:cbd949bdd87567b0ad183d7676feb98136cde5bb9025403794a4c0db28ed3a47", size = 292786, upload-time = "2025-06-15T19:05:36.559Z" },
    { url = "https://files.pythonhosted.org/packages/26/2f/7dd4fc8b5f2b34b545e19629b4a018bfb1de23b3a496766a2c1165ca890d/watchfiles-1.1.0-cp312-cp312-win_arm64.whl", hash = "sha256:0a7d40b77f07be87c6faa93d0951a0fcd8cbca1ddff60a1b65d741bac6f3a9f6", size = 284343, upload-time = "2025-06-15T19:05:37.5Z" },
    { url = "https://files.pythonhosted.org/packages/d3/42/fae874df96595556a9089ade83be34a2e04f0f11eb53a8dbf8a8a5e562b4/watchfiles-1.1.0-cp313-cp313-macosx_10_12_x86_64.whl", hash = "sha256:5007f860c7f1f8df471e4e04aaa8c43673429047d63205d1630880f7637bca30", size = 402004, upload-time = "2025-06-15T19:05:38.499Z" },
    { url = "https://files.pythonhosted.org/packages/fa/55/a77e533e59c3003d9803c09c44c3651224067cbe7fb5d574ddbaa31e11ca/watchfiles-1.1.0-cp313-cp313-macosx_11_0_arm64.whl", hash = "sha256:20ecc8abbd957046f1fe9562757903f5eaf57c3bce70929fda6c7711bb58074a", size = 393671, upload-time = "2025-06-15T19:05:39.52Z" },
    { url = "https://files.pythonhosted.org/packages/05/68/b0afb3f79c8e832e6571022611adbdc36e35a44e14f129ba09709aa4bb7a/watchfiles-1.1.0-cp313-cp313-manylinux_2_17_aarch64.manylinux2014_aarch64.whl", hash = "sha256:f2f0498b7d2a3c072766dba3274fe22a183dbea1f99d188f1c6c72209a1063dc", size = 449772, upload-time = "2025-06-15T19:05:40.897Z" },
    { url = "https://files.pythonhosted.org/packages/ff/05/46dd1f6879bc40e1e74c6c39a1b9ab9e790bf1f5a2fe6c08b463d9a807f4/watchfiles-1.1.0-cp313-cp313-manylinux_2_17_armv7l.manylinux2014_armv7l.whl", hash = "sha256:239736577e848678e13b201bba14e89718f5c2133dfd6b1f7846fa1b58a8532b", size = 456789, upload-time = "2025-06-15T19:05:42.045Z" },
    { url = "https://files.pythonhosted.org/packages/8b/ca/0eeb2c06227ca7f12e50a47a3679df0cd1ba487ea19cf844a905920f8e95/watchfiles-1.1.0-cp313-cp313-manylinux_2_17_i686.manylinux2014_i686.whl", hash = "sha256:eff4b8d89f444f7e49136dc695599a591ff769300734446c0a86cba2eb2f9895", size = 482551, upload-time = "2025-06-15T19:05:43.781Z" },
    { url = "https://files.pythonhosted.org/packages/31/47/2cecbd8694095647406645f822781008cc524320466ea393f55fe70eed3b/watchfiles-1.1.0-cp313-cp313-manylinux_2_17_ppc64le.manylinux2014_ppc64le.whl", hash = "sha256:12b0a02a91762c08f7264e2e79542f76870c3040bbc847fb67410ab81474932a", size = 597420, upload-time = "2025-06-15T19:05:45.244Z" },
    { url = "https://files.pythonhosted.org/packages/d9/7e/82abc4240e0806846548559d70f0b1a6dfdca75c1b4f9fa62b504ae9b083/watchfiles-1.1.0-cp313-cp313-manylinux_2_17_s390x.manylinux2014_s390x.whl", hash = "sha256:29e7bc2eee15cbb339c68445959108803dc14ee0c7b4eea556400131a8de462b", size = 477950, upload-time = "2025-06-15T19:05:46.332Z" },
    { url = "https://files.pythonhosted.org/packages/25/0d/4d564798a49bf5482a4fa9416dea6b6c0733a3b5700cb8a5a503c4b15853/watchfiles-1.1.0-cp313-cp313-manylinux_2_17_x86_64.manylinux2014_x86_64.whl", hash = "sha256:d9481174d3ed982e269c090f780122fb59cee6c3796f74efe74e70f7780ed94c", size = 451706, upload-time = "2025-06-15T19:05:47.459Z" },
    { url = "https://files.pythonhosted.org/packages/81/b5/5516cf46b033192d544102ea07c65b6f770f10ed1d0a6d388f5d3874f6e4/watchfiles-1.1.0-cp313-cp313-musllinux_1_1_aarch64.whl", hash = "sha256:80f811146831c8c86ab17b640801c25dc0a88c630e855e2bef3568f30434d52b", size = 625814, upload-time = "2025-06-15T19:05:48.654Z" },
    { url = "https://files.pythonhosted.org/packages/0c/dd/7c1331f902f30669ac3e754680b6edb9a0dd06dea5438e61128111fadd2c/watchfiles-1.1.0-cp313-cp313-musllinux_1_1_x86_64.whl", hash = "sha256:60022527e71d1d1fda67a33150ee42869042bce3d0fcc9cc49be009a9cded3fb", size = 622820, upload-time = "2025-06-15T19:05:50.088Z" },
    { url = "https://files.pythonhosted.org/packages/1b/14/36d7a8e27cd128d7b1009e7715a7c02f6c131be9d4ce1e5c3b73d0e342d8/watchfiles-1.1.0-cp313-cp313-win32.whl", hash = "sha256:32d6d4e583593cb8576e129879ea0991660b935177c0f93c6681359b3654bfa9", size = 279194, upload-time = "2025-06-15T19:05:51.186Z" },
    { url = "https://files.pythonhosted.org/packages/25/41/2dd88054b849aa546dbeef5696019c58f8e0774f4d1c42123273304cdb2e/watchfiles-1.1.0-cp313-cp313-win_amd64.whl", hash = "sha256:f21af781a4a6fbad54f03c598ab620e3a77032c5878f3d780448421a6e1818c7", size = 292349, upload-time = "2025-06-15T19:05:52.201Z" },
    { url = "https://files.pythonhosted.org/packages/c8/cf/421d659de88285eb13941cf11a81f875c176f76a6d99342599be88e08d03/watchfiles-1.1.0-cp313-cp313-win_arm64.whl", hash = "sha256:5366164391873ed76bfdf618818c82084c9db7fac82b64a20c44d335eec9ced5", size = 283836, upload-time = "2025-06-15T19:05:53.265Z" },
    { url = "https://files.pythonhosted.org/packages/45/10/6faf6858d527e3599cc50ec9fcae73590fbddc1420bd4fdccfebffeedbc6/watchfiles-1.1.0-cp313-cp313t-macosx_10_12_x86_64.whl", hash = "sha256:17ab167cca6339c2b830b744eaf10803d2a5b6683be4d79d8475d88b4a8a4be1", size = 400343, upload-time = "2025-06-15T19:05:54.252Z" },
    { url = "https://files.pythonhosted.org/packages/03/20/5cb7d3966f5e8c718006d0e97dfe379a82f16fecd3caa7810f634412047a/watchfiles-1.1.0-cp313-cp313t-macosx_11_0_arm64.whl", hash = "sha256:328dbc9bff7205c215a7807da7c18dce37da7da718e798356212d22696404339", size = 392916, upload-time = "2025-06-15T19:05:55.264Z" },
    { url = "https://files.pythonhosted.org/packages/8c/07/d8f1176328fa9e9581b6f120b017e286d2a2d22ae3f554efd9515c8e1b49/watchfiles-1.1.0-cp313-cp313t-manylinux_2_17_aarch64.manylinux2014_aarch64.whl", hash = "sha256:f7208ab6e009c627b7557ce55c465c98967e8caa8b11833531fdf95799372633", size = 449582, upload-time = "2025-06-15T19:05:56.317Z" },
    { url = "https://files.pythonhosted.org/packages/66/e8/80a14a453cf6038e81d072a86c05276692a1826471fef91df7537dba8b46/watchfiles-1.1.0-cp313-cp313t-manylinux_2_17_armv7l.manylinux2014_armv7l.whl", hash = "sha256:a8f6f72974a19efead54195bc9bed4d850fc047bb7aa971268fd9a8387c89011", size = 456752, upload-time = "2025-06-15T19:05:57.359Z" },
    { url = "https://files.pythonhosted.org/packages/5a/25/0853b3fe0e3c2f5af9ea60eb2e781eade939760239a72c2d38fc4cc335f6/watchfiles-1.1.0-cp313-cp313t-manylinux_2_17_i686.manylinux2014_i686.whl", hash = "sha256:d181ef50923c29cf0450c3cd47e2f0557b62218c50b2ab8ce2ecaa02bd97e670", size = 481436, upload-time = "2025-06-15T19:05:58.447Z" },
    { url = "https://files.pythonhosted.org/packages/fe/9e/4af0056c258b861fbb29dcb36258de1e2b857be4a9509e6298abcf31e5c9/watchfiles-1.1.0-cp313-cp313t-manylinux_2_17_ppc64le.manylinux2014_ppc64le.whl", hash = "sha256:adb4167043d3a78280d5d05ce0ba22055c266cf8655ce942f2fb881262ff3cdf", size = 596016, upload-time = "2025-06-15T19:05:59.59Z" },
    { url = "https://files.pythonhosted.org/packages/c5/fa/95d604b58aa375e781daf350897aaaa089cff59d84147e9ccff2447c8294/watchfiles-1.1.0-cp313-cp313t-manylinux_2_17_s390x.manylinux2014_s390x.whl", hash = "sha256:8c5701dc474b041e2934a26d31d39f90fac8a3dee2322b39f7729867f932b1d4", size = 476727, upload-time = "2025-06-15T19:06:01.086Z" },
    { url = "https://files.pythonhosted.org/packages/65/95/fe479b2664f19be4cf5ceeb21be05afd491d95f142e72d26a42f41b7c4f8/watchfiles-1.1.0-cp313-cp313t-manylinux_2_17_x86_64.manylinux2014_x86_64.whl", hash = "sha256:b067915e3c3936966a8607f6fe5487df0c9c4afb85226613b520890049deea20", size = 451864, upload-time = "2025-06-15T19:06:02.144Z" },
    { url = "https://files.pythonhosted.org/packages/d3/8a/3c4af14b93a15ce55901cd7a92e1a4701910f1768c78fb30f61d2b79785b/watchfiles-1.1.0-cp313-cp313t-musllinux_1_1_aarch64.whl", hash = "sha256:9c733cda03b6d636b4219625a4acb5c6ffb10803338e437fb614fef9516825ef", size = 625626, upload-time = "2025-06-15T19:06:03.578Z" },
    { url = "https://files.pythonhosted.org/packages/da/f5/cf6aa047d4d9e128f4b7cde615236a915673775ef171ff85971d698f3c2c/watchfiles-1.1.0-cp313-cp313t-musllinux_1_1_x86_64.whl", hash = "sha256:cc08ef8b90d78bfac66f0def80240b0197008e4852c9f285907377b2947ffdcb", size = 622744, upload-time = "2025-06-15T19:06:05.066Z" },
    { url = "https://files.pythonhosted.org/packages/2c/00/70f75c47f05dea6fd30df90f047765f6fc2d6eb8b5a3921379b0b04defa2/watchfiles-1.1.0-cp314-cp314-macosx_10_12_x86_64.whl", hash = "sha256:9974d2f7dc561cce3bb88dfa8eb309dab64c729de85fba32e98d75cf24b66297", size = 402114, upload-time = "2025-06-15T19:06:06.186Z" },
    { url = "https://files.pythonhosted.org/packages/53/03/acd69c48db4a1ed1de26b349d94077cca2238ff98fd64393f3e97484cae6/watchfiles-1.1.0-cp314-cp314-macosx_11_0_arm64.whl", hash = "sha256:c68e9f1fcb4d43798ad8814c4c1b61547b014b667216cb754e606bfade587018", size = 393879, upload-time = "2025-06-15T19:06:07.369Z" },
    { url = "https://files.pythonhosted.org/packages/2f/c8/a9a2a6f9c8baa4eceae5887fecd421e1b7ce86802bcfc8b6a942e2add834/watchfiles-1.1.0-cp314-cp314-manylinux_2_17_aarch64.manylinux2014_aarch64.whl", hash = "sha256:95ab1594377effac17110e1352989bdd7bdfca9ff0e5eeccd8c69c5389b826d0", size = 450026, upload-time = "2025-06-15T19:06:08.476Z" },
    { url = "https://files.pythonhosted.org/packages/fe/51/d572260d98388e6e2b967425c985e07d47ee6f62e6455cefb46a6e06eda5/watchfiles-1.1.0-cp314-cp314-manylinux_2_17_armv7l.manylinux2014_armv7l.whl", hash = "sha256:fba9b62da882c1be1280a7584ec4515d0a6006a94d6e5819730ec2eab60ffe12", size = 457917, upload-time = "2025-06-15T19:06:09.988Z" },
    { url = "https://files.pythonhosted.org/packages/c6/2d/4258e52917bf9f12909b6ec314ff9636276f3542f9d3807d143f27309104/watchfiles-1.1.0-cp314-cp314-manylinux_2_17_i686.manylinux2014_i686.whl", hash = "sha256:3434e401f3ce0ed6b42569128b3d1e3af773d7ec18751b918b89cd49c14eaafb", size = 483602, upload-time = "2025-06-15T19:06:11.088Z" },
    { url = "https://files.pythonhosted.org/packages/84/99/bee17a5f341a4345fe7b7972a475809af9e528deba056f8963d61ea49f75/watchfiles-1.1.0-cp314-cp314-manylinux_2_17_ppc64le.manylinux2014_ppc64le.whl", hash = "sha256:fa257a4d0d21fcbca5b5fcba9dca5a78011cb93c0323fb8855c6d2dfbc76eb77", size = 596758, upload-time = "2025-06-15T19:06:12.197Z" },
    { url = "https://files.pythonhosted.org/packages/40/76/e4bec1d59b25b89d2b0716b41b461ed655a9a53c60dc78ad5771fda5b3e6/watchfiles-1.1.0-cp314-cp314-manylinux_2_17_s390x.manylinux2014_s390x.whl", hash = "sha256:7fd1b3879a578a8ec2076c7961076df540b9af317123f84569f5a9ddee64ce92", size = 477601, upload-time = "2025-06-15T19:06:13.391Z" },
    { url = "https://files.pythonhosted.org/packages/1f/fa/a514292956f4a9ce3c567ec0c13cce427c158e9f272062685a8a727d08fc/watchfiles-1.1.0-cp314-cp314-manylinux_2_17_x86_64.manylinux2014_x86_64.whl", hash = "sha256:62cc7a30eeb0e20ecc5f4bd113cd69dcdb745a07c68c0370cea919f373f65d9e", size = 451936, upload-time = "2025-06-15T19:06:14.656Z" },
    { url = "https://files.pythonhosted.org/packages/32/5d/c3bf927ec3bbeb4566984eba8dd7a8eb69569400f5509904545576741f88/watchfiles-1.1.0-cp314-cp314-musllinux_1_1_aarch64.whl", hash = "sha256:891c69e027748b4a73847335d208e374ce54ca3c335907d381fde4e41661b13b", size = 626243, upload-time = "2025-06-15T19:06:16.232Z" },
    { url = "https://files.pythonhosted.org/packages/e6/65/6e12c042f1a68c556802a84d54bb06d35577c81e29fba14019562479159c/watchfiles-1.1.0-cp314-cp314-musllinux_1_1_x86_64.whl", hash = "sha256:12fe8eaffaf0faa7906895b4f8bb88264035b3f0243275e0bf24af0436b27259", size = 623073, upload-time = "2025-06-15T19:06:17.457Z" },
    { url = "https://files.pythonhosted.org/packages/89/ab/7f79d9bf57329e7cbb0a6fd4c7bd7d0cee1e4a8ef0041459f5409da3506c/watchfiles-1.1.0-cp314-cp314t-macosx_10_12_x86_64.whl", hash = "sha256:bfe3c517c283e484843cb2e357dd57ba009cff351edf45fb455b5fbd1f45b15f", size = 400872, upload-time = "2025-06-15T19:06:18.57Z" },
    { url = "https://files.pythonhosted.org/packages/df/d5/3f7bf9912798e9e6c516094db6b8932df53b223660c781ee37607030b6d3/watchfiles-1.1.0-cp314-cp314t-macosx_11_0_arm64.whl", hash = "sha256:a9ccbf1f129480ed3044f540c0fdbc4ee556f7175e5ab40fe077ff6baf286d4e", size = 392877, upload-time = "2025-06-15T19:06:19.55Z" },
    { url = "https://files.pythonhosted.org/packages/0d/c5/54ec7601a2798604e01c75294770dbee8150e81c6e471445d7601610b495/watchfiles-1.1.0-cp314-cp314t-manylinux_2_17_aarch64.manylinux2014_aarch64.whl", hash = "sha256:ba0e3255b0396cac3cc7bbace76404dd72b5438bf0d8e7cefa2f79a7f3649caa", size = 449645, upload-time = "2025-06-15T19:06:20.66Z" },
    { url = "https://files.pythonhosted.org/packages/0a/04/c2f44afc3b2fce21ca0b7802cbd37ed90a29874f96069ed30a36dfe57c2b/watchfiles-1.1.0-cp314-cp314t-manylinux_2_17_armv7l.manylinux2014_armv7l.whl", hash = "sha256:4281cd9fce9fc0a9dbf0fc1217f39bf9cf2b4d315d9626ef1d4e87b84699e7e8", size = 457424, upload-time = "2025-06-15T19:06:21.712Z" },
    { url = "https://files.pythonhosted.org/packages/9f/b0/eec32cb6c14d248095261a04f290636da3df3119d4040ef91a4a50b29fa5/watchfiles-1.1.0-cp314-cp314t-manylinux_2_17_i686.manylinux2014_i686.whl", hash = "sha256:6d2404af8db1329f9a3c9b79ff63e0ae7131986446901582067d9304ae8aaf7f", size = 481584, upload-time = "2025-06-15T19:06:22.777Z" },
    { url = "https://files.pythonhosted.org/packages/d1/e2/ca4bb71c68a937d7145aa25709e4f5d68eb7698a25ce266e84b55d591bbd/watchfiles-1.1.0-cp314-cp314t-manylinux_2_17_ppc64le.manylinux2014_ppc64le.whl", hash = "sha256:e78b6ed8165996013165eeabd875c5dfc19d41b54f94b40e9fff0eb3193e5e8e", size = 596675, upload-time = "2025-06-15T19:06:24.226Z" },
    { url = "https://files.pythonhosted.org/packages/a1/dd/b0e4b7fb5acf783816bc950180a6cd7c6c1d2cf7e9372c0ea634e722712b/watchfiles-1.1.0-cp314-cp314t-manylinux_2_17_s390x.manylinux2014_s390x.whl", hash = "sha256:249590eb75ccc117f488e2fabd1bfa33c580e24b96f00658ad88e38844a040bb", size = 477363, upload-time = "2025-06-15T19:06:25.42Z" },
    { url = "https://files.pythonhosted.org/packages/69/c4/088825b75489cb5b6a761a4542645718893d395d8c530b38734f19da44d2/watchfiles-1.1.0-cp314-cp314t-manylinux_2_17_x86_64.manylinux2014_x86_64.whl", hash = "sha256:d05686b5487cfa2e2c28ff1aa370ea3e6c5accfe6435944ddea1e10d93872147", size = 452240, upload-time = "2025-06-15T19:06:26.552Z" },
    { url = "https://files.pythonhosted.org/packages/10/8c/22b074814970eeef43b7c44df98c3e9667c1f7bf5b83e0ff0201b0bd43f9/watchfiles-1.1.0-cp314-cp314t-musllinux_1_1_aarch64.whl", hash = "sha256:d0e10e6f8f6dc5762adee7dece33b722282e1f59aa6a55da5d493a97282fedd8", size = 625607, upload-time = "2025-06-15T19:06:27.606Z" },
    { url = "https://files.pythonhosted.org/packages/32/fa/a4f5c2046385492b2273213ef815bf71a0d4c1943b784fb904e184e30201/watchfiles-1.1.0-cp314-cp314t-musllinux_1_1_x86_64.whl", hash = "sha256:af06c863f152005c7592df1d6a7009c836a247c9d8adb78fef8575a5a98699db", size = 623315, upload-time = "2025-06-15T19:06:29.076Z" },
    { url = "https://files.pythonhosted.org/packages/47/8a/a45db804b9f0740f8408626ab2bca89c3136432e57c4673b50180bf85dd9/watchfiles-1.1.0-cp39-cp39-macosx_10_12_x86_64.whl", hash = "sha256:865c8e95713744cf5ae261f3067861e9da5f1370ba91fc536431e29b418676fa", size = 406400, upload-time = "2025-06-15T19:06:30.233Z" },
    { url = "https://files.pythonhosted.org/packages/64/06/a08684f628fb41addd451845aceedc2407dc3d843b4b060a7c4350ddee0c/watchfiles-1.1.0-cp39-cp39-macosx_11_0_arm64.whl", hash = "sha256:42f92befc848bb7a19658f21f3e7bae80d7d005d13891c62c2cd4d4d0abb3433", size = 397920, upload-time = "2025-06-15T19:06:31.315Z" },
    { url = "https://files.pythonhosted.org/packages/79/e6/e10d5675af653b1b07d4156906858041149ca222edaf8995877f2605ba9e/watchfiles-1.1.0-cp39-cp39-manylinux_2_17_aarch64.manylinux2014_aarch64.whl", hash = "sha256:aa0cc8365ab29487eb4f9979fd41b22549853389e22d5de3f134a6796e1b05a4", size = 451196, upload-time = "2025-06-15T19:06:32.435Z" },
    { url = "https://files.pythonhosted.org/packages/f6/8a/facd6988100cd0f39e89f6c550af80edb28e3a529e1ee662e750663e6b36/watchfiles-1.1.0-cp39-cp39-manylinux_2_17_armv7l.manylinux2014_armv7l.whl", hash = "sha256:90ebb429e933645f3da534c89b29b665e285048973b4d2b6946526888c3eb2c7", size = 458218, upload-time = "2025-06-15T19:06:33.503Z" },
    { url = "https://files.pythonhosted.org/packages/90/26/34cbcbc4d0f2f8f9cc243007e65d741ae039f7a11ef8ec6e9cd25bee08d1/watchfiles-1.1.0-cp39-cp39-manylinux_2_17_i686.manylinux2014_i686.whl", hash = "sha256:c588c45da9b08ab3da81d08d7987dae6d2a3badd63acdb3e206a42dbfa7cb76f", size = 484851, upload-time = "2025-06-15T19:06:34.541Z" },
    { url = "https://files.pythonhosted.org/packages/d7/1f/f59faa9fc4b0e36dbcdd28a18c430416443b309d295d8b82e18192d120ad/watchfiles-1.1.0-cp39-cp39-manylinux_2_17_ppc64le.manylinux2014_ppc64le.whl", hash = "sha256:7c55b0f9f68590115c25272b06e63f0824f03d4fc7d6deed43d8ad5660cabdbf", size = 599520, upload-time = "2025-06-15T19:06:35.785Z" },
    { url = "https://files.pythonhosted.org/packages/83/72/3637abecb3bf590529f5154ca000924003e5f4bbb9619744feeaf6f0b70b/watchfiles-1.1.0-cp39-cp39-manylinux_2_17_s390x.manylinux2014_s390x.whl", hash = "sha256:cd17a1e489f02ce9117b0de3c0b1fab1c3e2eedc82311b299ee6b6faf6c23a29", size = 477956, upload-time = "2025-06-15T19:06:36.965Z" },
    { url = "https://files.pythonhosted.org/packages/f7/f3/d14ffd9acc0c1bd4790378995e320981423263a5d70bd3929e2e0dc87fff/watchfiles-1.1.0-cp39-cp39-manylinux_2_17_x86_64.manylinux2014_x86_64.whl", hash = "sha256:da71945c9ace018d8634822f16cbc2a78323ef6c876b1d34bbf5d5222fd6a72e", size = 453196, upload-time = "2025-06-15T19:06:38.024Z" },
    { url = "https://files.pythonhosted.org/packages/7f/38/78ad77bd99e20c0fdc82262be571ef114fc0beef9b43db52adb939768c38/watchfiles-1.1.0-cp39-cp39-musllinux_1_1_aarch64.whl", hash = "sha256:51556d5004887045dba3acdd1fdf61dddea2be0a7e18048b5e853dcd37149b86", size = 627479, upload-time = "2025-06-15T19:06:39.442Z" },
    { url = "https://files.pythonhosted.org/packages/e6/cf/549d50a22fcc83f1017c6427b1c76c053233f91b526f4ad7a45971e70c0b/watchfiles-1.1.0-cp39-cp39-musllinux_1_1_x86_64.whl", hash = "sha256:04e4ed5d1cd3eae68c89bcc1a485a109f39f2fd8de05f705e98af6b5f1861f1f", size = 624414, upload-time = "2025-06-15T19:06:40.859Z" },
    { url = "https://files.pythonhosted.org/packages/72/de/57d6e40dc9140af71c12f3a9fc2d3efc5529d93981cd4d265d484d7c9148/watchfiles-1.1.0-cp39-cp39-win32.whl", hash = "sha256:c600e85f2ffd9f1035222b1a312aff85fd11ea39baff1d705b9b047aad2ce267", size = 280020, upload-time = "2025-06-15T19:06:41.89Z" },
    { url = "https://files.pythonhosted.org/packages/88/bb/7d287fc2a762396b128a0fca2dbae29386e0a242b81d1046daf389641db3/watchfiles-1.1.0-cp39-cp39-win_amd64.whl", hash = "sha256:3aba215958d88182e8d2acba0fdaf687745180974946609119953c0e112397dc", size = 292758, upload-time = "2025-06-15T19:06:43.251Z" },
    { url = "https://files.pythonhosted.org/packages/be/7c/a3d7c55cfa377c2f62c4ae3c6502b997186bc5e38156bafcb9b653de9a6d/watchfiles-1.1.0-pp310-pypy310_pp73-macosx_10_12_x86_64.whl", hash = "sha256:3a6fd40bbb50d24976eb275ccb55cd1951dfb63dbc27cae3066a6ca5f4beabd5", size = 406748, upload-time = "2025-06-15T19:06:44.2Z" },
    { url = "https://files.pythonhosted.org/packages/38/d0/c46f1b2c0ca47f3667b144de6f0515f6d1c670d72f2ca29861cac78abaa1/watchfiles-1.1.0-pp310-pypy310_pp73-macosx_11_0_arm64.whl", hash = "sha256:9f811079d2f9795b5d48b55a37aa7773680a5659afe34b54cc1d86590a51507d", size = 398801, upload-time = "2025-06-15T19:06:45.774Z" },
    { url = "https://files.pythonhosted.org/packages/70/9c/9a6a42e97f92eeed77c3485a43ea96723900aefa3ac739a8c73f4bff2cd7/watchfiles-1.1.0-pp310-pypy310_pp73-manylinux_2_17_aarch64.manylinux2014_aarch64.whl", hash = "sha256:a2726d7bfd9f76158c84c10a409b77a320426540df8c35be172444394b17f7ea", size = 451528, upload-time = "2025-06-15T19:06:46.791Z" },
    { url = "https://files.pythonhosted.org/packages/51/7b/98c7f4f7ce7ff03023cf971cd84a3ee3b790021ae7584ffffa0eb2554b96/watchfiles-1.1.0-pp310-pypy310_pp73-manylinux_2_17_x86_64.manylinux2014_x86_64.whl", hash = "sha256:df32d59cb9780f66d165a9a7a26f19df2c7d24e3bd58713108b41d0ff4f929c6", size = 454095, upload-time = "2025-06-15T19:06:48.211Z" },
    { url = "https://files.pythonhosted.org/packages/8c/6b/686dcf5d3525ad17b384fd94708e95193529b460a1b7bf40851f1328ec6e/watchfiles-1.1.0-pp311-pypy311_pp73-macosx_10_12_x86_64.whl", hash = "sha256:0ece16b563b17ab26eaa2d52230c9a7ae46cf01759621f4fbbca280e438267b3", size = 406910, upload-time = "2025-06-15T19:06:49.335Z" },
    { url = "https://files.pythonhosted.org/packages/f3/d3/71c2dcf81dc1edcf8af9f4d8d63b1316fb0a2dd90cbfd427e8d9dd584a90/watchfiles-1.1.0-pp311-pypy311_pp73-macosx_11_0_arm64.whl", hash = "sha256:51b81e55d40c4b4aa8658427a3ee7ea847c591ae9e8b81ef94a90b668999353c", size = 398816, upload-time = "2025-06-15T19:06:50.433Z" },
    { url = "https://files.pythonhosted.org/packages/b8/fa/12269467b2fc006f8fce4cd6c3acfa77491dd0777d2a747415f28ccc8c60/watchfiles-1.1.0-pp311-pypy311_pp73-manylinux_2_17_aarch64.manylinux2014_aarch64.whl", hash = "sha256:f2bcdc54ea267fe72bfc7d83c041e4eb58d7d8dc6f578dfddb52f037ce62f432", size = 451584, upload-time = "2025-06-15T19:06:51.834Z" },
    { url = "https://files.pythonhosted.org/packages/bd/d3/254cea30f918f489db09d6a8435a7de7047f8cb68584477a515f160541d6/watchfiles-1.1.0-pp311-pypy311_pp73-manylinux_2_17_x86_64.manylinux2014_x86_64.whl", hash = "sha256:923fec6e5461c42bd7e3fd5ec37492c6f3468be0499bc0707b4bbbc16ac21792", size = 454009, upload-time = "2025-06-15T19:06:52.896Z" },
    { url = "https://files.pythonhosted.org/packages/48/93/5c96bdb65e7f88f7da40645f34c0a3c317a2931ed82161e93c91e8eddd27/watchfiles-1.1.0-pp39-pypy39_pp73-macosx_10_12_x86_64.whl", hash = "sha256:7b3443f4ec3ba5aa00b0e9fa90cf31d98321cbff8b925a7c7b84161619870bc9", size = 406640, upload-time = "2025-06-15T19:06:54.868Z" },
    { url = "https://files.pythonhosted.org/packages/e3/25/09204836e93e1b99cce88802ce87264a1d20610c7a8f6de24def27ad95b1/watchfiles-1.1.0-pp39-pypy39_pp73-macosx_11_0_arm64.whl", hash = "sha256:7049e52167fc75fc3cc418fc13d39a8e520cbb60ca08b47f6cedb85e181d2f2a", size = 398543, upload-time = "2025-06-15T19:06:55.95Z" },
    { url = "https://files.pythonhosted.org/packages/5e/dc/6f324a6f32c5ab73b54311b5f393a79df34c1584b8d2404cf7e6d780aa5d/watchfiles-1.1.0-pp39-pypy39_pp73-manylinux_2_17_aarch64.manylinux2014_aarch64.whl", hash = "sha256:54062ef956807ba806559b3c3d52105ae1827a0d4ab47b621b31132b6b7e2866", size = 451787, upload-time = "2025-06-15T19:06:56.998Z" },
    { url = "https://files.pythonhosted.org/packages/45/5d/1d02ef4caa4ec02389e72d5594cdf9c67f1800a7c380baa55063c30c6598/watchfiles-1.1.0-pp39-pypy39_pp73-manylinux_2_17_x86_64.manylinux2014_x86_64.whl", hash = "sha256:7a7bd57a1bb02f9d5c398c0c1675384e7ab1dd39da0ca50b7f09af45fa435277", size = 454272, upload-time = "2025-06-15T19:06:58.055Z" },
]

[[package]]
name = "websockets"
version = "15.0.1"
source = { registry = "https://pypi.org/simple" }
sdist = { url = "https://files.pythonhosted.org/packages/21/e6/26d09fab466b7ca9c7737474c52be4f76a40301b08362eb2dbc19dcc16c1/websockets-15.0.1.tar.gz", hash = "sha256:82544de02076bafba038ce055ee6412d68da13ab47f0c60cab827346de828dee", size = 177016, upload-time = "2025-03-05T20:03:41.606Z" }
wheels = [
    { url = "https://files.pythonhosted.org/packages/1e/da/6462a9f510c0c49837bbc9345aca92d767a56c1fb2939e1579df1e1cdcf7/websockets-15.0.1-cp310-cp310-macosx_10_9_universal2.whl", hash = "sha256:d63efaa0cd96cf0c5fe4d581521d9fa87744540d4bc999ae6e08595a1014b45b", size = 175423, upload-time = "2025-03-05T20:01:35.363Z" },
    { url = "https://files.pythonhosted.org/packages/1c/9f/9d11c1a4eb046a9e106483b9ff69bce7ac880443f00e5ce64261b47b07e7/websockets-15.0.1-cp310-cp310-macosx_10_9_x86_64.whl", hash = "sha256:ac60e3b188ec7574cb761b08d50fcedf9d77f1530352db4eef1707fe9dee7205", size = 173080, upload-time = "2025-03-05T20:01:37.304Z" },
    { url = "https://files.pythonhosted.org/packages/d5/4f/b462242432d93ea45f297b6179c7333dd0402b855a912a04e7fc61c0d71f/websockets-15.0.1-cp310-cp310-macosx_11_0_arm64.whl", hash = "sha256:5756779642579d902eed757b21b0164cd6fe338506a8083eb58af5c372e39d9a", size = 173329, upload-time = "2025-03-05T20:01:39.668Z" },
    { url = "https://files.pythonhosted.org/packages/6e/0c/6afa1f4644d7ed50284ac59cc70ef8abd44ccf7d45850d989ea7310538d0/websockets-15.0.1-cp310-cp310-manylinux_2_17_aarch64.manylinux2014_aarch64.whl", hash = "sha256:0fdfe3e2a29e4db3659dbd5bbf04560cea53dd9610273917799f1cde46aa725e", size = 182312, upload-time = "2025-03-05T20:01:41.815Z" },
    { url = "https://files.pythonhosted.org/packages/dd/d4/ffc8bd1350b229ca7a4db2a3e1c482cf87cea1baccd0ef3e72bc720caeec/websockets-15.0.1-cp310-cp310-manylinux_2_5_i686.manylinux1_i686.manylinux_2_17_i686.manylinux2014_i686.whl", hash = "sha256:4c2529b320eb9e35af0fa3016c187dffb84a3ecc572bcee7c3ce302bfeba52bf", size = 181319, upload-time = "2025-03-05T20:01:43.967Z" },
    { url = "https://files.pythonhosted.org/packages/97/3a/5323a6bb94917af13bbb34009fac01e55c51dfde354f63692bf2533ffbc2/websockets-15.0.1-cp310-cp310-manylinux_2_5_x86_64.manylinux1_x86_64.manylinux_2_17_x86_64.manylinux2014_x86_64.whl", hash = "sha256:ac1e5c9054fe23226fb11e05a6e630837f074174c4c2f0fe442996112a6de4fb", size = 181631, upload-time = "2025-03-05T20:01:46.104Z" },
    { url = "https://files.pythonhosted.org/packages/a6/cc/1aeb0f7cee59ef065724041bb7ed667b6ab1eeffe5141696cccec2687b66/websockets-15.0.1-cp310-cp310-musllinux_1_2_aarch64.whl", hash = "sha256:5df592cd503496351d6dc14f7cdad49f268d8e618f80dce0cd5a36b93c3fc08d", size = 182016, upload-time = "2025-03-05T20:01:47.603Z" },
    { url = "https://files.pythonhosted.org/packages/79/f9/c86f8f7af208e4161a7f7e02774e9d0a81c632ae76db2ff22549e1718a51/websockets-15.0.1-cp310-cp310-musllinux_1_2_i686.whl", hash = "sha256:0a34631031a8f05657e8e90903e656959234f3a04552259458aac0b0f9ae6fd9", size = 181426, upload-time = "2025-03-05T20:01:48.949Z" },
    { url = "https://files.pythonhosted.org/packages/c7/b9/828b0bc6753db905b91df6ae477c0b14a141090df64fb17f8a9d7e3516cf/websockets-15.0.1-cp310-cp310-musllinux_1_2_x86_64.whl", hash = "sha256:3d00075aa65772e7ce9e990cab3ff1de702aa09be3940d1dc88d5abf1ab8a09c", size = 181360, upload-time = "2025-03-05T20:01:50.938Z" },
    { url = "https://files.pythonhosted.org/packages/89/fb/250f5533ec468ba6327055b7d98b9df056fb1ce623b8b6aaafb30b55d02e/websockets-15.0.1-cp310-cp310-win32.whl", hash = "sha256:1234d4ef35db82f5446dca8e35a7da7964d02c127b095e172e54397fb6a6c256", size = 176388, upload-time = "2025-03-05T20:01:52.213Z" },
    { url = "https://files.pythonhosted.org/packages/1c/46/aca7082012768bb98e5608f01658ff3ac8437e563eca41cf068bd5849a5e/websockets-15.0.1-cp310-cp310-win_amd64.whl", hash = "sha256:39c1fec2c11dc8d89bba6b2bf1556af381611a173ac2b511cf7231622058af41", size = 176830, upload-time = "2025-03-05T20:01:53.922Z" },
    { url = "https://files.pythonhosted.org/packages/9f/32/18fcd5919c293a398db67443acd33fde142f283853076049824fc58e6f75/websockets-15.0.1-cp311-cp311-macosx_10_9_universal2.whl", hash = "sha256:823c248b690b2fd9303ba00c4f66cd5e2d8c3ba4aa968b2779be9532a4dad431", size = 175423, upload-time = "2025-03-05T20:01:56.276Z" },
    { url = "https://files.pythonhosted.org/packages/76/70/ba1ad96b07869275ef42e2ce21f07a5b0148936688c2baf7e4a1f60d5058/websockets-15.0.1-cp311-cp311-macosx_10_9_x86_64.whl", hash = "sha256:678999709e68425ae2593acf2e3ebcbcf2e69885a5ee78f9eb80e6e371f1bf57", size = 173082, upload-time = "2025-03-05T20:01:57.563Z" },
    { url = "https://files.pythonhosted.org/packages/86/f2/10b55821dd40eb696ce4704a87d57774696f9451108cff0d2824c97e0f97/websockets-15.0.1-cp311-cp311-macosx_11_0_arm64.whl", hash = "sha256:d50fd1ee42388dcfb2b3676132c78116490976f1300da28eb629272d5d93e905", size = 173330, upload-time = "2025-03-05T20:01:59.063Z" },
    { url = "https://files.pythonhosted.org/packages/a5/90/1c37ae8b8a113d3daf1065222b6af61cc44102da95388ac0018fcb7d93d9/websockets-15.0.1-cp311-cp311-manylinux_2_17_aarch64.manylinux2014_aarch64.whl", hash = "sha256:d99e5546bf73dbad5bf3547174cd6cb8ba7273062a23808ffea025ecb1cf8562", size = 182878, upload-time = "2025-03-05T20:02:00.305Z" },
    { url = "https://files.pythonhosted.org/packages/8e/8d/96e8e288b2a41dffafb78e8904ea7367ee4f891dafc2ab8d87e2124cb3d3/websockets-15.0.1-cp311-cp311-manylinux_2_5_i686.manylinux1_i686.manylinux_2_17_i686.manylinux2014_i686.whl", hash = "sha256:66dd88c918e3287efc22409d426c8f729688d89a0c587c88971a0faa2c2f3792", size = 181883, upload-time = "2025-03-05T20:02:03.148Z" },
    { url = "https://files.pythonhosted.org/packages/93/1f/5d6dbf551766308f6f50f8baf8e9860be6182911e8106da7a7f73785f4c4/websockets-15.0.1-cp311-cp311-manylinux_2_5_x86_64.manylinux1_x86_64.manylinux_2_17_x86_64.manylinux2014_x86_64.whl", hash = "sha256:8dd8327c795b3e3f219760fa603dcae1dcc148172290a8ab15158cf85a953413", size = 182252, upload-time = "2025-03-05T20:02:05.29Z" },
    { url = "https://files.pythonhosted.org/packages/d4/78/2d4fed9123e6620cbf1706c0de8a1632e1a28e7774d94346d7de1bba2ca3/websockets-15.0.1-cp311-cp311-musllinux_1_2_aarch64.whl", hash = "sha256:8fdc51055e6ff4adeb88d58a11042ec9a5eae317a0a53d12c062c8a8865909e8", size = 182521, upload-time = "2025-03-05T20:02:07.458Z" },
    { url = "https://files.pythonhosted.org/packages/e7/3b/66d4c1b444dd1a9823c4a81f50231b921bab54eee2f69e70319b4e21f1ca/websockets-15.0.1-cp311-cp311-musllinux_1_2_i686.whl", hash = "sha256:693f0192126df6c2327cce3baa7c06f2a117575e32ab2308f7f8216c29d9e2e3", size = 181958, upload-time = "2025-03-05T20:02:09.842Z" },
    { url = "https://files.pythonhosted.org/packages/08/ff/e9eed2ee5fed6f76fdd6032ca5cd38c57ca9661430bb3d5fb2872dc8703c/websockets-15.0.1-cp311-cp311-musllinux_1_2_x86_64.whl", hash = "sha256:54479983bd5fb469c38f2f5c7e3a24f9a4e70594cd68cd1fa6b9340dadaff7cf", size = 181918, upload-time = "2025-03-05T20:02:11.968Z" },
    { url = "https://files.pythonhosted.org/packages/d8/75/994634a49b7e12532be6a42103597b71098fd25900f7437d6055ed39930a/websockets-15.0.1-cp311-cp311-win32.whl", hash = "sha256:16b6c1b3e57799b9d38427dda63edcbe4926352c47cf88588c0be4ace18dac85", size = 176388, upload-time = "2025-03-05T20:02:13.32Z" },
    { url = "https://files.pythonhosted.org/packages/98/93/e36c73f78400a65f5e236cd376713c34182e6663f6889cd45a4a04d8f203/websockets-15.0.1-cp311-cp311-win_amd64.whl", hash = "sha256:27ccee0071a0e75d22cb35849b1db43f2ecd3e161041ac1ee9d2352ddf72f065", size = 176828, upload-time = "2025-03-05T20:02:14.585Z" },
    { url = "https://files.pythonhosted.org/packages/51/6b/4545a0d843594f5d0771e86463606a3988b5a09ca5123136f8a76580dd63/websockets-15.0.1-cp312-cp312-macosx_10_13_universal2.whl", hash = "sha256:3e90baa811a5d73f3ca0bcbf32064d663ed81318ab225ee4f427ad4e26e5aff3", size = 175437, upload-time = "2025-03-05T20:02:16.706Z" },
    { url = "https://files.pythonhosted.org/packages/f4/71/809a0f5f6a06522af902e0f2ea2757f71ead94610010cf570ab5c98e99ed/websockets-15.0.1-cp312-cp312-macosx_10_13_x86_64.whl", hash = "sha256:592f1a9fe869c778694f0aa806ba0374e97648ab57936f092fd9d87f8bc03665", size = 173096, upload-time = "2025-03-05T20:02:18.832Z" },
    { url = "https://files.pythonhosted.org/packages/3d/69/1a681dd6f02180916f116894181eab8b2e25b31e484c5d0eae637ec01f7c/websockets-15.0.1-cp312-cp312-macosx_11_0_arm64.whl", hash = "sha256:0701bc3cfcb9164d04a14b149fd74be7347a530ad3bbf15ab2c678a2cd3dd9a2", size = 173332, upload-time = "2025-03-05T20:02:20.187Z" },
    { url = "https://files.pythonhosted.org/packages/a6/02/0073b3952f5bce97eafbb35757f8d0d54812b6174ed8dd952aa08429bcc3/websockets-15.0.1-cp312-cp312-manylinux_2_17_aarch64.manylinux2014_aarch64.whl", hash = "sha256:e8b56bdcdb4505c8078cb6c7157d9811a85790f2f2b3632c7d1462ab5783d215", size = 183152, upload-time = "2025-03-05T20:02:22.286Z" },
    { url = "https://files.pythonhosted.org/packages/74/45/c205c8480eafd114b428284840da0b1be9ffd0e4f87338dc95dc6ff961a1/websockets-15.0.1-cp312-cp312-manylinux_2_5_i686.manylinux1_i686.manylinux_2_17_i686.manylinux2014_i686.whl", hash = "sha256:0af68c55afbd5f07986df82831c7bff04846928ea8d1fd7f30052638788bc9b5", size = 182096, upload-time = "2025-03-05T20:02:24.368Z" },
    { url = "https://files.pythonhosted.org/packages/14/8f/aa61f528fba38578ec553c145857a181384c72b98156f858ca5c8e82d9d3/websockets-15.0.1-cp312-cp312-manylinux_2_5_x86_64.manylinux1_x86_64.manylinux_2_17_x86_64.manylinux2014_x86_64.whl", hash = "sha256:64dee438fed052b52e4f98f76c5790513235efaa1ef7f3f2192c392cd7c91b65", size = 182523, upload-time = "2025-03-05T20:02:25.669Z" },
    { url = "https://files.pythonhosted.org/packages/ec/6d/0267396610add5bc0d0d3e77f546d4cd287200804fe02323797de77dbce9/websockets-15.0.1-cp312-cp312-musllinux_1_2_aarch64.whl", hash = "sha256:d5f6b181bb38171a8ad1d6aa58a67a6aa9d4b38d0f8c5f496b9e42561dfc62fe", size = 182790, upload-time = "2025-03-05T20:02:26.99Z" },
    { url = "https://files.pythonhosted.org/packages/02/05/c68c5adbf679cf610ae2f74a9b871ae84564462955d991178f95a1ddb7dd/websockets-15.0.1-cp312-cp312-musllinux_1_2_i686.whl", hash = "sha256:5d54b09eba2bada6011aea5375542a157637b91029687eb4fdb2dab11059c1b4", size = 182165, upload-time = "2025-03-05T20:02:30.291Z" },
    { url = "https://files.pythonhosted.org/packages/29/93/bb672df7b2f5faac89761cb5fa34f5cec45a4026c383a4b5761c6cea5c16/websockets-15.0.1-cp312-cp312-musllinux_1_2_x86_64.whl", hash = "sha256:3be571a8b5afed347da347bfcf27ba12b069d9d7f42cb8c7028b5e98bbb12597", size = 182160, upload-time = "2025-03-05T20:02:31.634Z" },
    { url = "https://files.pythonhosted.org/packages/ff/83/de1f7709376dc3ca9b7eeb4b9a07b4526b14876b6d372a4dc62312bebee0/websockets-15.0.1-cp312-cp312-win32.whl", hash = "sha256:c338ffa0520bdb12fbc527265235639fb76e7bc7faafbb93f6ba80d9c06578a9", size = 176395, upload-time = "2025-03-05T20:02:33.017Z" },
    { url = "https://files.pythonhosted.org/packages/7d/71/abf2ebc3bbfa40f391ce1428c7168fb20582d0ff57019b69ea20fa698043/websockets-15.0.1-cp312-cp312-win_amd64.whl", hash = "sha256:fcd5cf9e305d7b8338754470cf69cf81f420459dbae8a3b40cee57417f4614a7", size = 176841, upload-time = "2025-03-05T20:02:34.498Z" },
    { url = "https://files.pythonhosted.org/packages/cb/9f/51f0cf64471a9d2b4d0fc6c534f323b664e7095640c34562f5182e5a7195/websockets-15.0.1-cp313-cp313-macosx_10_13_universal2.whl", hash = "sha256:ee443ef070bb3b6ed74514f5efaa37a252af57c90eb33b956d35c8e9c10a1931", size = 175440, upload-time = "2025-03-05T20:02:36.695Z" },
    { url = "https://files.pythonhosted.org/packages/8a/05/aa116ec9943c718905997412c5989f7ed671bc0188ee2ba89520e8765d7b/websockets-15.0.1-cp313-cp313-macosx_10_13_x86_64.whl", hash = "sha256:5a939de6b7b4e18ca683218320fc67ea886038265fd1ed30173f5ce3f8e85675", size = 173098, upload-time = "2025-03-05T20:02:37.985Z" },
    { url = "https://files.pythonhosted.org/packages/ff/0b/33cef55ff24f2d92924923c99926dcce78e7bd922d649467f0eda8368923/websockets-15.0.1-cp313-cp313-macosx_11_0_arm64.whl", hash = "sha256:746ee8dba912cd6fc889a8147168991d50ed70447bf18bcda7039f7d2e3d9151", size = 173329, upload-time = "2025-03-05T20:02:39.298Z" },
    { url = "https://files.pythonhosted.org/packages/31/1d/063b25dcc01faa8fada1469bdf769de3768b7044eac9d41f734fd7b6ad6d/websockets-15.0.1-cp313-cp313-manylinux_2_17_aarch64.manylinux2014_aarch64.whl", hash = "sha256:595b6c3969023ecf9041b2936ac3827e4623bfa3ccf007575f04c5a6aa318c22", size = 183111, upload-time = "2025-03-05T20:02:40.595Z" },
    { url = "https://files.pythonhosted.org/packages/93/53/9a87ee494a51bf63e4ec9241c1ccc4f7c2f45fff85d5bde2ff74fcb68b9e/websockets-15.0.1-cp313-cp313-manylinux_2_5_i686.manylinux1_i686.manylinux_2_17_i686.manylinux2014_i686.whl", hash = "sha256:3c714d2fc58b5ca3e285461a4cc0c9a66bd0e24c5da9911e30158286c9b5be7f", size = 182054, upload-time = "2025-03-05T20:02:41.926Z" },
    { url = "https://files.pythonhosted.org/packages/ff/b2/83a6ddf56cdcbad4e3d841fcc55d6ba7d19aeb89c50f24dd7e859ec0805f/websockets-15.0.1-cp313-cp313-manylinux_2_5_x86_64.manylinux1_x86_64.manylinux_2_17_x86_64.manylinux2014_x86_64.whl", hash = "sha256:0f3c1e2ab208db911594ae5b4f79addeb3501604a165019dd221c0bdcabe4db8", size = 182496, upload-time = "2025-03-05T20:02:43.304Z" },
    { url = "https://files.pythonhosted.org/packages/98/41/e7038944ed0abf34c45aa4635ba28136f06052e08fc2168520bb8b25149f/websockets-15.0.1-cp313-cp313-musllinux_1_2_aarch64.whl", hash = "sha256:229cf1d3ca6c1804400b0a9790dc66528e08a6a1feec0d5040e8b9eb14422375", size = 182829, upload-time = "2025-03-05T20:02:48.812Z" },
    { url = "https://files.pythonhosted.org/packages/e0/17/de15b6158680c7623c6ef0db361da965ab25d813ae54fcfeae2e5b9ef910/websockets-15.0.1-cp313-cp313-musllinux_1_2_i686.whl", hash = "sha256:756c56e867a90fb00177d530dca4b097dd753cde348448a1012ed6c5131f8b7d", size = 182217, upload-time = "2025-03-05T20:02:50.14Z" },
    { url = "https://files.pythonhosted.org/packages/33/2b/1f168cb6041853eef0362fb9554c3824367c5560cbdaad89ac40f8c2edfc/websockets-15.0.1-cp313-cp313-musllinux_1_2_x86_64.whl", hash = "sha256:558d023b3df0bffe50a04e710bc87742de35060580a293c2a984299ed83bc4e4", size = 182195, upload-time = "2025-03-05T20:02:51.561Z" },
    { url = "https://files.pythonhosted.org/packages/86/eb/20b6cdf273913d0ad05a6a14aed4b9a85591c18a987a3d47f20fa13dcc47/websockets-15.0.1-cp313-cp313-win32.whl", hash = "sha256:ba9e56e8ceeeedb2e080147ba85ffcd5cd0711b89576b83784d8605a7df455fa", size = 176393, upload-time = "2025-03-05T20:02:53.814Z" },
    { url = "https://files.pythonhosted.org/packages/1b/6c/c65773d6cab416a64d191d6ee8a8b1c68a09970ea6909d16965d26bfed1e/websockets-15.0.1-cp313-cp313-win_amd64.whl", hash = "sha256:e09473f095a819042ecb2ab9465aee615bd9c2028e4ef7d933600a8401c79561", size = 176837, upload-time = "2025-03-05T20:02:55.237Z" },
    { url = "https://files.pythonhosted.org/packages/36/db/3fff0bcbe339a6fa6a3b9e3fbc2bfb321ec2f4cd233692272c5a8d6cf801/websockets-15.0.1-cp39-cp39-macosx_10_9_universal2.whl", hash = "sha256:5f4c04ead5aed67c8a1a20491d54cdfba5884507a48dd798ecaf13c74c4489f5", size = 175424, upload-time = "2025-03-05T20:02:56.505Z" },
    { url = "https://files.pythonhosted.org/packages/46/e6/519054c2f477def4165b0ec060ad664ed174e140b0d1cbb9fafa4a54f6db/websockets-15.0.1-cp39-cp39-macosx_10_9_x86_64.whl", hash = "sha256:abdc0c6c8c648b4805c5eacd131910d2a7f6455dfd3becab248ef108e89ab16a", size = 173077, upload-time = "2025-03-05T20:02:58.37Z" },
    { url = "https://files.pythonhosted.org/packages/1a/21/c0712e382df64c93a0d16449ecbf87b647163485ca1cc3f6cbadb36d2b03/websockets-15.0.1-cp39-cp39-macosx_11_0_arm64.whl", hash = "sha256:a625e06551975f4b7ea7102bc43895b90742746797e2e14b70ed61c43a90f09b", size = 173324, upload-time = "2025-03-05T20:02:59.773Z" },
    { url = "https://files.pythonhosted.org/packages/1c/cb/51ba82e59b3a664df54beed8ad95517c1b4dc1a913730e7a7db778f21291/websockets-15.0.1-cp39-cp39-manylinux_2_17_aarch64.manylinux2014_aarch64.whl", hash = "sha256:d591f8de75824cbb7acad4e05d2d710484f15f29d4a915092675ad3456f11770", size = 182094, upload-time = "2025-03-05T20:03:01.827Z" },
    { url = "https://files.pythonhosted.org/packages/fb/0f/bf3788c03fec679bcdaef787518dbe60d12fe5615a544a6d4cf82f045193/websockets-15.0.1-cp39-cp39-manylinux_2_5_i686.manylinux1_i686.manylinux_2_17_i686.manylinux2014_i686.whl", hash = "sha256:47819cea040f31d670cc8d324bb6435c6f133b8c7a19ec3d61634e62f8d8f9eb", size = 181094, upload-time = "2025-03-05T20:03:03.123Z" },
    { url = "https://files.pythonhosted.org/packages/5e/da/9fb8c21edbc719b66763a571afbaf206cb6d3736d28255a46fc2fe20f902/websockets-15.0.1-cp39-cp39-manylinux_2_5_x86_64.manylinux1_x86_64.manylinux_2_17_x86_64.manylinux2014_x86_64.whl", hash = "sha256:ac017dd64572e5c3bd01939121e4d16cf30e5d7e110a119399cf3133b63ad054", size = 181397, upload-time = "2025-03-05T20:03:04.443Z" },
    { url = "https://files.pythonhosted.org/packages/2e/65/65f379525a2719e91d9d90c38fe8b8bc62bd3c702ac651b7278609b696c4/websockets-15.0.1-cp39-cp39-musllinux_1_2_aarch64.whl", hash = "sha256:4a9fac8e469d04ce6c25bb2610dc535235bd4aa14996b4e6dbebf5e007eba5ee", size = 181794, upload-time = "2025-03-05T20:03:06.708Z" },
    { url = "https://files.pythonhosted.org/packages/d9/26/31ac2d08f8e9304d81a1a7ed2851c0300f636019a57cbaa91342015c72cc/websockets-15.0.1-cp39-cp39-musllinux_1_2_i686.whl", hash = "sha256:363c6f671b761efcb30608d24925a382497c12c506b51661883c3e22337265ed", size = 181194, upload-time = "2025-03-05T20:03:08.844Z" },
    { url = "https://files.pythonhosted.org/packages/98/72/1090de20d6c91994cd4b357c3f75a4f25ee231b63e03adea89671cc12a3f/websockets-15.0.1-cp39-cp39-musllinux_1_2_x86_64.whl", hash = "sha256:2034693ad3097d5355bfdacfffcbd3ef5694f9718ab7f29c29689a9eae841880", size = 181164, upload-time = "2025-03-05T20:03:10.242Z" },
    { url = "https://files.pythonhosted.org/packages/2d/37/098f2e1c103ae8ed79b0e77f08d83b0ec0b241cf4b7f2f10edd0126472e1/websockets-15.0.1-cp39-cp39-win32.whl", hash = "sha256:3b1ac0d3e594bf121308112697cf4b32be538fb1444468fb0a6ae4feebc83411", size = 176381, upload-time = "2025-03-05T20:03:12.77Z" },
    { url = "https://files.pythonhosted.org/packages/75/8b/a32978a3ab42cebb2ebdd5b05df0696a09f4d436ce69def11893afa301f0/websockets-15.0.1-cp39-cp39-win_amd64.whl", hash = "sha256:b7643a03db5c95c799b89b31c036d5f27eeb4d259c798e878d6937d71832b1e4", size = 176841, upload-time = "2025-03-05T20:03:14.367Z" },
    { url = "https://files.pythonhosted.org/packages/02/9e/d40f779fa16f74d3468357197af8d6ad07e7c5a27ea1ca74ceb38986f77a/websockets-15.0.1-pp310-pypy310_pp73-macosx_10_15_x86_64.whl", hash = "sha256:0c9e74d766f2818bb95f84c25be4dea09841ac0f734d1966f415e4edfc4ef1c3", size = 173109, upload-time = "2025-03-05T20:03:17.769Z" },
    { url = "https://files.pythonhosted.org/packages/bc/cd/5b887b8585a593073fd92f7c23ecd3985cd2c3175025a91b0d69b0551372/websockets-15.0.1-pp310-pypy310_pp73-macosx_11_0_arm64.whl", hash = "sha256:1009ee0c7739c08a0cd59de430d6de452a55e42d6b522de7aa15e6f67db0b8e1", size = 173343, upload-time = "2025-03-05T20:03:19.094Z" },
    { url = "https://files.pythonhosted.org/packages/fe/ae/d34f7556890341e900a95acf4886833646306269f899d58ad62f588bf410/websockets-15.0.1-pp310-pypy310_pp73-manylinux_2_17_aarch64.manylinux2014_aarch64.whl", hash = "sha256:76d1f20b1c7a2fa82367e04982e708723ba0e7b8d43aa643d3dcd404d74f1475", size = 174599, upload-time = "2025-03-05T20:03:21.1Z" },
    { url = "https://files.pythonhosted.org/packages/71/e6/5fd43993a87db364ec60fc1d608273a1a465c0caba69176dd160e197ce42/websockets-15.0.1-pp310-pypy310_pp73-manylinux_2_5_i686.manylinux1_i686.manylinux_2_17_i686.manylinux2014_i686.whl", hash = "sha256:f29d80eb9a9263b8d109135351caf568cc3f80b9928bccde535c235de55c22d9", size = 174207, upload-time = "2025-03-05T20:03:23.221Z" },
    { url = "https://files.pythonhosted.org/packages/2b/fb/c492d6daa5ec067c2988ac80c61359ace5c4c674c532985ac5a123436cec/websockets-15.0.1-pp310-pypy310_pp73-manylinux_2_5_x86_64.manylinux1_x86_64.manylinux_2_17_x86_64.manylinux2014_x86_64.whl", hash = "sha256:b359ed09954d7c18bbc1680f380c7301f92c60bf924171629c5db97febb12f04", size = 174155, upload-time = "2025-03-05T20:03:25.321Z" },
    { url = "https://files.pythonhosted.org/packages/68/a1/dcb68430b1d00b698ae7a7e0194433bce4f07ded185f0ee5fb21e2a2e91e/websockets-15.0.1-pp310-pypy310_pp73-win_amd64.whl", hash = "sha256:cad21560da69f4ce7658ca2cb83138fb4cf695a2ba3e475e0559e05991aa8122", size = 176884, upload-time = "2025-03-05T20:03:27.934Z" },
    { url = "https://files.pythonhosted.org/packages/b7/48/4b67623bac4d79beb3a6bb27b803ba75c1bdedc06bd827e465803690a4b2/websockets-15.0.1-pp39-pypy39_pp73-macosx_10_15_x86_64.whl", hash = "sha256:7f493881579c90fc262d9cdbaa05a6b54b3811c2f300766748db79f098db9940", size = 173106, upload-time = "2025-03-05T20:03:29.404Z" },
    { url = "https://files.pythonhosted.org/packages/ed/f0/adb07514a49fe5728192764e04295be78859e4a537ab8fcc518a3dbb3281/websockets-15.0.1-pp39-pypy39_pp73-macosx_11_0_arm64.whl", hash = "sha256:47b099e1f4fbc95b701b6e85768e1fcdaf1630f3cbe4765fa216596f12310e2e", size = 173339, upload-time = "2025-03-05T20:03:30.755Z" },
    { url = "https://files.pythonhosted.org/packages/87/28/bd23c6344b18fb43df40d0700f6d3fffcd7cef14a6995b4f976978b52e62/websockets-15.0.1-pp39-pypy39_pp73-manylinux_2_17_aarch64.manylinux2014_aarch64.whl", hash = "sha256:67f2b6de947f8c757db2db9c71527933ad0019737ec374a8a6be9a956786aaf9", size = 174597, upload-time = "2025-03-05T20:03:32.247Z" },
    { url = "https://files.pythonhosted.org/packages/6d/79/ca288495863d0f23a60f546f0905ae8f3ed467ad87f8b6aceb65f4c013e4/websockets-15.0.1-pp39-pypy39_pp73-manylinux_2_5_i686.manylinux1_i686.manylinux_2_17_i686.manylinux2014_i686.whl", hash = "sha256:d08eb4c2b7d6c41da6ca0600c077e93f5adcfd979cd777d747e9ee624556da4b", size = 174205, upload-time = "2025-03-05T20:03:33.731Z" },
    { url = "https://files.pythonhosted.org/packages/04/e4/120ff3180b0872b1fe6637f6f995bcb009fb5c87d597c1fc21456f50c848/websockets-15.0.1-pp39-pypy39_pp73-manylinux_2_5_x86_64.manylinux1_x86_64.manylinux_2_17_x86_64.manylinux2014_x86_64.whl", hash = "sha256:4b826973a4a2ae47ba357e4e82fa44a463b8f168e1ca775ac64521442b19e87f", size = 174150, upload-time = "2025-03-05T20:03:35.757Z" },
    { url = "https://files.pythonhosted.org/packages/cb/c3/30e2f9c539b8da8b1d76f64012f3b19253271a63413b2d3adb94b143407f/websockets-15.0.1-pp39-pypy39_pp73-win_amd64.whl", hash = "sha256:21c1fa28a6a7e3cbdc171c694398b6df4744613ce9b36b1a498e816787e28123", size = 176877, upload-time = "2025-03-05T20:03:37.199Z" },
    { url = "https://files.pythonhosted.org/packages/fa/a8/5b41e0da817d64113292ab1f8247140aac61cbf6cfd085d6a0fa77f4984f/websockets-15.0.1-py3-none-any.whl", hash = "sha256:f7a866fbc1e97b5c617ee4116daaa09b722101d4a3c170c787450ba409f9736f", size = 169743, upload-time = "2025-03-05T20:03:39.41Z" },
]

[[package]]
name = "winkerberos"
version = "0.12.2"
source = { registry = "https://pypi.org/simple" }
sdist = { url = "https://files.pythonhosted.org/packages/2d/75/86d470935167eb1c40d53498993e14cc021d9611a539d61c9b4202c291ab/winkerberos-0.12.2.tar.gz", hash = "sha256:ff91daed04727a0362892802ee093d8da11f08536393526bdf3bc64e04079faa", size = 35672, upload-time = "2025-04-02T14:41:48.274Z" }
wheels = [
    { url = "https://files.pythonhosted.org/packages/59/ac/c6ce495af45371ffd85a6a3d24c2ced679b8dbcf3b8c6beca093706b1620/winkerberos-0.12.2-cp310-cp310-win32.whl", hash = "sha256:f8b751bd5a28e6a9146f154bed395c30ce4f245448addc763f98cb8843879027", size = 25331, upload-time = "2025-04-02T14:41:36.398Z" },
    { url = "https://files.pythonhosted.org/packages/cb/7b/ad32174c3ed4710cd2ad8f20171f5061cb13603f091d714d5aa6b30d51f0/winkerberos-0.12.2-cp310-cp310-win_amd64.whl", hash = "sha256:4be3b0de548b80f52a6544dff9d571da6cdfde590176a01477358b3808b12dfa", size = 27670, upload-time = "2025-04-02T14:41:37.68Z" },
    { url = "https://files.pythonhosted.org/packages/91/12/23b29d359dee9f7a8243cb0040ea1834acd1af8cbc38cfe1c7ca82ab4ec0/winkerberos-0.12.2-cp311-cp311-win32.whl", hash = "sha256:ff2b2ec9b9246bbc05f0d4e6fe5f3f3563237357b9b35eaa58ec1a9ddf349ab8", size = 25332, upload-time = "2025-04-02T14:41:38.671Z" },
    { url = "https://files.pythonhosted.org/packages/23/d2/2bfa1dcdb4a47b7f989a9e758c892bd7393a156b0e1f0df63eca8304e892/winkerberos-0.12.2-cp311-cp311-win_amd64.whl", hash = "sha256:e6ac2b2cc329a68502821905f6ffe48e109d54a46aba7414ea231a30c75bb2d9", size = 27671, upload-time = "2025-04-02T14:41:40.104Z" },
    { url = "https://files.pythonhosted.org/packages/4f/01/26c5b1435654596c07b314653183ffe42b64ea07041c328f0fd4c68fe9f9/winkerberos-0.12.2-cp312-cp312-win32.whl", hash = "sha256:46dac1300e20738cbaf6c17c2e4832062ed7faee346c7a96f0e57f8bbe279c25", size = 25396, upload-time = "2025-04-02T14:41:41.6Z" },
    { url = "https://files.pythonhosted.org/packages/64/b1/6c4a1e4e50553798eb44dbb0d71ba6af48e2a62a0eb01bd0d4e2b41914e3/winkerberos-0.12.2-cp312-cp312-win_amd64.whl", hash = "sha256:2c5c7a70c0d4a43546b20d5654e7e7e5e5e96f42084a7f293864f7ad0fb1e953", size = 27710, upload-time = "2025-04-02T14:41:42.656Z" },
    { url = "https://files.pythonhosted.org/packages/5f/91/cff6750c7c3b2a9f35e12cd7c4df901251fc3be985edef707a3458c43e9a/winkerberos-0.12.2-cp313-cp313-win32.whl", hash = "sha256:482a72500b7822cc8f941d0c6eed668a24c030ac145c97732e175b51441bebbf", size = 25391, upload-time = "2025-04-02T14:41:43.938Z" },
    { url = "https://files.pythonhosted.org/packages/2a/98/defb037ad127c4006c4e992dd55ce0df92059626d3df5f5f4c5fc8502c26/winkerberos-0.12.2-cp313-cp313-win_amd64.whl", hash = "sha256:efd65ba54534512070916cb9c91ef9798a0f9fb0b04e12732c9631e71553fd69", size = 27704, upload-time = "2025-04-02T14:41:45.203Z" },
    { url = "https://files.pythonhosted.org/packages/be/17/b16e72e0b896cdf05666994cbc402a66f5911d56ea28d4e858714328b698/winkerberos-0.12.2-cp39-cp39-win32.whl", hash = "sha256:0c80eed53472a38d7f1dd015e27d93705b22a2acd2557bad13d8b5d688037b29", size = 25326, upload-time = "2025-04-02T14:41:46.216Z" },
    { url = "https://files.pythonhosted.org/packages/65/04/ae42e839e8d836fde613f94f30395953292a7b9be388247237196d1e5caa/winkerberos-0.12.2-cp39-cp39-win_amd64.whl", hash = "sha256:4b908aab5ab42e98bee44eca67dfebe4733d210bccf021e42b669bf4af2005a4", size = 27663, upload-time = "2025-04-02T14:41:47.294Z" },
]

[[package]]
name = "zipp"
version = "3.23.0"
source = { registry = "https://pypi.org/simple" }
sdist = { url = "https://files.pythonhosted.org/packages/e3/02/0f2892c661036d50ede074e376733dca2ae7c6eb617489437771209d4180/zipp-3.23.0.tar.gz", hash = "sha256:a07157588a12518c9d4034df3fbbee09c814741a33ff63c05fa29d26a2404166", size = 25547, upload-time = "2025-06-08T17:06:39.4Z" }
wheels = [
    { url = "https://files.pythonhosted.org/packages/2e/54/647ade08bf0db230bfea292f893923872fd20be6ac6f53b2b936ba839d75/zipp-3.23.0-py3-none-any.whl", hash = "sha256:071652d6115ed432f5ce1d34c336c0adfd6a884660d1e9712a256d3d3bd4b14e", size = 10276, upload-time = "2025-06-08T17:06:38.034Z" },
]

[[package]]
name = "zope-event"
version = "5.1.1"
source = { registry = "https://pypi.org/simple" }
dependencies = [
    { name = "setuptools" },
]
sdist = { url = "https://files.pythonhosted.org/packages/5a/9f/c443569a68d3844c044d9fa9711e08adb33649b527b4d432433f4c2a6a02/zope_event-5.1.1.tar.gz", hash = "sha256:c1ac931abf57efba71a2a313c5f4d57768a19b15c37e3f02f50eb1536be12d4e", size = 18811, upload-time = "2025-07-22T07:04:00.924Z" }
wheels = [
    { url = "https://files.pythonhosted.org/packages/e9/04/fd55695f6448abd22295fc68b2d3a135389558f0f49a24b0dffe019d0ecb/zope_event-5.1.1-py3-none-any.whl", hash = "sha256:8d5ea7b992c42ce73a6fa9c2ba99a004c52cd9f05d87f3220768ef0329b92df7", size = 7014, upload-time = "2025-07-22T07:03:59.9Z" },
]

[[package]]
name = "zope-interface"
version = "7.2"
source = { registry = "https://pypi.org/simple" }
dependencies = [
    { name = "setuptools" },
]
sdist = { url = "https://files.pythonhosted.org/packages/30/93/9210e7606be57a2dfc6277ac97dcc864fd8d39f142ca194fdc186d596fda/zope.interface-7.2.tar.gz", hash = "sha256:8b49f1a3d1ee4cdaf5b32d2e738362c7f5e40ac8b46dd7d1a65e82a4872728fe", size = 252960, upload-time = "2024-11-28T08:45:39.224Z" }
wheels = [
    { url = "https://files.pythonhosted.org/packages/76/71/e6177f390e8daa7e75378505c5ab974e0bf59c1d3b19155638c7afbf4b2d/zope.interface-7.2-cp310-cp310-macosx_10_9_x86_64.whl", hash = "sha256:ce290e62229964715f1011c3dbeab7a4a1e4971fd6f31324c4519464473ef9f2", size = 208243, upload-time = "2024-11-28T08:47:29.781Z" },
    { url = "https://files.pythonhosted.org/packages/52/db/7e5f4226bef540f6d55acfd95cd105782bc6ee044d9b5587ce2c95558a5e/zope.interface-7.2-cp310-cp310-macosx_11_0_arm64.whl", hash = "sha256:05b910a5afe03256b58ab2ba6288960a2892dfeef01336dc4be6f1b9ed02ab0a", size = 208759, upload-time = "2024-11-28T08:47:31.908Z" },
    { url = "https://files.pythonhosted.org/packages/28/ea/fdd9813c1eafd333ad92464d57a4e3a82b37ae57c19497bcffa42df673e4/zope.interface-7.2-cp310-cp310-manylinux_2_17_aarch64.manylinux2014_aarch64.whl", hash = "sha256:550f1c6588ecc368c9ce13c44a49b8d6b6f3ca7588873c679bd8fd88a1b557b6", size = 254922, upload-time = "2024-11-28T09:18:11.795Z" },
    { url = "https://files.pythonhosted.org/packages/3b/d3/0000a4d497ef9fbf4f66bb6828b8d0a235e690d57c333be877bec763722f/zope.interface-7.2-cp310-cp310-manylinux_2_5_i686.manylinux1_i686.manylinux_2_17_i686.manylinux2014_i686.whl", hash = "sha256:0ef9e2f865721553c6f22a9ff97da0f0216c074bd02b25cf0d3af60ea4d6931d", size = 249367, upload-time = "2024-11-28T08:48:24.238Z" },
    { url = "https://files.pythonhosted.org/packages/3e/e5/0b359e99084f033d413419eff23ee9c2bd33bca2ca9f4e83d11856f22d10/zope.interface-7.2-cp310-cp310-manylinux_2_5_x86_64.manylinux1_x86_64.manylinux_2_17_x86_64.manylinux2014_x86_64.whl", hash = "sha256:27f926f0dcb058211a3bb3e0e501c69759613b17a553788b2caeb991bed3b61d", size = 254488, upload-time = "2024-11-28T08:48:28.816Z" },
    { url = "https://files.pythonhosted.org/packages/7b/90/12d50b95f40e3b2fc0ba7f7782104093b9fd62806b13b98ef4e580f2ca61/zope.interface-7.2-cp310-cp310-win_amd64.whl", hash = "sha256:144964649eba4c5e4410bb0ee290d338e78f179cdbfd15813de1a664e7649b3b", size = 211947, upload-time = "2024-11-28T08:48:18.831Z" },
    { url = "https://files.pythonhosted.org/packages/98/7d/2e8daf0abea7798d16a58f2f3a2bf7588872eee54ac119f99393fdd47b65/zope.interface-7.2-cp311-cp311-macosx_10_9_x86_64.whl", hash = "sha256:1909f52a00c8c3dcab6c4fad5d13de2285a4b3c7be063b239b8dc15ddfb73bd2", size = 208776, upload-time = "2024-11-28T08:47:53.009Z" },
    { url = "https://files.pythonhosted.org/packages/a0/2a/0c03c7170fe61d0d371e4c7ea5b62b8cb79b095b3d630ca16719bf8b7b18/zope.interface-7.2-cp311-cp311-macosx_11_0_arm64.whl", hash = "sha256:80ecf2451596f19fd607bb09953f426588fc1e79e93f5968ecf3367550396b22", size = 209296, upload-time = "2024-11-28T08:47:57.993Z" },
    { url = "https://files.pythonhosted.org/packages/49/b4/451f19448772b4a1159519033a5f72672221e623b0a1bd2b896b653943d8/zope.interface-7.2-cp311-cp311-manylinux_2_17_aarch64.manylinux2014_aarch64.whl", hash = "sha256:033b3923b63474800b04cba480b70f6e6243a62208071fc148354f3f89cc01b7", size = 260997, upload-time = "2024-11-28T09:18:13.935Z" },
    { url = "https://files.pythonhosted.org/packages/65/94/5aa4461c10718062c8f8711161faf3249d6d3679c24a0b81dd6fc8ba1dd3/zope.interface-7.2-cp311-cp311-manylinux_2_5_i686.manylinux1_i686.manylinux_2_17_i686.manylinux2014_i686.whl", hash = "sha256:a102424e28c6b47c67923a1f337ede4a4c2bba3965b01cf707978a801fc7442c", size = 255038, upload-time = "2024-11-28T08:48:26.381Z" },
    { url = "https://files.pythonhosted.org/packages/9f/aa/1a28c02815fe1ca282b54f6705b9ddba20328fabdc37b8cf73fc06b172f0/zope.interface-7.2-cp311-cp311-manylinux_2_5_x86_64.manylinux1_x86_64.manylinux_2_17_x86_64.manylinux2014_x86_64.whl", hash = "sha256:25e6a61dcb184453bb00eafa733169ab6d903e46f5c2ace4ad275386f9ab327a", size = 259806, upload-time = "2024-11-28T08:48:30.78Z" },
    { url = "https://files.pythonhosted.org/packages/a7/2c/82028f121d27c7e68632347fe04f4a6e0466e77bb36e104c8b074f3d7d7b/zope.interface-7.2-cp311-cp311-win_amd64.whl", hash = "sha256:3f6771d1647b1fc543d37640b45c06b34832a943c80d1db214a37c31161a93f1", size = 212305, upload-time = "2024-11-28T08:49:14.525Z" },
    { url = "https://files.pythonhosted.org/packages/68/0b/c7516bc3bad144c2496f355e35bd699443b82e9437aa02d9867653203b4a/zope.interface-7.2-cp312-cp312-macosx_10_9_x86_64.whl", hash = "sha256:086ee2f51eaef1e4a52bd7d3111a0404081dadae87f84c0ad4ce2649d4f708b7", size = 208959, upload-time = "2024-11-28T08:47:47.788Z" },
    { url = "https://files.pythonhosted.org/packages/a2/e9/1463036df1f78ff8c45a02642a7bf6931ae4a38a4acd6a8e07c128e387a7/zope.interface-7.2-cp312-cp312-macosx_11_0_arm64.whl", hash = "sha256:21328fcc9d5b80768bf051faa35ab98fb979080c18e6f84ab3f27ce703bce465", size = 209357, upload-time = "2024-11-28T08:47:50.897Z" },
    { url = "https://files.pythonhosted.org/packages/07/a8/106ca4c2add440728e382f1b16c7d886563602487bdd90004788d45eb310/zope.interface-7.2-cp312-cp312-manylinux_2_17_aarch64.manylinux2014_aarch64.whl", hash = "sha256:f6dd02ec01f4468da0f234da9d9c8545c5412fef80bc590cc51d8dd084138a89", size = 264235, upload-time = "2024-11-28T09:18:15.56Z" },
    { url = "https://files.pythonhosted.org/packages/fc/ca/57286866285f4b8a4634c12ca1957c24bdac06eae28fd4a3a578e30cf906/zope.interface-7.2-cp312-cp312-manylinux_2_5_i686.manylinux1_i686.manylinux_2_17_i686.manylinux2014_i686.whl", hash = "sha256:8e7da17f53e25d1a3bde5da4601e026adc9e8071f9f6f936d0fe3fe84ace6d54", size = 259253, upload-time = "2024-11-28T08:48:29.025Z" },
    { url = "https://files.pythonhosted.org/packages/96/08/2103587ebc989b455cf05e858e7fbdfeedfc3373358320e9c513428290b1/zope.interface-7.2-cp312-cp312-manylinux_2_5_x86_64.manylinux1_x86_64.manylinux_2_17_x86_64.manylinux2014_x86_64.whl", hash = "sha256:cab15ff4832580aa440dc9790b8a6128abd0b88b7ee4dd56abacbc52f212209d", size = 264702, upload-time = "2024-11-28T08:48:37.363Z" },
    { url = "https://files.pythonhosted.org/packages/5f/c7/3c67562e03b3752ba4ab6b23355f15a58ac2d023a6ef763caaca430f91f2/zope.interface-7.2-cp312-cp312-win_amd64.whl", hash = "sha256:29caad142a2355ce7cfea48725aa8bcf0067e2b5cc63fcf5cd9f97ad12d6afb5", size = 212466, upload-time = "2024-11-28T08:49:14.397Z" },
    { url = "https://files.pythonhosted.org/packages/c6/3b/e309d731712c1a1866d61b5356a069dd44e5b01e394b6cb49848fa2efbff/zope.interface-7.2-cp313-cp313-macosx_10_9_x86_64.whl", hash = "sha256:3e0350b51e88658d5ad126c6a57502b19d5f559f6cb0a628e3dc90442b53dd98", size = 208961, upload-time = "2024-11-28T08:48:29.865Z" },
    { url = "https://files.pythonhosted.org/packages/49/65/78e7cebca6be07c8fc4032bfbb123e500d60efdf7b86727bb8a071992108/zope.interface-7.2-cp313-cp313-macosx_11_0_arm64.whl", hash = "sha256:15398c000c094b8855d7d74f4fdc9e73aa02d4d0d5c775acdef98cdb1119768d", size = 209356, upload-time = "2024-11-28T08:48:33.297Z" },
    { url = "https://files.pythonhosted.org/packages/11/b1/627384b745310d082d29e3695db5f5a9188186676912c14b61a78bbc6afe/zope.interface-7.2-cp313-cp313-manylinux_2_17_aarch64.manylinux2014_aarch64.whl", hash = "sha256:802176a9f99bd8cc276dcd3b8512808716492f6f557c11196d42e26c01a69a4c", size = 264196, upload-time = "2024-11-28T09:18:17.584Z" },
    { url = "https://files.pythonhosted.org/packages/b8/f6/54548df6dc73e30ac6c8a7ff1da73ac9007ba38f866397091d5a82237bd3/zope.interface-7.2-cp313-cp313-manylinux_2_5_i686.manylinux1_i686.manylinux_2_17_i686.manylinux2014_i686.whl", hash = "sha256:eb23f58a446a7f09db85eda09521a498e109f137b85fb278edb2e34841055398", size = 259237, upload-time = "2024-11-28T08:48:31.71Z" },
    { url = "https://files.pythonhosted.org/packages/b6/66/ac05b741c2129fdf668b85631d2268421c5cd1a9ff99be1674371139d665/zope.interface-7.2-cp313-cp313-manylinux_2_5_x86_64.manylinux1_x86_64.manylinux_2_17_x86_64.manylinux2014_x86_64.whl", hash = "sha256:a71a5b541078d0ebe373a81a3b7e71432c61d12e660f1d67896ca62d9628045b", size = 264696, upload-time = "2024-11-28T08:48:41.161Z" },
    { url = "https://files.pythonhosted.org/packages/0a/2f/1bccc6f4cc882662162a1158cda1a7f616add2ffe322b28c99cb031b4ffc/zope.interface-7.2-cp313-cp313-win_amd64.whl", hash = "sha256:4893395d5dd2ba655c38ceb13014fd65667740f09fa5bb01caa1e6284e48c0cd", size = 212472, upload-time = "2024-11-28T08:49:56.587Z" },
    { url = "https://files.pythonhosted.org/packages/8c/2c/1f49dc8b4843c4f0848d8e43191aed312bad946a1563d1bf9e46cf2816ee/zope.interface-7.2-cp39-cp39-macosx_10_9_x86_64.whl", hash = "sha256:7bd449c306ba006c65799ea7912adbbfed071089461a19091a228998b82b1fdb", size = 208349, upload-time = "2024-11-28T08:49:28.872Z" },
    { url = "https://files.pythonhosted.org/packages/ed/7d/83ddbfc8424c69579a90fc8edc2b797223da2a8083a94d8dfa0e374c5ed4/zope.interface-7.2-cp39-cp39-macosx_11_0_arm64.whl", hash = "sha256:a19a6cc9c6ce4b1e7e3d319a473cf0ee989cbbe2b39201d7c19e214d2dfb80c7", size = 208799, upload-time = "2024-11-28T08:49:30.616Z" },
    { url = "https://files.pythonhosted.org/packages/36/22/b1abd91854c1be03f5542fe092e6a745096d2eca7704d69432e119100583/zope.interface-7.2-cp39-cp39-manylinux_2_17_aarch64.manylinux2014_aarch64.whl", hash = "sha256:72cd1790b48c16db85d51fbbd12d20949d7339ad84fd971427cf00d990c1f137", size = 254267, upload-time = "2024-11-28T09:18:21.059Z" },
    { url = "https://files.pythonhosted.org/packages/2a/dd/fcd313ee216ad0739ae00e6126bc22a0af62a74f76a9ca668d16cd276222/zope.interface-7.2-cp39-cp39-manylinux_2_5_i686.manylinux1_i686.manylinux_2_17_i686.manylinux2014_i686.whl", hash = "sha256:52e446f9955195440e787596dccd1411f543743c359eeb26e9b2c02b077b0519", size = 248614, upload-time = "2024-11-28T08:48:41.953Z" },
    { url = "https://files.pythonhosted.org/packages/88/d4/4ba1569b856870527cec4bf22b91fe704b81a3c1a451b2ccf234e9e0666f/zope.interface-7.2-cp39-cp39-manylinux_2_5_x86_64.manylinux1_x86_64.manylinux_2_17_x86_64.manylinux2014_x86_64.whl", hash = "sha256:2ad9913fd858274db8dd867012ebe544ef18d218f6f7d1e3c3e6d98000f14b75", size = 253800, upload-time = "2024-11-28T08:48:46.637Z" },
    { url = "https://files.pythonhosted.org/packages/69/da/c9cfb384c18bd3a26d9fc6a9b5f32ccea49ae09444f097eaa5ca9814aff9/zope.interface-7.2-cp39-cp39-win_amd64.whl", hash = "sha256:1090c60116b3da3bfdd0c03406e2f14a1ff53e5771aebe33fec1edc0a350175d", size = 211980, upload-time = "2024-11-28T08:50:35.681Z" },
]

[[package]]
name = "zstandard"
version = "0.23.0"
source = { registry = "https://pypi.org/simple" }
dependencies = [
    { name = "cffi", version = "1.17.1", source = { registry = "https://pypi.org/simple" }, marker = "python_full_version != '3.14.*' and platform_python_implementation == 'PyPy'" },
    { name = "cffi", version = "2.0.0b1", source = { registry = "https://pypi.org/simple" }, marker = "python_full_version == '3.14.*' and platform_python_implementation == 'PyPy'" },
]
sdist = { url = "https://files.pythonhosted.org/packages/ed/f6/2ac0287b442160a89d726b17a9184a4c615bb5237db763791a7fd16d9df1/zstandard-0.23.0.tar.gz", hash = "sha256:b2d8c62d08e7255f68f7a740bae85b3c9b8e5466baa9cbf7f57f1cde0ac6bc09", size = 681701, upload-time = "2024-07-15T00:18:06.141Z" }
wheels = [
    { url = "https://files.pythonhosted.org/packages/2a/55/bd0487e86679db1823fc9ee0d8c9c78ae2413d34c0b461193b5f4c31d22f/zstandard-0.23.0-cp310-cp310-macosx_10_9_x86_64.whl", hash = "sha256:bf0a05b6059c0528477fba9054d09179beb63744355cab9f38059548fedd46a9", size = 788701, upload-time = "2024-07-15T00:13:27.351Z" },
    { url = "https://files.pythonhosted.org/packages/e1/8a/ccb516b684f3ad987dfee27570d635822e3038645b1a950c5e8022df1145/zstandard-0.23.0-cp310-cp310-macosx_11_0_arm64.whl", hash = "sha256:fc9ca1c9718cb3b06634c7c8dec57d24e9438b2aa9a0f02b8bb36bf478538880", size = 633678, upload-time = "2024-07-15T00:13:30.24Z" },
    { url = "https://files.pythonhosted.org/packages/12/89/75e633d0611c028e0d9af6df199423bf43f54bea5007e6718ab7132e234c/zstandard-0.23.0-cp310-cp310-manylinux_2_17_aarch64.manylinux2014_aarch64.whl", hash = "sha256:77da4c6bfa20dd5ea25cbf12c76f181a8e8cd7ea231c673828d0386b1740b8dc", size = 4941098, upload-time = "2024-07-15T00:13:32.526Z" },
    { url = "https://files.pythonhosted.org/packages/4a/7a/bd7f6a21802de358b63f1ee636ab823711c25ce043a3e9f043b4fcb5ba32/zstandard-0.23.0-cp310-cp310-manylinux_2_17_ppc64le.manylinux2014_ppc64le.whl", hash = "sha256:b2170c7e0367dde86a2647ed5b6f57394ea7f53545746104c6b09fc1f4223573", size = 5308798, upload-time = "2024-07-15T00:13:34.925Z" },
    { url = "https://files.pythonhosted.org/packages/79/3b/775f851a4a65013e88ca559c8ae42ac1352db6fcd96b028d0df4d7d1d7b4/zstandard-0.23.0-cp310-cp310-manylinux_2_17_s390x.manylinux2014_s390x.whl", hash = "sha256:c16842b846a8d2a145223f520b7e18b57c8f476924bda92aeee3a88d11cfc391", size = 5341840, upload-time = "2024-07-15T00:13:37.376Z" },
    { url = "https://files.pythonhosted.org/packages/09/4f/0cc49570141dd72d4d95dd6fcf09328d1b702c47a6ec12fbed3b8aed18a5/zstandard-0.23.0-cp310-cp310-manylinux_2_17_x86_64.manylinux2014_x86_64.whl", hash = "sha256:157e89ceb4054029a289fb504c98c6a9fe8010f1680de0201b3eb5dc20aa6d9e", size = 5440337, upload-time = "2024-07-15T00:13:39.772Z" },
    { url = "https://files.pythonhosted.org/packages/e7/7c/aaa7cd27148bae2dc095191529c0570d16058c54c4597a7d118de4b21676/zstandard-0.23.0-cp310-cp310-manylinux_2_5_i686.manylinux1_i686.manylinux_2_17_i686.manylinux2014_i686.whl", hash = "sha256:203d236f4c94cd8379d1ea61db2fce20730b4c38d7f1c34506a31b34edc87bdd", size = 4861182, upload-time = "2024-07-15T00:13:42.495Z" },
    { url = "https://files.pythonhosted.org/packages/ac/eb/4b58b5c071d177f7dc027129d20bd2a44161faca6592a67f8fcb0b88b3ae/zstandard-0.23.0-cp310-cp310-musllinux_1_1_aarch64.whl", hash = "sha256:dc5d1a49d3f8262be192589a4b72f0d03b72dcf46c51ad5852a4fdc67be7b9e4", size = 4932936, upload-time = "2024-07-15T00:13:44.234Z" },
    { url = "https://files.pythonhosted.org/packages/44/f9/21a5fb9bb7c9a274b05ad700a82ad22ce82f7ef0f485980a1e98ed6e8c5f/zstandard-0.23.0-cp310-cp310-musllinux_1_1_x86_64.whl", hash = "sha256:752bf8a74412b9892f4e5b58f2f890a039f57037f52c89a740757ebd807f33ea", size = 5464705, upload-time = "2024-07-15T00:13:46.822Z" },
    { url = "https://files.pythonhosted.org/packages/49/74/b7b3e61db3f88632776b78b1db597af3f44c91ce17d533e14a25ce6a2816/zstandard-0.23.0-cp310-cp310-musllinux_1_2_aarch64.whl", hash = "sha256:80080816b4f52a9d886e67f1f96912891074903238fe54f2de8b786f86baded2", size = 4857882, upload-time = "2024-07-15T00:13:49.297Z" },
    { url = "https://files.pythonhosted.org/packages/4a/7f/d8eb1cb123d8e4c541d4465167080bec88481ab54cd0b31eb4013ba04b95/zstandard-0.23.0-cp310-cp310-musllinux_1_2_i686.whl", hash = "sha256:84433dddea68571a6d6bd4fbf8ff398236031149116a7fff6f777ff95cad3df9", size = 4697672, upload-time = "2024-07-15T00:13:51.447Z" },
    { url = "https://files.pythonhosted.org/packages/5e/05/f7dccdf3d121309b60342da454d3e706453a31073e2c4dac8e1581861e44/zstandard-0.23.0-cp310-cp310-musllinux_1_2_ppc64le.whl", hash = "sha256:ab19a2d91963ed9e42b4e8d77cd847ae8381576585bad79dbd0a8837a9f6620a", size = 5206043, upload-time = "2024-07-15T00:13:53.587Z" },
    { url = "https://files.pythonhosted.org/packages/86/9d/3677a02e172dccd8dd3a941307621c0cbd7691d77cb435ac3c75ab6a3105/zstandard-0.23.0-cp310-cp310-musllinux_1_2_s390x.whl", hash = "sha256:59556bf80a7094d0cfb9f5e50bb2db27fefb75d5138bb16fb052b61b0e0eeeb0", size = 5667390, upload-time = "2024-07-15T00:13:56.137Z" },
    { url = "https://files.pythonhosted.org/packages/41/7e/0012a02458e74a7ba122cd9cafe491facc602c9a17f590367da369929498/zstandard-0.23.0-cp310-cp310-musllinux_1_2_x86_64.whl", hash = "sha256:27d3ef2252d2e62476389ca8f9b0cf2bbafb082a3b6bfe9d90cbcbb5529ecf7c", size = 5198901, upload-time = "2024-07-15T00:13:58.584Z" },
    { url = "https://files.pythonhosted.org/packages/65/3a/8f715b97bd7bcfc7342d8adcd99a026cb2fb550e44866a3b6c348e1b0f02/zstandard-0.23.0-cp310-cp310-win32.whl", hash = "sha256:5d41d5e025f1e0bccae4928981e71b2334c60f580bdc8345f824e7c0a4c2a813", size = 430596, upload-time = "2024-07-15T00:14:00.693Z" },
    { url = "https://files.pythonhosted.org/packages/19/b7/b2b9eca5e5a01111e4fe8a8ffb56bdcdf56b12448a24effe6cfe4a252034/zstandard-0.23.0-cp310-cp310-win_amd64.whl", hash = "sha256:519fbf169dfac1222a76ba8861ef4ac7f0530c35dd79ba5727014613f91613d4", size = 495498, upload-time = "2024-07-15T00:14:02.741Z" },
    { url = "https://files.pythonhosted.org/packages/9e/40/f67e7d2c25a0e2dc1744dd781110b0b60306657f8696cafb7ad7579469bd/zstandard-0.23.0-cp311-cp311-macosx_10_9_x86_64.whl", hash = "sha256:34895a41273ad33347b2fc70e1bff4240556de3c46c6ea430a7ed91f9042aa4e", size = 788699, upload-time = "2024-07-15T00:14:04.909Z" },
    { url = "https://files.pythonhosted.org/packages/e8/46/66d5b55f4d737dd6ab75851b224abf0afe5774976fe511a54d2eb9063a41/zstandard-0.23.0-cp311-cp311-macosx_11_0_arm64.whl", hash = "sha256:77ea385f7dd5b5676d7fd943292ffa18fbf5c72ba98f7d09fc1fb9e819b34c23", size = 633681, upload-time = "2024-07-15T00:14:13.99Z" },
    { url = "https://files.pythonhosted.org/packages/63/b6/677e65c095d8e12b66b8f862b069bcf1f1d781b9c9c6f12eb55000d57583/zstandard-0.23.0-cp311-cp311-manylinux_2_17_aarch64.manylinux2014_aarch64.whl", hash = "sha256:983b6efd649723474f29ed42e1467f90a35a74793437d0bc64a5bf482bedfa0a", size = 4944328, upload-time = "2024-07-15T00:14:16.588Z" },
    { url = "https://files.pythonhosted.org/packages/59/cc/e76acb4c42afa05a9d20827116d1f9287e9c32b7ad58cc3af0721ce2b481/zstandard-0.23.0-cp311-cp311-manylinux_2_17_ppc64le.manylinux2014_ppc64le.whl", hash = "sha256:80a539906390591dd39ebb8d773771dc4db82ace6372c4d41e2d293f8e32b8db", size = 5311955, upload-time = "2024-07-15T00:14:19.389Z" },
    { url = "https://files.pythonhosted.org/packages/78/e4/644b8075f18fc7f632130c32e8f36f6dc1b93065bf2dd87f03223b187f26/zstandard-0.23.0-cp311-cp311-manylinux_2_17_s390x.manylinux2014_s390x.whl", hash = "sha256:445e4cb5048b04e90ce96a79b4b63140e3f4ab5f662321975679b5f6360b90e2", size = 5344944, upload-time = "2024-07-15T00:14:22.173Z" },
    { url = "https://files.pythonhosted.org/packages/76/3f/dbafccf19cfeca25bbabf6f2dd81796b7218f768ec400f043edc767015a6/zstandard-0.23.0-cp311-cp311-manylinux_2_17_x86_64.manylinux2014_x86_64.whl", hash = "sha256:fd30d9c67d13d891f2360b2a120186729c111238ac63b43dbd37a5a40670b8ca", size = 5442927, upload-time = "2024-07-15T00:14:24.825Z" },
    { url = "https://files.pythonhosted.org/packages/0c/c3/d24a01a19b6733b9f218e94d1a87c477d523237e07f94899e1c10f6fd06c/zstandard-0.23.0-cp311-cp311-manylinux_2_5_i686.manylinux1_i686.manylinux_2_17_i686.manylinux2014_i686.whl", hash = "sha256:d20fd853fbb5807c8e84c136c278827b6167ded66c72ec6f9a14b863d809211c", size = 4864910, upload-time = "2024-07-15T00:14:26.982Z" },
    { url = "https://files.pythonhosted.org/packages/1c/a9/cf8f78ead4597264f7618d0875be01f9bc23c9d1d11afb6d225b867cb423/zstandard-0.23.0-cp311-cp311-musllinux_1_1_aarch64.whl", hash = "sha256:ed1708dbf4d2e3a1c5c69110ba2b4eb6678262028afd6c6fbcc5a8dac9cda68e", size = 4935544, upload-time = "2024-07-15T00:14:29.582Z" },
    { url = "https://files.pythonhosted.org/packages/2c/96/8af1e3731b67965fb995a940c04a2c20997a7b3b14826b9d1301cf160879/zstandard-0.23.0-cp311-cp311-musllinux_1_1_x86_64.whl", hash = "sha256:be9b5b8659dff1f913039c2feee1aca499cfbc19e98fa12bc85e037c17ec6ca5", size = 5467094, upload-time = "2024-07-15T00:14:40.126Z" },
    { url = "https://files.pythonhosted.org/packages/ff/57/43ea9df642c636cb79f88a13ab07d92d88d3bfe3e550b55a25a07a26d878/zstandard-0.23.0-cp311-cp311-musllinux_1_2_aarch64.whl", hash = "sha256:65308f4b4890aa12d9b6ad9f2844b7ee42c7f7a4fd3390425b242ffc57498f48", size = 4860440, upload-time = "2024-07-15T00:14:42.786Z" },
    { url = "https://files.pythonhosted.org/packages/46/37/edb78f33c7f44f806525f27baa300341918fd4c4af9472fbc2c3094be2e8/zstandard-0.23.0-cp311-cp311-musllinux_1_2_i686.whl", hash = "sha256:98da17ce9cbf3bfe4617e836d561e433f871129e3a7ac16d6ef4c680f13a839c", size = 4700091, upload-time = "2024-07-15T00:14:45.184Z" },
    { url = "https://files.pythonhosted.org/packages/c1/f1/454ac3962671a754f3cb49242472df5c2cced4eb959ae203a377b45b1a3c/zstandard-0.23.0-cp311-cp311-musllinux_1_2_ppc64le.whl", hash = "sha256:8ed7d27cb56b3e058d3cf684d7200703bcae623e1dcc06ed1e18ecda39fee003", size = 5208682, upload-time = "2024-07-15T00:14:47.407Z" },
    { url = "https://files.pythonhosted.org/packages/85/b2/1734b0fff1634390b1b887202d557d2dd542de84a4c155c258cf75da4773/zstandard-0.23.0-cp311-cp311-musllinux_1_2_s390x.whl", hash = "sha256:b69bb4f51daf461b15e7b3db033160937d3ff88303a7bc808c67bbc1eaf98c78", size = 5669707, upload-time = "2024-07-15T00:15:03.529Z" },
    { url = "https://files.pythonhosted.org/packages/52/5a/87d6971f0997c4b9b09c495bf92189fb63de86a83cadc4977dc19735f652/zstandard-0.23.0-cp311-cp311-musllinux_1_2_x86_64.whl", hash = "sha256:034b88913ecc1b097f528e42b539453fa82c3557e414b3de9d5632c80439a473", size = 5201792, upload-time = "2024-07-15T00:15:28.372Z" },
    { url = "https://files.pythonhosted.org/packages/79/02/6f6a42cc84459d399bd1a4e1adfc78d4dfe45e56d05b072008d10040e13b/zstandard-0.23.0-cp311-cp311-win32.whl", hash = "sha256:f2d4380bf5f62daabd7b751ea2339c1a21d1c9463f1feb7fc2bdcea2c29c3160", size = 430586, upload-time = "2024-07-15T00:15:32.26Z" },
    { url = "https://files.pythonhosted.org/packages/be/a2/4272175d47c623ff78196f3c10e9dc7045c1b9caf3735bf041e65271eca4/zstandard-0.23.0-cp311-cp311-win_amd64.whl", hash = "sha256:62136da96a973bd2557f06ddd4e8e807f9e13cbb0bfb9cc06cfe6d98ea90dfe0", size = 495420, upload-time = "2024-07-15T00:15:34.004Z" },
    { url = "https://files.pythonhosted.org/packages/7b/83/f23338c963bd9de687d47bf32efe9fd30164e722ba27fb59df33e6b1719b/zstandard-0.23.0-cp312-cp312-macosx_10_9_x86_64.whl", hash = "sha256:b4567955a6bc1b20e9c31612e615af6b53733491aeaa19a6b3b37f3b65477094", size = 788713, upload-time = "2024-07-15T00:15:35.815Z" },
    { url = "https://files.pythonhosted.org/packages/5b/b3/1a028f6750fd9227ee0b937a278a434ab7f7fdc3066c3173f64366fe2466/zstandard-0.23.0-cp312-cp312-macosx_11_0_arm64.whl", hash = "sha256:1e172f57cd78c20f13a3415cc8dfe24bf388614324d25539146594c16d78fcc8", size = 633459, upload-time = "2024-07-15T00:15:37.995Z" },
    { url = "https://files.pythonhosted.org/packages/26/af/36d89aae0c1f95a0a98e50711bc5d92c144939efc1f81a2fcd3e78d7f4c1/zstandard-0.23.0-cp312-cp312-manylinux_2_17_aarch64.manylinux2014_aarch64.whl", hash = "sha256:b0e166f698c5a3e914947388c162be2583e0c638a4703fc6a543e23a88dea3c1", size = 4945707, upload-time = "2024-07-15T00:15:39.872Z" },
    { url = "https://files.pythonhosted.org/packages/cd/2e/2051f5c772f4dfc0aae3741d5fc72c3dcfe3aaeb461cc231668a4db1ce14/zstandard-0.23.0-cp312-cp312-manylinux_2_17_ppc64le.manylinux2014_ppc64le.whl", hash = "sha256:12a289832e520c6bd4dcaad68e944b86da3bad0d339ef7989fb7e88f92e96072", size = 5306545, upload-time = "2024-07-15T00:15:41.75Z" },
    { url = "https://files.pythonhosted.org/packages/0a/9e/a11c97b087f89cab030fa71206963090d2fecd8eb83e67bb8f3ffb84c024/zstandard-0.23.0-cp312-cp312-manylinux_2_17_s390x.manylinux2014_s390x.whl", hash = "sha256:d50d31bfedd53a928fed6707b15a8dbeef011bb6366297cc435accc888b27c20", size = 5337533, upload-time = "2024-07-15T00:15:44.114Z" },
    { url = "https://files.pythonhosted.org/packages/fc/79/edeb217c57fe1bf16d890aa91a1c2c96b28c07b46afed54a5dcf310c3f6f/zstandard-0.23.0-cp312-cp312-manylinux_2_17_x86_64.manylinux2014_x86_64.whl", hash = "sha256:72c68dda124a1a138340fb62fa21b9bf4848437d9ca60bd35db36f2d3345f373", size = 5436510, upload-time = "2024-07-15T00:15:46.509Z" },
    { url = "https://files.pythonhosted.org/packages/81/4f/c21383d97cb7a422ddf1ae824b53ce4b51063d0eeb2afa757eb40804a8ef/zstandard-0.23.0-cp312-cp312-manylinux_2_5_i686.manylinux1_i686.manylinux_2_17_i686.manylinux2014_i686.whl", hash = "sha256:53dd9d5e3d29f95acd5de6802e909ada8d8d8cfa37a3ac64836f3bc4bc5512db", size = 4859973, upload-time = "2024-07-15T00:15:49.939Z" },
    { url = "https://files.pythonhosted.org/packages/ab/15/08d22e87753304405ccac8be2493a495f529edd81d39a0870621462276ef/zstandard-0.23.0-cp312-cp312-musllinux_1_1_aarch64.whl", hash = "sha256:6a41c120c3dbc0d81a8e8adc73312d668cd34acd7725f036992b1b72d22c1772", size = 4936968, upload-time = "2024-07-15T00:15:52.025Z" },
    { url = "https://files.pythonhosted.org/packages/eb/fa/f3670a597949fe7dcf38119a39f7da49a8a84a6f0b1a2e46b2f71a0ab83f/zstandard-0.23.0-cp312-cp312-musllinux_1_1_x86_64.whl", hash = "sha256:40b33d93c6eddf02d2c19f5773196068d875c41ca25730e8288e9b672897c105", size = 5467179, upload-time = "2024-07-15T00:15:54.971Z" },
    { url = "https://files.pythonhosted.org/packages/4e/a9/dad2ab22020211e380adc477a1dbf9f109b1f8d94c614944843e20dc2a99/zstandard-0.23.0-cp312-cp312-musllinux_1_2_aarch64.whl", hash = "sha256:9206649ec587e6b02bd124fb7799b86cddec350f6f6c14bc82a2b70183e708ba", size = 4848577, upload-time = "2024-07-15T00:15:57.634Z" },
    { url = "https://files.pythonhosted.org/packages/08/03/dd28b4484b0770f1e23478413e01bee476ae8227bbc81561f9c329e12564/zstandard-0.23.0-cp312-cp312-musllinux_1_2_i686.whl", hash = "sha256:76e79bc28a65f467e0409098fa2c4376931fd3207fbeb6b956c7c476d53746dd", size = 4693899, upload-time = "2024-07-15T00:16:00.811Z" },
    { url = "https://files.pythonhosted.org/packages/2b/64/3da7497eb635d025841e958bcd66a86117ae320c3b14b0ae86e9e8627518/zstandard-0.23.0-cp312-cp312-musllinux_1_2_ppc64le.whl", hash = "sha256:66b689c107857eceabf2cf3d3fc699c3c0fe8ccd18df2219d978c0283e4c508a", size = 5199964, upload-time = "2024-07-15T00:16:03.669Z" },
    { url = "https://files.pythonhosted.org/packages/43/a4/d82decbab158a0e8a6ebb7fc98bc4d903266bce85b6e9aaedea1d288338c/zstandard-0.23.0-cp312-cp312-musllinux_1_2_s390x.whl", hash = "sha256:9c236e635582742fee16603042553d276cca506e824fa2e6489db04039521e90", size = 5655398, upload-time = "2024-07-15T00:16:06.694Z" },
    { url = "https://files.pythonhosted.org/packages/f2/61/ac78a1263bc83a5cf29e7458b77a568eda5a8f81980691bbc6eb6a0d45cc/zstandard-0.23.0-cp312-cp312-musllinux_1_2_x86_64.whl", hash = "sha256:a8fffdbd9d1408006baaf02f1068d7dd1f016c6bcb7538682622c556e7b68e35", size = 5191313, upload-time = "2024-07-15T00:16:09.758Z" },
    { url = "https://files.pythonhosted.org/packages/e7/54/967c478314e16af5baf849b6ee9d6ea724ae5b100eb506011f045d3d4e16/zstandard-0.23.0-cp312-cp312-win32.whl", hash = "sha256:dc1d33abb8a0d754ea4763bad944fd965d3d95b5baef6b121c0c9013eaf1907d", size = 430877, upload-time = "2024-07-15T00:16:11.758Z" },
    { url = "https://files.pythonhosted.org/packages/75/37/872d74bd7739639c4553bf94c84af7d54d8211b626b352bc57f0fd8d1e3f/zstandard-0.23.0-cp312-cp312-win_amd64.whl", hash = "sha256:64585e1dba664dc67c7cdabd56c1e5685233fbb1fc1966cfba2a340ec0dfff7b", size = 495595, upload-time = "2024-07-15T00:16:13.731Z" },
    { url = "https://files.pythonhosted.org/packages/80/f1/8386f3f7c10261fe85fbc2c012fdb3d4db793b921c9abcc995d8da1b7a80/zstandard-0.23.0-cp313-cp313-macosx_10_13_x86_64.whl", hash = "sha256:576856e8594e6649aee06ddbfc738fec6a834f7c85bf7cadd1c53d4a58186ef9", size = 788975, upload-time = "2024-07-15T00:16:16.005Z" },
    { url = "https://files.pythonhosted.org/packages/16/e8/cbf01077550b3e5dc86089035ff8f6fbbb312bc0983757c2d1117ebba242/zstandard-0.23.0-cp313-cp313-macosx_11_0_arm64.whl", hash = "sha256:38302b78a850ff82656beaddeb0bb989a0322a8bbb1bf1ab10c17506681d772a", size = 633448, upload-time = "2024-07-15T00:16:17.897Z" },
    { url = "https://files.pythonhosted.org/packages/06/27/4a1b4c267c29a464a161aeb2589aff212b4db653a1d96bffe3598f3f0d22/zstandard-0.23.0-cp313-cp313-manylinux_2_17_aarch64.manylinux2014_aarch64.whl", hash = "sha256:d2240ddc86b74966c34554c49d00eaafa8200a18d3a5b6ffbf7da63b11d74ee2", size = 4945269, upload-time = "2024-07-15T00:16:20.136Z" },
    { url = "https://files.pythonhosted.org/packages/7c/64/d99261cc57afd9ae65b707e38045ed8269fbdae73544fd2e4a4d50d0ed83/zstandard-0.23.0-cp313-cp313-manylinux_2_17_ppc64le.manylinux2014_ppc64le.whl", hash = "sha256:2ef230a8fd217a2015bc91b74f6b3b7d6522ba48be29ad4ea0ca3a3775bf7dd5", size = 5306228, upload-time = "2024-07-15T00:16:23.398Z" },
    { url = "https://files.pythonhosted.org/packages/7a/cf/27b74c6f22541f0263016a0fd6369b1b7818941de639215c84e4e94b2a1c/zstandard-0.23.0-cp313-cp313-manylinux_2_17_s390x.manylinux2014_s390x.whl", hash = "sha256:774d45b1fac1461f48698a9d4b5fa19a69d47ece02fa469825b442263f04021f", size = 5336891, upload-time = "2024-07-15T00:16:26.391Z" },
    { url = "https://files.pythonhosted.org/packages/fa/18/89ac62eac46b69948bf35fcd90d37103f38722968e2981f752d69081ec4d/zstandard-0.23.0-cp313-cp313-manylinux_2_17_x86_64.manylinux2014_x86_64.whl", hash = "sha256:6f77fa49079891a4aab203d0b1744acc85577ed16d767b52fc089d83faf8d8ed", size = 5436310, upload-time = "2024-07-15T00:16:29.018Z" },
    { url = "https://files.pythonhosted.org/packages/a8/a8/5ca5328ee568a873f5118d5b5f70d1f36c6387716efe2e369010289a5738/zstandard-0.23.0-cp313-cp313-manylinux_2_5_i686.manylinux1_i686.manylinux_2_17_i686.manylinux2014_i686.whl", hash = "sha256:ac184f87ff521f4840e6ea0b10c0ec90c6b1dcd0bad2f1e4a9a1b4fa177982ea", size = 4859912, upload-time = "2024-07-15T00:16:31.871Z" },
    { url = "https://files.pythonhosted.org/packages/ea/ca/3781059c95fd0868658b1cf0440edd832b942f84ae60685d0cfdb808bca1/zstandard-0.23.0-cp313-cp313-musllinux_1_1_aarch64.whl", hash = "sha256:c363b53e257246a954ebc7c488304b5592b9c53fbe74d03bc1c64dda153fb847", size = 4936946, upload-time = "2024-07-15T00:16:34.593Z" },
    { url = "https://files.pythonhosted.org/packages/ce/11/41a58986f809532742c2b832c53b74ba0e0a5dae7e8ab4642bf5876f35de/zstandard-0.23.0-cp313-cp313-musllinux_1_1_x86_64.whl", hash = "sha256:e7792606d606c8df5277c32ccb58f29b9b8603bf83b48639b7aedf6df4fe8171", size = 5466994, upload-time = "2024-07-15T00:16:36.887Z" },
    { url = "https://files.pythonhosted.org/packages/83/e3/97d84fe95edd38d7053af05159465d298c8b20cebe9ccb3d26783faa9094/zstandard-0.23.0-cp313-cp313-musllinux_1_2_aarch64.whl", hash = "sha256:a0817825b900fcd43ac5d05b8b3079937073d2b1ff9cf89427590718b70dd840", size = 4848681, upload-time = "2024-07-15T00:16:39.709Z" },
    { url = "https://files.pythonhosted.org/packages/6e/99/cb1e63e931de15c88af26085e3f2d9af9ce53ccafac73b6e48418fd5a6e6/zstandard-0.23.0-cp313-cp313-musllinux_1_2_i686.whl", hash = "sha256:9da6bc32faac9a293ddfdcb9108d4b20416219461e4ec64dfea8383cac186690", size = 4694239, upload-time = "2024-07-15T00:16:41.83Z" },
    { url = "https://files.pythonhosted.org/packages/ab/50/b1e703016eebbc6501fc92f34db7b1c68e54e567ef39e6e59cf5fb6f2ec0/zstandard-0.23.0-cp313-cp313-musllinux_1_2_ppc64le.whl", hash = "sha256:fd7699e8fd9969f455ef2926221e0233f81a2542921471382e77a9e2f2b57f4b", size = 5200149, upload-time = "2024-07-15T00:16:44.287Z" },
    { url = "https://files.pythonhosted.org/packages/aa/e0/932388630aaba70197c78bdb10cce2c91fae01a7e553b76ce85471aec690/zstandard-0.23.0-cp313-cp313-musllinux_1_2_s390x.whl", hash = "sha256:d477ed829077cd945b01fc3115edd132c47e6540ddcd96ca169facff28173057", size = 5655392, upload-time = "2024-07-15T00:16:46.423Z" },
    { url = "https://files.pythonhosted.org/packages/02/90/2633473864f67a15526324b007a9f96c96f56d5f32ef2a56cc12f9548723/zstandard-0.23.0-cp313-cp313-musllinux_1_2_x86_64.whl", hash = "sha256:fa6ce8b52c5987b3e34d5674b0ab529a4602b632ebab0a93b07bfb4dfc8f8a33", size = 5191299, upload-time = "2024-07-15T00:16:49.053Z" },
    { url = "https://files.pythonhosted.org/packages/b0/4c/315ca5c32da7e2dc3455f3b2caee5c8c2246074a61aac6ec3378a97b7136/zstandard-0.23.0-cp313-cp313-win32.whl", hash = "sha256:a9b07268d0c3ca5c170a385a0ab9fb7fdd9f5fd866be004c4ea39e44edce47dd", size = 430862, upload-time = "2024-07-15T00:16:51.003Z" },
    { url = "https://files.pythonhosted.org/packages/a2/bf/c6aaba098e2d04781e8f4f7c0ba3c7aa73d00e4c436bcc0cf059a66691d1/zstandard-0.23.0-cp313-cp313-win_amd64.whl", hash = "sha256:f3513916e8c645d0610815c257cbfd3242adfd5c4cfa78be514e5a3ebb42a41b", size = 495578, upload-time = "2024-07-15T00:16:53.135Z" },
    { url = "https://files.pythonhosted.org/packages/fb/96/4fcafeb7e013a2386d22f974b5b97a0b9a65004ed58c87ae001599bfbd48/zstandard-0.23.0-cp39-cp39-macosx_10_9_x86_64.whl", hash = "sha256:3aa014d55c3af933c1315eb4bb06dd0459661cc0b15cd61077afa6489bec63bb", size = 788697, upload-time = "2024-07-15T00:17:31.236Z" },
    { url = "https://files.pythonhosted.org/packages/83/ff/a52ce725be69b86a2967ecba0497a8184540cc284c0991125515449e54e2/zstandard-0.23.0-cp39-cp39-macosx_11_0_arm64.whl", hash = "sha256:0a7f0804bb3799414af278e9ad51be25edf67f78f916e08afdb983e74161b916", size = 633679, upload-time = "2024-07-15T00:17:32.911Z" },
    { url = "https://files.pythonhosted.org/packages/34/0f/3dc62db122f6a9c481c335fff6fc9f4e88d8f6e2d47321ee3937328addb4/zstandard-0.23.0-cp39-cp39-manylinux_2_17_aarch64.manylinux2014_aarch64.whl", hash = "sha256:fb2b1ecfef1e67897d336de3a0e3f52478182d6a47eda86cbd42504c5cbd009a", size = 4940416, upload-time = "2024-07-15T00:17:34.849Z" },
    { url = "https://files.pythonhosted.org/packages/1d/e5/9fe0dd8c85fdc2f635e6660d07872a5dc4b366db566630161e39f9f804e1/zstandard-0.23.0-cp39-cp39-manylinux_2_17_ppc64le.manylinux2014_ppc64le.whl", hash = "sha256:837bb6764be6919963ef41235fd56a6486b132ea64afe5fafb4cb279ac44f259", size = 5307693, upload-time = "2024-07-15T00:17:37.355Z" },
    { url = "https://files.pythonhosted.org/packages/73/bf/fe62c0cd865c171ee8ed5bc83174b5382a2cb729c8d6162edfb99a83158b/zstandard-0.23.0-cp39-cp39-manylinux_2_17_s390x.manylinux2014_s390x.whl", hash = "sha256:1516c8c37d3a053b01c1c15b182f3b5f5eef19ced9b930b684a73bad121addf4", size = 5341236, upload-time = "2024-07-15T00:17:40.213Z" },
    { url = "https://files.pythonhosted.org/packages/39/86/4fe79b30c794286110802a6cd44a73b6a314ac8196b9338c0fbd78c2407d/zstandard-0.23.0-cp39-cp39-manylinux_2_17_x86_64.manylinux2014_x86_64.whl", hash = "sha256:48ef6a43b1846f6025dde6ed9fee0c24e1149c1c25f7fb0a0585572b2f3adc58", size = 5439101, upload-time = "2024-07-15T00:17:42.284Z" },
    { url = "https://files.pythonhosted.org/packages/72/ed/cacec235c581ebf8c608c7fb3d4b6b70d1b490d0e5128ea6996f809ecaef/zstandard-0.23.0-cp39-cp39-manylinux_2_5_i686.manylinux1_i686.manylinux_2_17_i686.manylinux2014_i686.whl", hash = "sha256:11e3bf3c924853a2d5835b24f03eeba7fc9b07d8ca499e247e06ff5676461a15", size = 4860320, upload-time = "2024-07-15T00:17:44.21Z" },
    { url = "https://files.pythonhosted.org/packages/f6/1e/2c589a2930f93946b132fc852c574a19d5edc23fad2b9e566f431050c7ec/zstandard-0.23.0-cp39-cp39-musllinux_1_1_aarch64.whl", hash = "sha256:2fb4535137de7e244c230e24f9d1ec194f61721c86ebea04e1581d9d06ea1269", size = 4931933, upload-time = "2024-07-15T00:17:46.455Z" },
    { url = "https://files.pythonhosted.org/packages/8e/f5/30eadde3686d902b5d4692bb5f286977cbc4adc082145eb3f49d834b2eae/zstandard-0.23.0-cp39-cp39-musllinux_1_1_x86_64.whl", hash = "sha256:8c24f21fa2af4bb9f2c492a86fe0c34e6d2c63812a839590edaf177b7398f700", size = 5463878, upload-time = "2024-07-15T00:17:48.866Z" },
    { url = "https://files.pythonhosted.org/packages/e0/c8/8aed1f0ab9854ef48e5ad4431367fcb23ce73f0304f7b72335a8edc66556/zstandard-0.23.0-cp39-cp39-musllinux_1_2_aarch64.whl", hash = "sha256:a8c86881813a78a6f4508ef9daf9d4995b8ac2d147dcb1a450448941398091c9", size = 4857192, upload-time = "2024-07-15T00:17:51.558Z" },
    { url = "https://files.pythonhosted.org/packages/a8/c6/55e666cfbcd032b9e271865e8578fec56e5594d4faeac379d371526514f5/zstandard-0.23.0-cp39-cp39-musllinux_1_2_i686.whl", hash = "sha256:fe3b385d996ee0822fd46528d9f0443b880d4d05528fd26a9119a54ec3f91c69", size = 4696513, upload-time = "2024-07-15T00:17:53.924Z" },
    { url = "https://files.pythonhosted.org/packages/dc/bd/720b65bea63ec9de0ac7414c33b9baf271c8de8996e5ff324dc93fc90ff1/zstandard-0.23.0-cp39-cp39-musllinux_1_2_ppc64le.whl", hash = "sha256:82d17e94d735c99621bf8ebf9995f870a6b3e6d14543b99e201ae046dfe7de70", size = 5204823, upload-time = "2024-07-15T00:17:55.948Z" },
    { url = "https://files.pythonhosted.org/packages/d8/40/d678db1556e3941d330cd4e95623a63ef235b18547da98fa184cbc028ecf/zstandard-0.23.0-cp39-cp39-musllinux_1_2_s390x.whl", hash = "sha256:c7c517d74bea1a6afd39aa612fa025e6b8011982a0897768a2f7c8ab4ebb78a2", size = 5666490, upload-time = "2024-07-15T00:17:58.327Z" },
    { url = "https://files.pythonhosted.org/packages/ed/cc/c89329723d7515898a1fc7ef5d251264078548c505719d13e9511800a103/zstandard-0.23.0-cp39-cp39-musllinux_1_2_x86_64.whl", hash = "sha256:1fd7e0f1cfb70eb2f95a19b472ee7ad6d9a0a992ec0ae53286870c104ca939e5", size = 5196622, upload-time = "2024-07-15T00:18:00.404Z" },
    { url = "https://files.pythonhosted.org/packages/78/4c/634289d41e094327a94500dfc919e58841b10ea3a9efdfafbac614797ec2/zstandard-0.23.0-cp39-cp39-win32.whl", hash = "sha256:43da0f0092281bf501f9c5f6f3b4c975a8a0ea82de49ba3f7100e64d422a1274", size = 430620, upload-time = "2024-07-15T00:18:02.613Z" },
    { url = "https://files.pythonhosted.org/packages/a2/e2/0b0c5a0f4f7699fecd92c1ba6278ef9b01f2b0b0dd46f62bfc6729c05659/zstandard-0.23.0-cp39-cp39-win_amd64.whl", hash = "sha256:f8346bfa098532bc1fb6c7ef06783e969d87a99dd1d2a5a18a892c1d7a643c58", size = 495528, upload-time = "2024-07-15T00:18:04.452Z" },
]<|MERGE_RESOLUTION|>--- conflicted
+++ resolved
@@ -1252,17 +1252,8 @@
     { name = "coverage", specifier = ">=5,<=7.10.6" },
     { name = "pytest-cov" },
 ]
-<<<<<<< HEAD
-dev = [{ name = "pre-commit", specifier = ">=4.0" }]
-eventlet = [{ name = "eventlet" }]
+dev = []
 gevent = [{ name = "gevent", specifier = ">=20.6.0" }]
-=======
-dev = []
-gevent = [
-    { name = "cffi", marker = "python_full_version == '3.14.*'", specifier = ">=2.0.0b1" },
-    { name = "gevent" },
-]
->>>>>>> 448a4944
 mockupdb = [{ name = "mockupdb", git = "https://github.com/mongodb-labs/mongo-mockup-db?rev=master" }]
 perf = [{ name = "simplejson", specifier = ">=3.17.0" }]
 pip = [{ name = "pip" }]
