--- conflicted
+++ resolved
@@ -24,13 +24,10 @@
 
 sys.path[0:0] = [""]
 
-<<<<<<< HEAD
 from test import IntegrationTest, connected, unittest
 from test.utils_shared import (
-=======
 from test import IntegrationTest, client_context, connected, unittest
 from test.utils import (
->>>>>>> 7ef18af4
     ServerAndTopologyEventListener,
     wait_until,
 )
