# Copyright 2014-present MongoDB, Inc.
#
# Licensed under the Apache License, Version 2.0 (the "License");
# you may not use this file except in compliance with the License.
# You may obtain a copy of the License at
#
# http://www.apache.org/licenses/LICENSE-2.0
#
# Unless required by applicable law or agreed to in writing, software
# distributed under the License is distributed on an "AS IS" BASIS,
# WITHOUT WARRANTIES OR CONDITIONS OF ANY KIND, either express or implied.
# See the License for the specific language governing permissions and
# limitations under the License.

"""Test the monitor module."""
from __future__ import annotations

import gc
import subprocess
import sys
from functools import partial

sys.path[0:0] = [""]

from test import IntegrationTest, unittest
from test.utils import (
    ServerAndTopologyEventListener,
    connected,
    single_client,
    wait_until,
)

from pymongo.periodic_executor import _EXECUTORS


def unregistered(ref):
    gc.collect()
    return ref not in _EXECUTORS


def get_executors(client):
    executors = []
    for server in client._topology._servers.values():
        executors.append(server._monitor._executor)
        executors.append(server._monitor._rtt_monitor._executor)
    executors.append(client._kill_cursors_executor)
    executors.append(client._topology._Topology__events_executor)
    return [e for e in executors if e is not None]


def create_client():
    listener = ServerAndTopologyEventListener()
    client = single_client(event_listeners=[listener])
    connected(client)
    return client


class TestMonitor(IntegrationTest):
    def test_cleanup_executors_on_client_del(self):
        client = create_client()
        executors = get_executors(client)
        self.assertEqual(len(executors), 4)

        # Each executor stores a weakref to itself in _EXECUTORS.
        executor_refs = [(r, r()._name) for r in _EXECUTORS.copy() if r() in executors]

        del executors
        del client

        for ref, name in executor_refs:
            wait_until(partial(unregistered, ref), f"unregister executor: {name}", timeout=5)

    def test_cleanup_executors_on_client_close(self):
        client = create_client()
        executors = get_executors(client)
        self.assertEqual(len(executors), 4)

        client.close()

        for executor in executors:
            wait_until(lambda: executor._stopped, f"closed executor: {executor._name}", timeout=5)

    def test_no_thread_start_runtime_err_on_shutdown(self):
        """Test we silence noisy runtime errors fired when the MongoClient spawns a new thread
        on process shutdown."""
<<<<<<< HEAD
        command = [sys.executable, "-c", "'from pymongo import MongoClient; c = MongoClient()'"]
        completed_process: subprocess.CompletedProcess = subprocess.run(
            " ".join(command), shell=True, capture_output=True
=======
        command = [sys.executable, "-c", "from pymongo import MongoClient; c = MongoClient()"]
        completed_process: subprocess.CompletedProcess = subprocess.run(
            command, capture_output=True
>>>>>>> fe37841f
        )

        self.assertFalse(completed_process.stderr)
        self.assertFalse(completed_process.stdout)


if __name__ == "__main__":
    unittest.main()<|MERGE_RESOLUTION|>--- conflicted
+++ resolved
@@ -83,15 +83,9 @@
     def test_no_thread_start_runtime_err_on_shutdown(self):
         """Test we silence noisy runtime errors fired when the MongoClient spawns a new thread
         on process shutdown."""
-<<<<<<< HEAD
-        command = [sys.executable, "-c", "'from pymongo import MongoClient; c = MongoClient()'"]
-        completed_process: subprocess.CompletedProcess = subprocess.run(
-            " ".join(command), shell=True, capture_output=True
-=======
         command = [sys.executable, "-c", "from pymongo import MongoClient; c = MongoClient()"]
         completed_process: subprocess.CompletedProcess = subprocess.run(
             command, capture_output=True
->>>>>>> fe37841f
         )
 
         self.assertFalse(completed_process.stderr)
