--- conflicted
+++ resolved
@@ -225,8 +225,6 @@
             module=__name__,
         )
     )
-<<<<<<< HEAD
-=======
 else:
 
     class TestIndexManagementUnifiedTests(unittest.TestCase):
@@ -237,7 +235,6 @@
         def test_placeholder(self):
             pass
 
->>>>>>> 55655725
 
 if __name__ == "__main__":
     unittest.main()