# Copyright 2017 MongoDB, Inc.
#
# Licensed under the Apache License, Version 2.0 (the "License");
# you may not use this file except in compliance with the License.
# You may obtain a copy of the License at
#
# http://www.apache.org/licenses/LICENSE-2.0
#
# Unless required by applicable law or agreed to in writing, software
# distributed under the License is distributed on an "AS IS" BASIS,
# WITHOUT WARRANTIES OR CONDITIONS OF ANY KIND, either express or implied.
# See the License for the specific language governing permissions and
# limitations under the License.

"""Test the client_session module."""

import copy
import sys
import time
from io import BytesIO
from typing import Any, Callable, List, Set, Tuple

from pymongo.mongo_client import MongoClient

sys.path[0:0] = [""]

from test import IntegrationTest, SkipTest, client_context, unittest
<<<<<<< HEAD
from test.utils import (
    EventListener,
    ExceptionCatchingThread,
    TestCreator,
    rs_or_single_client,
    wait_until,
)
from test.utils_spec_runner import SpecRunner
=======
from test.utils import EventListener, rs_or_single_client, wait_until
>>>>>>> a3f0f915

from bson import DBRef
from gridfs import GridFS, GridFSBucket
from pymongo import ASCENDING, IndexModel, InsertOne, monitoring
from pymongo.common import _MAX_END_SESSIONS
from pymongo.errors import ConfigurationError, InvalidOperation, OperationFailure
from pymongo.operations import UpdateOne
from pymongo.read_concern import ReadConcern


# Ignore auth commands like saslStart, so we can assert lsid is in all commands.
class SessionTestListener(EventListener):
    def started(self, event):
        if not event.command_name.startswith("sasl"):
            super(SessionTestListener, self).started(event)

    def succeeded(self, event):
        if not event.command_name.startswith("sasl"):
            super(SessionTestListener, self).succeeded(event)

    def failed(self, event):
        if not event.command_name.startswith("sasl"):
            super(SessionTestListener, self).failed(event)

    def first_command_started(self):
        assert len(self.results["started"]) >= 1, "No command-started events"

        return self.results["started"][0]


def session_ids(client):
    return [s.session_id for s in copy.copy(client._topology._session_pool)]


class TestSession(IntegrationTest):
    client2: MongoClient
    sensitive_commands: Set[str]

    @classmethod
    @client_context.require_sessions
    def setUpClass(cls):
        super(TestSession, cls).setUpClass()
        # Create a second client so we can make sure clients cannot share
        # sessions.
        cls.client2 = rs_or_single_client()

        # Redact no commands, so we can test user-admin commands have "lsid".
        cls.sensitive_commands = monitoring._SENSITIVE_COMMANDS.copy()
        monitoring._SENSITIVE_COMMANDS.clear()

    @classmethod
    def tearDownClass(cls):
        monitoring._SENSITIVE_COMMANDS.update(cls.sensitive_commands)
        cls.client2.close()
        super(TestSession, cls).tearDownClass()

    def setUp(self):
        self.listener = SessionTestListener()
        self.session_checker_listener = SessionTestListener()
        self.client = rs_or_single_client(
            event_listeners=[self.listener, self.session_checker_listener]
        )
        self.addCleanup(self.client.close)
        self.db = self.client.pymongo_test
        self.initial_lsids = set(s["id"] for s in session_ids(self.client))

    def tearDown(self):
        """All sessions used in the test must be returned to the pool."""
        self.client.drop_database("pymongo_test")
        used_lsids = self.initial_lsids.copy()
        for event in self.session_checker_listener.results["started"]:
            if "lsid" in event.command:
                used_lsids.add(event.command["lsid"]["id"])

        current_lsids = set(s["id"] for s in session_ids(self.client))
        self.assertLessEqual(used_lsids, current_lsids)

    def _test_ops(self, client, *ops):
        listener = client.options.event_listeners[0]

        for f, args, kw in ops:
            with client.start_session() as s:
                last_use = s._server_session.last_use
                start = time.monotonic()
                self.assertLessEqual(last_use, start)
                listener.results.clear()
                # In case "f" modifies its inputs.
                args = copy.copy(args)
                kw = copy.copy(kw)
                kw["session"] = s
                f(*args, **kw)
                self.assertGreaterEqual(s._server_session.last_use, start)
                self.assertGreaterEqual(len(listener.results["started"]), 1)
                for event in listener.results["started"]:
                    self.assertTrue(
                        "lsid" in event.command,
                        "%s sent no lsid with %s" % (f.__name__, event.command_name),
                    )

                    self.assertEqual(
                        s.session_id,
                        event.command["lsid"],
                        "%s sent wrong lsid with %s" % (f.__name__, event.command_name),
                    )

                self.assertFalse(s.has_ended)

            self.assertTrue(s.has_ended)
            with self.assertRaisesRegex(InvalidOperation, "ended session"):
                f(*args, **kw)

            # Test a session cannot be used on another client.
            with self.client2.start_session() as s:
                # In case "f" modifies its inputs.
                args = copy.copy(args)
                kw = copy.copy(kw)
                kw["session"] = s
                with self.assertRaisesRegex(
                    InvalidOperation, "Can only use session with the MongoClient that started it"
                ):
                    f(*args, **kw)

        # No explicit session.
        for f, args, kw in ops:
            listener.results.clear()
            f(*args, **kw)
            self.assertGreaterEqual(len(listener.results["started"]), 1)
            lsids = []
            for event in listener.results["started"]:
                self.assertTrue(
                    "lsid" in event.command,
                    "%s sent no lsid with %s" % (f.__name__, event.command_name),
                )

                lsids.append(event.command["lsid"])

            if not (sys.platform.startswith("java") or "PyPy" in sys.version):
                # Server session was returned to pool. Ignore interpreters with
                # non-deterministic GC.
                for lsid in lsids:
                    self.assertIn(
                        lsid,
                        session_ids(client),
                        "%s did not return implicit session to pool" % (f.__name__,),
                    )

    def test_implicit_sessions_checkout(self):
        # "To confirm that implicit sessions only allocate their server session after a
        # successful connection checkout" test from Driver Sessions Spec.
        succeeded = False
        for _ in range(5):
            listener = EventListener()
            client = rs_or_single_client(
                event_listeners=[listener], maxPoolSize=1, retryWrites=True
            )
            cursor = client.db.test.find({})
            ops: List[Tuple[Callable, List[Any]]] = [
                (client.db.test.find_one, [{"_id": 1}]),
                (client.db.test.delete_one, [{}]),
                (client.db.test.update_one, [{}, {"$set": {"x": 2}}]),
                (client.db.test.bulk_write, [[UpdateOne({}, {"$set": {"x": 2}})]]),
                (client.db.test.find_one_and_delete, [{}]),
                (client.db.test.find_one_and_update, [{}, {"$set": {"x": 1}}]),
                (client.db.test.find_one_and_replace, [{}, {}]),
                (client.db.test.aggregate, [[{"$limit": 1}]]),
                (client.db.test.find, [{}]),
                (client.server_info, [{}]),
                (client.db.aggregate, [[{"$listLocalSessions": {"allUsers": True}}]]),
                (client.db.list_collections, []),
                (cursor.distinct, ["_id"]),
            ]
            threads = []
            listener.results.clear()
            for op, args in ops:
                threads.append(ExceptionCatchingThread(target=op, args=args))
                threads[-1].start()
            self.assertEqual(len(threads), len(ops))
            for thread in threads:
                thread.join()
                self.assertIsNone(thread.exc)
            client.close()
            lsid_set = set()
            for i in listener.results["started"]:
                if i.command.get("lsid"):
                    lsid_set.add(i.command.get("lsid")["id"])
            succeeded = len(lsid_set) == 1
        self.assertTrue(succeeded)

    def test_pool_lifo(self):
        # "Pool is LIFO" test from Driver Sessions Spec.
        a = self.client.start_session()
        b = self.client.start_session()
        a_id = a.session_id
        b_id = b.session_id
        a.end_session()
        b.end_session()

        s = self.client.start_session()
        self.assertEqual(b_id, s.session_id)
        self.assertNotEqual(a_id, s.session_id)

        s2 = self.client.start_session()
        self.assertEqual(a_id, s2.session_id)
        self.assertNotEqual(b_id, s2.session_id)

        s.end_session()
        s2.end_session()

    def test_end_session(self):
        # We test elsewhere that using an ended session throws InvalidOperation.
        client = self.client
        s = client.start_session()
        self.assertFalse(s.has_ended)
        self.assertIsNotNone(s.session_id)

        s.end_session()
        self.assertTrue(s.has_ended)

        with self.assertRaisesRegex(InvalidOperation, "ended session"):
            s.session_id

    def test_end_sessions(self):
        # Use a new client so that the tearDown hook does not error.
        listener = SessionTestListener()
        client = rs_or_single_client(event_listeners=[listener])
        # Start many sessions.
        sessions = [client.start_session() for _ in range(_MAX_END_SESSIONS + 1)]
        for s in sessions:
            s.end_session()

        # Closing the client should end all sessions and clear the pool.
        self.assertEqual(len(client._topology._session_pool), _MAX_END_SESSIONS + 1)
        client.close()
        self.assertEqual(len(client._topology._session_pool), 0)
        end_sessions = [e for e in listener.results["started"] if e.command_name == "endSessions"]
        self.assertEqual(len(end_sessions), 2)

        # Closing again should not send any commands.
        listener.results.clear()
        client.close()
        self.assertEqual(len(listener.results["started"]), 0)

    def test_client(self):
        client = self.client
        ops: list = [
            (client.server_info, [], {}),
            (client.list_database_names, [], {}),
            (client.drop_database, ["pymongo_test"], {}),
        ]

        self._test_ops(client, *ops)

    def test_database(self):
        client = self.client
        db = client.pymongo_test
        ops: list = [
            (db.command, ["ping"], {}),
            (db.create_collection, ["collection"], {}),
            (db.list_collection_names, [], {}),
            (db.validate_collection, ["collection"], {}),
            (db.drop_collection, ["collection"], {}),
            (db.dereference, [DBRef("collection", 1)], {}),
        ]
        self._test_ops(client, *ops)

    @staticmethod
    def collection_write_ops(coll):
        """Generate database write ops for tests."""
        return [
            (coll.drop, [], {}),
            (coll.bulk_write, [[InsertOne({})]], {}),
            (coll.insert_one, [{}], {}),
            (coll.insert_many, [[{}, {}]], {}),
            (coll.replace_one, [{}, {}], {}),
            (coll.update_one, [{}, {"$set": {"a": 1}}], {}),
            (coll.update_many, [{}, {"$set": {"a": 1}}], {}),
            (coll.delete_one, [{}], {}),
            (coll.delete_many, [{}], {}),
            (coll.find_one_and_replace, [{}, {}], {}),
            (coll.find_one_and_update, [{}, {"$set": {"a": 1}}], {}),
            (coll.find_one_and_delete, [{}, {}], {}),
            (coll.rename, ["collection2"], {}),
            # Drop collection2 between tests of "rename", above.
            (coll.database.drop_collection, ["collection2"], {}),
            (coll.create_indexes, [[IndexModel("a")]], {}),
            (coll.create_index, ["a"], {}),
            (coll.drop_index, ["a_1"], {}),
            (coll.drop_indexes, [], {}),
            (coll.aggregate, [[{"$out": "aggout"}]], {}),
        ]

    def test_collection(self):
        client = self.client
        coll = client.pymongo_test.collection

        # Test some collection methods - the rest are in test_cursor.
        ops = self.collection_write_ops(coll)
        ops.extend(
            [
                (coll.distinct, ["a"], {}),
                (coll.find_one, [], {}),
                (coll.count_documents, [{}], {}),
                (coll.list_indexes, [], {}),
                (coll.index_information, [], {}),
                (coll.options, [], {}),
                (coll.aggregate, [[]], {}),
            ]
        )

        self._test_ops(client, *ops)

    def test_cursor_clone(self):
        coll = self.client.pymongo_test.collection
        # Ensure some batches.
        coll.insert_many({} for _ in range(10))
        self.addCleanup(coll.drop)

        with self.client.start_session() as s:
            cursor = coll.find(session=s)
            self.assertTrue(cursor.session is s)
            clone = cursor.clone()
            self.assertTrue(clone.session is s)

        # No explicit session.
        cursor = coll.find(batch_size=2)
        next(cursor)
        # Session is "owned" by cursor.
        self.assertIsNone(cursor.session)
        self.assertIsNotNone(cursor._Cursor__session)
        clone = cursor.clone()
        next(clone)
        self.assertIsNone(clone.session)
        self.assertIsNotNone(clone._Cursor__session)
        self.assertFalse(cursor._Cursor__session is clone._Cursor__session)
        cursor.close()
        clone.close()

    def test_cursor(self):
        listener = self.listener
        client = self.client
        coll = client.pymongo_test.collection
        coll.insert_many([{} for _ in range(1000)])

        # Test all cursor methods.
        ops = [
            ("find", lambda session: list(coll.find(session=session))),
            ("getitem", lambda session: coll.find(session=session)[0]),
            ("distinct", lambda session: coll.find(session=session).distinct("a")),
            ("explain", lambda session: coll.find(session=session).explain()),
        ]

        for name, f in ops:
            with client.start_session() as s:
                listener.results.clear()
                f(session=s)
                self.assertGreaterEqual(len(listener.results["started"]), 1)
                for event in listener.results["started"]:
                    self.assertTrue(
                        "lsid" in event.command,
                        "%s sent no lsid with %s" % (name, event.command_name),
                    )

                    self.assertEqual(
                        s.session_id,
                        event.command["lsid"],
                        "%s sent wrong lsid with %s" % (name, event.command_name),
                    )

            with self.assertRaisesRegex(InvalidOperation, "ended session"):
                f(session=s)

        # No explicit session.
        for name, f in ops:
            listener.results.clear()
            f(session=None)
            event0 = listener.first_command_started()
            self.assertTrue(
                "lsid" in event0.command, "%s sent no lsid with %s" % (name, event0.command_name)
            )

            lsid = event0.command["lsid"]

            for event in listener.results["started"][1:]:
                self.assertTrue(
                    "lsid" in event.command, "%s sent no lsid with %s" % (name, event.command_name)
                )

                self.assertEqual(
                    lsid,
                    event.command["lsid"],
                    "%s sent wrong lsid with %s" % (name, event.command_name),
                )

    def test_gridfs(self):
        client = self.client
        fs = GridFS(client.pymongo_test)

        def new_file(session=None):
            grid_file = fs.new_file(_id=1, filename="f", session=session)
            # 1 MB, 5 chunks, to test that each chunk is fetched with same lsid.
            grid_file.write(b"a" * 1048576)
            grid_file.close()

        def find(session=None):
            files = list(fs.find({"_id": 1}, session=session))
            for f in files:
                f.read()

        self._test_ops(
            client,
            (new_file, [], {}),
            (fs.put, [b"data"], {}),
            (lambda session=None: fs.get(1, session=session).read(), [], {}),
            (lambda session=None: fs.get_version("f", session=session).read(), [], {}),
            (lambda session=None: fs.get_last_version("f", session=session).read(), [], {}),
            (fs.list, [], {}),
            (fs.find_one, [1], {}),
            (lambda session=None: list(fs.find(session=session)), [], {}),
            (fs.exists, [1], {}),
            (find, [], {}),
            (fs.delete, [1], {}),
        )

    def test_gridfs_bucket(self):
        client = self.client
        bucket = GridFSBucket(client.pymongo_test)

        def upload(session=None):
            stream = bucket.open_upload_stream("f", session=session)
            stream.write(b"a" * 1048576)
            stream.close()

        def upload_with_id(session=None):
            stream = bucket.open_upload_stream_with_id(1, "f1", session=session)
            stream.write(b"a" * 1048576)
            stream.close()

        def open_download_stream(session=None):
            stream = bucket.open_download_stream(1, session=session)
            stream.read()

        def open_download_stream_by_name(session=None):
            stream = bucket.open_download_stream_by_name("f", session=session)
            stream.read()

        def find(session=None):
            files = list(bucket.find({"_id": 1}, session=session))
            for f in files:
                f.read()

        sio = BytesIO()

        self._test_ops(
            client,
            (upload, [], {}),
            (upload_with_id, [], {}),
            (bucket.upload_from_stream, ["f", b"data"], {}),
            (bucket.upload_from_stream_with_id, [2, "f", b"data"], {}),
            (open_download_stream, [], {}),
            (open_download_stream_by_name, [], {}),
            (bucket.download_to_stream, [1, sio], {}),
            (bucket.download_to_stream_by_name, ["f", sio], {}),
            (find, [], {}),
            (bucket.rename, [1, "f2"], {}),
            # Delete both files so _test_ops can run these operations twice.
            (bucket.delete, [1], {}),
            (bucket.delete, [2], {}),
        )

    def test_gridfsbucket_cursor(self):
        client = self.client
        bucket = GridFSBucket(client.pymongo_test)

        for file_id in 1, 2:
            stream = bucket.open_upload_stream_with_id(file_id, str(file_id))
            stream.write(b"a" * 1048576)
            stream.close()

        with client.start_session() as s:
            cursor = bucket.find(session=s)
            for f in cursor:
                f.read()

            self.assertFalse(s.has_ended)

        self.assertTrue(s.has_ended)

        # No explicit session.
        cursor = bucket.find(batch_size=1)
        files = [cursor.next()]

        s = cursor._Cursor__session
        self.assertFalse(s.has_ended)
        cursor.__del__()

        self.assertTrue(s.has_ended)
        self.assertIsNone(cursor._Cursor__session)

        # Files are still valid, they use their own sessions.
        for f in files:
            f.read()

        # Explicit session.
        with client.start_session() as s:
            cursor = bucket.find(session=s)
            assert cursor.session is not None
            s = cursor.session
            files = list(cursor)
            cursor.__del__()
            self.assertFalse(s.has_ended)

            for f in files:
                f.read()

        for f in files:
            # Attempt to read the file again.
            f.seek(0)
            with self.assertRaisesRegex(InvalidOperation, "ended session"):
                f.read()

    def test_aggregate(self):
        client = self.client
        coll = client.pymongo_test.collection

        def agg(session=None):
            list(coll.aggregate([], batchSize=2, session=session))

        # With empty collection.
        self._test_ops(client, (agg, [], {}))

        # Now with documents.
        coll.insert_many([{} for _ in range(10)])
        self.addCleanup(coll.drop)
        self._test_ops(client, (agg, [], {}))

    def test_killcursors(self):
        client = self.client
        coll = client.pymongo_test.collection
        coll.insert_many([{} for _ in range(10)])

        def explicit_close(session=None):
            cursor = coll.find(batch_size=2, session=session)
            next(cursor)
            cursor.close()

        self._test_ops(client, (explicit_close, [], {}))

    def test_aggregate_error(self):
        listener = self.listener
        client = self.client
        coll = client.pymongo_test.collection
        # 3.6.0 mongos only validates the aggregate pipeline when the
        # database exists.
        coll.insert_one({})
        listener.results.clear()

        with self.assertRaises(OperationFailure):
            coll.aggregate([{"$badOperation": {"bar": 1}}])

        event = listener.first_command_started()
        self.assertEqual(event.command_name, "aggregate")
        lsid = event.command["lsid"]
        # Session was returned to pool despite error.
        self.assertIn(lsid, session_ids(client))

    def _test_cursor_helper(self, create_cursor, close_cursor):
        coll = self.client.pymongo_test.collection
        coll.insert_many([{} for _ in range(1000)])

        cursor = create_cursor(coll, None)
        next(cursor)
        # Session is "owned" by cursor.
        session = getattr(cursor, "_%s__session" % cursor.__class__.__name__)
        self.assertIsNotNone(session)
        lsid = session.session_id
        next(cursor)

        # Cursor owns its session unto death.
        self.assertNotIn(lsid, session_ids(self.client))
        close_cursor(cursor)
        self.assertIn(lsid, session_ids(self.client))

        # An explicit session is not ended by cursor.close() or list(cursor).
        with self.client.start_session() as s:
            cursor = create_cursor(coll, s)
            next(cursor)
            close_cursor(cursor)
            self.assertFalse(s.has_ended)
            lsid = s.session_id

        self.assertTrue(s.has_ended)
        self.assertIn(lsid, session_ids(self.client))

    def test_cursor_close(self):
        self._test_cursor_helper(
            lambda coll, session: coll.find(session=session), lambda cursor: cursor.close()
        )

    def test_command_cursor_close(self):
        self._test_cursor_helper(
            lambda coll, session: coll.aggregate([], session=session), lambda cursor: cursor.close()
        )

    def test_cursor_del(self):
        self._test_cursor_helper(
            lambda coll, session: coll.find(session=session), lambda cursor: cursor.__del__()
        )

    def test_command_cursor_del(self):
        self._test_cursor_helper(
            lambda coll, session: coll.aggregate([], session=session),
            lambda cursor: cursor.__del__(),
        )

    def test_cursor_exhaust(self):
        self._test_cursor_helper(
            lambda coll, session: coll.find(session=session), lambda cursor: list(cursor)
        )

    def test_command_cursor_exhaust(self):
        self._test_cursor_helper(
            lambda coll, session: coll.aggregate([], session=session), lambda cursor: list(cursor)
        )

    def test_cursor_limit_reached(self):
        self._test_cursor_helper(
            lambda coll, session: coll.find(limit=4, batch_size=2, session=session),
            lambda cursor: list(cursor),
        )

    def test_command_cursor_limit_reached(self):
        self._test_cursor_helper(
            lambda coll, session: coll.aggregate([], batchSize=900, session=session),
            lambda cursor: list(cursor),
        )

    def _test_unacknowledged_ops(self, client, *ops):
        listener = client.options.event_listeners[0]

        for f, args, kw in ops:
            with client.start_session() as s:
                listener.results.clear()
                # In case "f" modifies its inputs.
                args = copy.copy(args)
                kw = copy.copy(kw)
                kw["session"] = s
                with self.assertRaises(
                    ConfigurationError, msg="%s did not raise ConfigurationError" % (f.__name__,)
                ):
                    f(*args, **kw)
                if f.__name__ == "create_collection":
                    # create_collection runs listCollections first.
                    event = listener.results["started"].pop(0)
                    self.assertEqual("listCollections", event.command_name)
                    self.assertIn(
                        "lsid",
                        event.command,
                        "%s sent no lsid with %s" % (f.__name__, event.command_name),
                    )

                # Should not run any command before raising an error.
                self.assertFalse(listener.results["started"], "%s sent command" % (f.__name__,))

            self.assertTrue(s.has_ended)

        # Unacknowledged write without a session does not send an lsid.
        for f, args, kw in ops:
            listener.results.clear()
            f(*args, **kw)
            self.assertGreaterEqual(len(listener.results["started"]), 1)

            if f.__name__ == "create_collection":
                # create_collection runs listCollections first.
                event = listener.results["started"].pop(0)
                self.assertEqual("listCollections", event.command_name)
                self.assertIn(
                    "lsid",
                    event.command,
                    "%s sent no lsid with %s" % (f.__name__, event.command_name),
                )

            for event in listener.results["started"]:
                self.assertNotIn(
                    "lsid", event.command, "%s sent lsid with %s" % (f.__name__, event.command_name)
                )

    def test_unacknowledged_writes(self):
        # Ensure the collection exists.
        self.client.pymongo_test.test_unacked_writes.insert_one({})
        client = rs_or_single_client(w=0, event_listeners=[self.listener])
        self.addCleanup(client.close)
        db = client.pymongo_test
        coll = db.test_unacked_writes
        ops: list = [
            (client.drop_database, [db.name], {}),
            (db.create_collection, ["collection"], {}),
            (db.drop_collection, ["collection"], {}),
        ]
        ops.extend(self.collection_write_ops(coll))
        self._test_unacknowledged_ops(client, *ops)

        def drop_db():
            try:
                self.client.drop_database(db.name)
                return True
            except OperationFailure as exc:
                # Try again on BackgroundOperationInProgressForDatabase and
                # BackgroundOperationInProgressForNamespace.
                if exc.code in (12586, 12587):
                    return False
                raise

        wait_until(drop_db, "dropped database after w=0 writes")

    def test_snapshot_incompatible_with_causal_consistency(self):
        with self.client.start_session(causal_consistency=False, snapshot=False):
            pass
        with self.client.start_session(causal_consistency=False, snapshot=True):
            pass
        with self.client.start_session(causal_consistency=True, snapshot=False):
            pass
        with self.assertRaises(ConfigurationError):
            with self.client.start_session(causal_consistency=True, snapshot=True):
                pass

    def test_session_not_copyable(self):
        client = self.client
        with client.start_session() as s:
            self.assertRaises(TypeError, lambda: copy.copy(s))


class TestCausalConsistency(unittest.TestCase):
    listener: SessionTestListener
    client: MongoClient

    @classmethod
    def setUpClass(cls):
        cls.listener = SessionTestListener()
        cls.client = rs_or_single_client(event_listeners=[cls.listener])

    @classmethod
    def tearDownClass(cls):
        cls.client.close()

    @client_context.require_sessions
    def setUp(self):
        super(TestCausalConsistency, self).setUp()

    @client_context.require_no_standalone
    def test_core(self):
        with self.client.start_session() as sess:
            self.assertIsNone(sess.cluster_time)
            self.assertIsNone(sess.operation_time)
            self.listener.results.clear()
            self.client.pymongo_test.test.find_one(session=sess)
            started = self.listener.results["started"][0]
            cmd = started.command
            self.assertIsNone(cmd.get("readConcern"))
            op_time = sess.operation_time
            self.assertIsNotNone(op_time)
            succeeded = self.listener.results["succeeded"][0]
            reply = succeeded.reply
            self.assertEqual(op_time, reply.get("operationTime"))

            # No explicit session
            self.client.pymongo_test.test.insert_one({})
            self.assertEqual(sess.operation_time, op_time)
            self.listener.results.clear()
            try:
                self.client.pymongo_test.command("doesntexist", session=sess)
            except:
                pass
            failed = self.listener.results["failed"][0]
            failed_op_time = failed.failure.get("operationTime")
            # Some older builds of MongoDB 3.5 / 3.6 return None for
            # operationTime when a command fails. Make sure we don't
            # change operation_time to None.
            if failed_op_time is None:
                self.assertIsNotNone(sess.operation_time)
            else:
                self.assertEqual(sess.operation_time, failed_op_time)

            with self.client.start_session() as sess2:
                self.assertIsNone(sess2.cluster_time)
                self.assertIsNone(sess2.operation_time)
                self.assertRaises(TypeError, sess2.advance_cluster_time, 1)
                self.assertRaises(ValueError, sess2.advance_cluster_time, {})
                self.assertRaises(TypeError, sess2.advance_operation_time, 1)
                # No error
                assert sess.cluster_time is not None
                assert sess.operation_time is not None
                sess2.advance_cluster_time(sess.cluster_time)
                sess2.advance_operation_time(sess.operation_time)
                self.assertEqual(sess.cluster_time, sess2.cluster_time)
                self.assertEqual(sess.operation_time, sess2.operation_time)

    def _test_reads(self, op, exception=None):
        coll = self.client.pymongo_test.test
        with self.client.start_session() as sess:
            coll.find_one({}, session=sess)
            operation_time = sess.operation_time
            self.assertIsNotNone(operation_time)
            self.listener.results.clear()
            if exception:
                with self.assertRaises(exception):
                    op(coll, sess)
            else:
                op(coll, sess)
            act = (
                self.listener.results["started"][0]
                .command.get("readConcern", {})
                .get("afterClusterTime")
            )
            self.assertEqual(operation_time, act)

    @client_context.require_no_standalone
    def test_reads(self):
        # Make sure the collection exists.
        self.client.pymongo_test.test.insert_one({})
        self._test_reads(lambda coll, session: list(coll.aggregate([], session=session)))
        self._test_reads(lambda coll, session: list(coll.find({}, session=session)))
        self._test_reads(lambda coll, session: coll.find_one({}, session=session))
        self._test_reads(lambda coll, session: coll.count_documents({}, session=session))
        self._test_reads(lambda coll, session: coll.distinct("foo", session=session))
        self._test_reads(
            lambda coll, session: list(coll.aggregate_raw_batches([], session=session))
        )
        self._test_reads(lambda coll, session: list(coll.find_raw_batches({}, session=session)))

        self.assertRaises(
            ConfigurationError,
            self._test_reads,
            lambda coll, session: coll.estimated_document_count(session=session),
        )

    def _test_writes(self, op):
        coll = self.client.pymongo_test.test
        with self.client.start_session() as sess:
            op(coll, sess)
            operation_time = sess.operation_time
            self.assertIsNotNone(operation_time)
            self.listener.results.clear()
            coll.find_one({}, session=sess)
            act = (
                self.listener.results["started"][0]
                .command.get("readConcern", {})
                .get("afterClusterTime")
            )
            self.assertEqual(operation_time, act)

    @client_context.require_no_standalone
    def test_writes(self):
        self._test_writes(lambda coll, session: coll.bulk_write([InsertOne({})], session=session))
        self._test_writes(lambda coll, session: coll.insert_one({}, session=session))
        self._test_writes(lambda coll, session: coll.insert_many([{}], session=session))
        self._test_writes(
            lambda coll, session: coll.replace_one({"_id": 1}, {"x": 1}, session=session)
        )
        self._test_writes(
            lambda coll, session: coll.update_one({}, {"$set": {"X": 1}}, session=session)
        )
        self._test_writes(
            lambda coll, session: coll.update_many({}, {"$set": {"x": 1}}, session=session)
        )
        self._test_writes(lambda coll, session: coll.delete_one({}, session=session))
        self._test_writes(lambda coll, session: coll.delete_many({}, session=session))
        self._test_writes(
            lambda coll, session: coll.find_one_and_replace({"x": 1}, {"y": 1}, session=session)
        )
        self._test_writes(
            lambda coll, session: coll.find_one_and_update(
                {"y": 1}, {"$set": {"x": 1}}, session=session
            )
        )
        self._test_writes(lambda coll, session: coll.find_one_and_delete({"x": 1}, session=session))
        self._test_writes(lambda coll, session: coll.create_index("foo", session=session))
        self._test_writes(
            lambda coll, session: coll.create_indexes(
                [IndexModel([("bar", ASCENDING)])], session=session
            )
        )
        self._test_writes(lambda coll, session: coll.drop_index("foo_1", session=session))
        self._test_writes(lambda coll, session: coll.drop_indexes(session=session))

    def _test_no_read_concern(self, op):
        coll = self.client.pymongo_test.test
        with self.client.start_session() as sess:
            coll.find_one({}, session=sess)
            operation_time = sess.operation_time
            self.assertIsNotNone(operation_time)
            self.listener.results.clear()
            op(coll, sess)
            rc = self.listener.results["started"][0].command.get("readConcern")
            self.assertIsNone(rc)

    @client_context.require_no_standalone
    def test_writes_do_not_include_read_concern(self):
        self._test_no_read_concern(
            lambda coll, session: coll.bulk_write([InsertOne({})], session=session)
        )
        self._test_no_read_concern(lambda coll, session: coll.insert_one({}, session=session))
        self._test_no_read_concern(lambda coll, session: coll.insert_many([{}], session=session))
        self._test_no_read_concern(
            lambda coll, session: coll.replace_one({"_id": 1}, {"x": 1}, session=session)
        )
        self._test_no_read_concern(
            lambda coll, session: coll.update_one({}, {"$set": {"X": 1}}, session=session)
        )
        self._test_no_read_concern(
            lambda coll, session: coll.update_many({}, {"$set": {"x": 1}}, session=session)
        )
        self._test_no_read_concern(lambda coll, session: coll.delete_one({}, session=session))
        self._test_no_read_concern(lambda coll, session: coll.delete_many({}, session=session))
        self._test_no_read_concern(
            lambda coll, session: coll.find_one_and_replace({"x": 1}, {"y": 1}, session=session)
        )
        self._test_no_read_concern(
            lambda coll, session: coll.find_one_and_update(
                {"y": 1}, {"$set": {"x": 1}}, session=session
            )
        )
        self._test_no_read_concern(
            lambda coll, session: coll.find_one_and_delete({"x": 1}, session=session)
        )
        self._test_no_read_concern(lambda coll, session: coll.create_index("foo", session=session))
        self._test_no_read_concern(
            lambda coll, session: coll.create_indexes(
                [IndexModel([("bar", ASCENDING)])], session=session
            )
        )
        self._test_no_read_concern(lambda coll, session: coll.drop_index("foo_1", session=session))
        self._test_no_read_concern(lambda coll, session: coll.drop_indexes(session=session))

        # Not a write, but explain also doesn't support readConcern.
        self._test_no_read_concern(lambda coll, session: coll.find({}, session=session).explain())

    @client_context.require_no_standalone
    @client_context.require_version_max(4, 1, 0)
    def test_aggregate_out_does_not_include_read_concern(self):
        self._test_no_read_concern(
            lambda coll, session: list(coll.aggregate([{"$out": "aggout"}], session=session))
        )

    @client_context.require_no_standalone
    def test_get_more_does_not_include_read_concern(self):
        coll = self.client.pymongo_test.test
        with self.client.start_session() as sess:
            coll.find_one({}, session=sess)
            operation_time = sess.operation_time
            self.assertIsNotNone(operation_time)
            coll.insert_many([{}, {}])
            cursor = coll.find({}).batch_size(1)
            next(cursor)
            self.listener.results.clear()
            list(cursor)
            started = self.listener.results["started"][0]
            self.assertEqual(started.command_name, "getMore")
            self.assertIsNone(started.command.get("readConcern"))

    def test_session_not_causal(self):
        with self.client.start_session(causal_consistency=False) as s:
            self.client.pymongo_test.test.insert_one({}, session=s)
            self.listener.results.clear()
            self.client.pymongo_test.test.find_one({}, session=s)
            act = (
                self.listener.results["started"][0]
                .command.get("readConcern", {})
                .get("afterClusterTime")
            )
            self.assertIsNone(act)

    @client_context.require_standalone
    def test_server_not_causal(self):
        with self.client.start_session(causal_consistency=True) as s:
            self.client.pymongo_test.test.insert_one({}, session=s)
            self.listener.results.clear()
            self.client.pymongo_test.test.find_one({}, session=s)
            act = (
                self.listener.results["started"][0]
                .command.get("readConcern", {})
                .get("afterClusterTime")
            )
            self.assertIsNone(act)

    @client_context.require_no_standalone
    @client_context.require_no_mmap
    def test_read_concern(self):
        with self.client.start_session(causal_consistency=True) as s:
            coll = self.client.pymongo_test.test
            coll.insert_one({}, session=s)
            self.listener.results.clear()
            coll.find_one({}, session=s)
            read_concern = self.listener.results["started"][0].command.get("readConcern")
            self.assertIsNotNone(read_concern)
            self.assertIsNone(read_concern.get("level"))
            self.assertIsNotNone(read_concern.get("afterClusterTime"))

            coll = coll.with_options(read_concern=ReadConcern("majority"))
            self.listener.results.clear()
            coll.find_one({}, session=s)
            read_concern = self.listener.results["started"][0].command.get("readConcern")
            self.assertIsNotNone(read_concern)
            self.assertEqual(read_concern.get("level"), "majority")
            self.assertIsNotNone(read_concern.get("afterClusterTime"))

    @client_context.require_no_standalone
    def test_cluster_time_with_server_support(self):
        self.client.pymongo_test.test.insert_one({})
        self.listener.results.clear()
        self.client.pymongo_test.test.find_one({})
        after_cluster_time = self.listener.results["started"][0].command.get("$clusterTime")
        self.assertIsNotNone(after_cluster_time)

    @client_context.require_standalone
    def test_cluster_time_no_server_support(self):
        self.client.pymongo_test.test.insert_one({})
        self.listener.results.clear()
        self.client.pymongo_test.test.find_one({})
        after_cluster_time = self.listener.results["started"][0].command.get("$clusterTime")
        self.assertIsNone(after_cluster_time)


class TestClusterTime(IntegrationTest):
    def setUp(self):
        super(TestClusterTime, self).setUp()
        if "$clusterTime" not in client_context.hello:
            raise SkipTest("$clusterTime not supported")

    def test_cluster_time(self):
        listener = SessionTestListener()
        # Prevent heartbeats from updating $clusterTime between operations.
        client = rs_or_single_client(event_listeners=[listener], heartbeatFrequencyMS=999999)
        self.addCleanup(client.close)
        collection = client.pymongo_test.collection
        # Prepare for tests of find() and aggregate().
        collection.insert_many([{} for _ in range(10)])
        self.addCleanup(collection.drop)
        self.addCleanup(client.pymongo_test.collection2.drop)

        def rename_and_drop():
            # Ensure collection exists.
            collection.insert_one({})
            collection.rename("collection2")
            client.pymongo_test.collection2.drop()

        def insert_and_find():
            cursor = collection.find().batch_size(1)
            for _ in range(10):
                # Advance the cluster time.
                collection.insert_one({})
                next(cursor)

            cursor.close()

        def insert_and_aggregate():
            cursor = collection.aggregate([], batchSize=1).batch_size(1)
            for _ in range(5):
                # Advance the cluster time.
                collection.insert_one({})
                next(cursor)

            cursor.close()

        ops = [
            # Tests from Driver Sessions Spec.
            ("ping", lambda: client.admin.command("ping")),
            ("aggregate", lambda: list(collection.aggregate([]))),
            ("find", lambda: list(collection.find())),
            ("insert_one", lambda: collection.insert_one({})),
            # Additional PyMongo tests.
            ("insert_and_find", insert_and_find),
            ("insert_and_aggregate", insert_and_aggregate),
            ("update_one", lambda: collection.update_one({}, {"$set": {"x": 1}})),
            ("update_many", lambda: collection.update_many({}, {"$set": {"x": 1}})),
            ("delete_one", lambda: collection.delete_one({})),
            ("delete_many", lambda: collection.delete_many({})),
            ("bulk_write", lambda: collection.bulk_write([InsertOne({})])),
            ("rename_and_drop", rename_and_drop),
        ]

        for name, f in ops:
            listener.results.clear()
            # Call f() twice, insert to advance clusterTime, call f() again.
            f()
            f()
            collection.insert_one({})
            f()

            self.assertGreaterEqual(len(listener.results["started"]), 1)
            for i, event in enumerate(listener.results["started"]):
                self.assertTrue(
                    "$clusterTime" in event.command,
                    "%s sent no $clusterTime with %s" % (f.__name__, event.command_name),
                )

                if i > 0:
                    succeeded = listener.results["succeeded"][i - 1]
                    self.assertTrue(
                        "$clusterTime" in succeeded.reply,
                        "%s received no $clusterTime with %s"
                        % (f.__name__, succeeded.command_name),
                    )

                    self.assertTrue(
                        event.command["$clusterTime"]["clusterTime"]
                        >= succeeded.reply["$clusterTime"]["clusterTime"],
                        "%s sent wrong $clusterTime with %s" % (f.__name__, event.command_name),
                    )


if __name__ == "__main__":
    unittest.main()<|MERGE_RESOLUTION|>--- conflicted
+++ resolved
@@ -25,7 +25,6 @@
 sys.path[0:0] = [""]
 
 from test import IntegrationTest, SkipTest, client_context, unittest
-<<<<<<< HEAD
 from test.utils import (
     EventListener,
     ExceptionCatchingThread,
@@ -34,9 +33,6 @@
     wait_until,
 )
 from test.utils_spec_runner import SpecRunner
-=======
-from test.utils import EventListener, rs_or_single_client, wait_until
->>>>>>> a3f0f915
 
 from bson import DBRef
 from gridfs import GridFS, GridFSBucket
