# Copyright 2009-2012 10gen, Inc.
#
# Licensed under the Apache License, Version 2.0 (the "License");
# you may not use this file except in compliance with the License.
# You may obtain a copy of the License at
#
# http://www.apache.org/licenses/LICENSE-2.0
#
# Unless required by applicable law or agreed to in writing, software
# distributed under the License is distributed on an "AS IS" BASIS,
# WITHOUT WARRANTIES OR CONDITIONS OF ANY KIND, either express or implied.
# See the License for the specific language governing permissions and
# limitations under the License.

"""Test replica set operations and failures."""

# These test methods exuberantly violate the "one assert per test" rule, because
# each method requires running setUp, which takes about 30 seconds to bring up
# a replica set. Thus each method asserts everything we want to assert for a
# given replica-set configuration.

import itertools
import time
import unittest

import ha_tools
from ha_tools import use_greenlets


<<<<<<< HEAD
from pymongo import ReadPreference
from pymongo.mongo_replica_set_client import (
    Member, Monitor, MongoReplicaSetClient)
from pymongo.mongo_client import _partition_node
from pymongo.mongo_client import MongoClient
=======
>>>>>>> ba8f71cf
from pymongo.errors import AutoReconnect, OperationFailure, ConnectionFailure
from pymongo.mongo_replica_set_client import Member, Monitor
from pymongo.mongo_replica_set_client import MongoReplicaSetClient
from pymongo.mongo_client import MongoClient, _partition_node
from pymongo.read_preferences import ReadPreference, modes

from test import utils
from test.utils import one


# Will be imported from time or gevent, below
sleep = None


# Override default 30-second interval for faster testing
Monitor._refresh_interval = MONITOR_INTERVAL = 0.5


# To make the code terser, copy modes into module scope
PRIMARY = ReadPreference.PRIMARY
PRIMARY_PREFERRED = ReadPreference.PRIMARY_PREFERRED
SECONDARY = ReadPreference.SECONDARY
SECONDARY_PREFERRED = ReadPreference.SECONDARY_PREFERRED
NEAREST = ReadPreference.NEAREST


def partition_nodes(nodes):
    """Translate from ['host:port', ...] to [(host, port), ...]"""
    return [_partition_node(node) for node in nodes]


class HATestCase(unittest.TestCase):
    """A test case for connections to replica sets or mongos."""

    def tearDown(self):
        ha_tools.kill_all_members()
        ha_tools.nodes.clear()
        ha_tools.routers.clear()
        sleep(1)  # Let members really die.


class TestDirectConnection(HATestCase):

    def setUp(self):
        members = [{}, {}, {'arbiterOnly': True}]
        res = ha_tools.start_replica_set(members)
        self.seed, self.name = res

    def test_secondary_connection(self):
        self.c = MongoReplicaSetClient(
            self.seed, replicaSet=self.name, use_greenlets=use_greenlets)
        self.assertTrue(bool(len(self.c.secondaries)))
        db = self.c.pymongo_test

        # Wait for replication...
        w = len(self.c.secondaries) + 1
        db.test.remove({}, w=w)
        db.test.insert({'foo': 'bar'}, w=w)

        # Test direct connection to a primary or secondary
        primary_host, primary_port = ha_tools.get_primary().split(':')
        primary_port = int(primary_port)
        (secondary_host,
         secondary_port) = ha_tools.get_secondaries()[0].split(':')
        secondary_port = int(secondary_port)
        arbiter_host, arbiter_port = ha_tools.get_arbiters()[0].split(':')
        arbiter_port = int(arbiter_port)

        # MongoClient succeeds no matter the read preference
        for kwargs in [
            {'read_preference': PRIMARY},
            {'read_preference': PRIMARY_PREFERRED},
            {'read_preference': SECONDARY},
            {'read_preference': SECONDARY_PREFERRED},
            {'read_preference': NEAREST},
            {'slave_okay': True}
        ]:
            client = MongoClient(primary_host,
                                 primary_port,
                                 use_greenlets=use_greenlets,
                                 **kwargs)
            self.assertEqual(primary_host, client.host)
            self.assertEqual(primary_port, client.port)
            self.assertTrue(client.is_primary)

            # Direct connection to primary can be queried with any read pref
            self.assertTrue(client.pymongo_test.test.find_one())

            client = MongoClient(secondary_host,
                                 secondary_port,
                                 use_greenlets=use_greenlets,
                                 **kwargs)
            self.assertEqual(secondary_host, client.host)
            self.assertEqual(secondary_port, client.port)
            self.assertFalse(client.is_primary)

            # Direct connection to secondary can be queried with any read pref
            # but PRIMARY
            if kwargs.get('read_preference') != PRIMARY:
                self.assertTrue(client.pymongo_test.test.find_one())
            else:
                self.assertRaises(
                    AutoReconnect, client.pymongo_test.test.find_one)

            # Since an attempt at an acknowledged write to a secondary from a
            # direct connection raises AutoReconnect('not master'), MongoClient
            # should do the same for unacknowledged writes.
            try:
                client.pymongo_test.test.insert({}, w=0)
            except AutoReconnect, e:
                self.assertEqual('not master', e.args[0])
            else:
                self.fail(
                    'Unacknowledged insert into secondary client %s should'
                    'have raised exception' % (client,))

            # Test direct connection to an arbiter
            client = MongoClient(arbiter_host, arbiter_port, **kwargs)
            self.assertEqual(arbiter_host, client.host)
            self.assertEqual(arbiter_port, client.port)
            self.assertFalse(client.is_primary)

            # See explanation above
            try:
                client.pymongo_test.test.insert({}, w=0)
            except AutoReconnect, e:
                self.assertEqual('not master', e.args[0])
            else:
                self.fail(
                    'Unacknowledged insert into arbiter client %s should'
                    'have raised exception' % (client,))

    def tearDown(self):
        self.c.close()
        super(TestDirectConnection, self).tearDown()


class TestPassiveAndHidden(HATestCase):

    def setUp(self):
        members = [{},
                   {'priority': 0},
                   {'arbiterOnly': True},
                   {'priority': 0, 'hidden': True},
                   {'priority': 0, 'slaveDelay': 5}
        ]
        res = ha_tools.start_replica_set(members)
        self.seed, self.name = res

    def test_passive_and_hidden(self):
        self.c = MongoReplicaSetClient(
            self.seed, replicaSet=self.name, use_greenlets=use_greenlets)

        passives = ha_tools.get_passives()
        passives = partition_nodes(passives)
        self.assertEqual(self.c.secondaries, set(passives))

        for mode in SECONDARY, SECONDARY_PREFERRED:
            utils.assertReadFromAll(self, self.c, passives, mode)

        ha_tools.kill_members(ha_tools.get_passives(), 2)
        sleep(2 * MONITOR_INTERVAL)
        utils.assertReadFrom(self, self.c, self.c.primary, SECONDARY_PREFERRED)

    def tearDown(self):
        self.c.close()
        super(TestPassiveAndHidden, self).tearDown()


class TestMonitorRemovesRecoveringMember(HATestCase):
    # Members in STARTUP2 or RECOVERING states are shown in the primary's
    # isMaster response, but aren't secondaries and shouldn't be read from.
    # Verify that if a secondary goes into RECOVERING mode, the Monitor removes
    # it from the set of readers.

    def setUp(self):
        members = [{}, {'priority': 0}, {'priority': 0}]
        res = ha_tools.start_replica_set(members)
        self.seed, self.name = res

    def test_monitor_removes_recovering_member(self):
        self.c = MongoReplicaSetClient(
            self.seed, replicaSet=self.name, use_greenlets=use_greenlets)

        secondaries = ha_tools.get_secondaries()

        for mode in SECONDARY, SECONDARY_PREFERRED:
            partitioned_secondaries = partition_nodes(secondaries)
            utils.assertReadFromAll(self, self.c, partitioned_secondaries, mode)

        secondary, recovering_secondary = secondaries
        ha_tools.set_maintenance(recovering_secondary, True)
        sleep(2 * MONITOR_INTERVAL)

        for mode in SECONDARY, SECONDARY_PREFERRED:
            # Don't read from recovering member
            utils.assertReadFrom(self, self.c, _partition_node(secondary), mode)

    def tearDown(self):
        self.c.close()
        super(TestMonitorRemovesRecoveringMember, self).tearDown()


class TestTriggeredRefresh(HATestCase):
    # Verify that if a secondary goes into RECOVERING mode or if the primary
    # changes, the next exception triggers an immediate refresh.

    def setUp(self):
        members = [{}, {}]
        res = ha_tools.start_replica_set(members)
        self.seed, self.name = res

        # Disable periodic refresh
        Monitor._refresh_interval = 1e6

    def test_recovering_member_triggers_refresh(self):
        # To test that find_one() and count() trigger immediate refreshes,
        # we'll create a separate client for each
        self.c_find_one, self.c_count = [
            MongoReplicaSetClient(
                self.seed, replicaSet=self.name, use_greenlets=use_greenlets,
                read_preference=SECONDARY)
            for _ in xrange(2)]

        # We've started the primary and one secondary
        primary = ha_tools.get_primary()
        secondary = ha_tools.get_secondaries()[0]

        # Pre-condition: just make sure they all connected OK
        for c in self.c_find_one, self.c_count:
            self.assertEqual(one(c.secondaries), _partition_node(secondary))

        ha_tools.set_maintenance(secondary, True)

        # Trigger a refresh in various ways
        self.assertRaises(AutoReconnect, self.c_find_one.test.test.find_one)
        self.assertRaises(AutoReconnect, self.c_count.test.test.count)

        # Wait for the immediate refresh to complete - we're not waiting for
        # the periodic refresh, which has been disabled
        sleep(1)

        for c in self.c_find_one, self.c_count:
            self.assertFalse(c.secondaries)
            self.assertEqual(_partition_node(primary), c.primary)

    def test_stepdown_triggers_refresh(self):
        c_find_one = MongoReplicaSetClient(
            self.seed, replicaSet=self.name, use_greenlets=use_greenlets)

        # We've started the primary and one secondary
        primary = ha_tools.get_primary()
        secondary = ha_tools.get_secondaries()[0]
        self.assertEqual(
            one(c_find_one.secondaries), _partition_node(secondary))

        ha_tools.stepdown_primary()

        # Make sure the stepdown completes
        sleep(1)

        # Trigger a refresh
        self.assertRaises(AutoReconnect, c_find_one.test.test.find_one)

        # Wait for the immediate refresh to complete - we're not waiting for
        # the periodic refresh, which has been disabled
        sleep(1)

        # We've detected the stepdown
        self.assertTrue(
            not c_find_one.primary
            or _partition_node(primary) != c_find_one.primary)

    def tearDown(self):
        Monitor._refresh_interval = MONITOR_INTERVAL
        super(TestTriggeredRefresh, self).tearDown()


class TestHealthMonitor(HATestCase):

    def setUp(self):
        res = ha_tools.start_replica_set([{}, {}, {}])
        self.seed, self.name = res

    def test_primary_failure(self):
        c = MongoReplicaSetClient(
            self.seed, replicaSet=self.name, use_greenlets=use_greenlets)
        self.assertTrue(bool(len(c.secondaries)))
        primary = c.primary
        secondaries = c.secondaries

        # Wait for new primary to be elected
        def primary_changed():
            for _ in xrange(30):
                if c.primary and c.primary != primary:
                    return True
                sleep(1)
            return False

        killed = ha_tools.kill_primary()
        self.assertTrue(bool(len(killed)))
        self.assertTrue(primary_changed())
        self.assertNotEqual(secondaries, c.secondaries)

    def test_secondary_failure(self):
        c = MongoReplicaSetClient(
            self.seed, replicaSet=self.name, use_greenlets=use_greenlets)
        self.assertTrue(bool(len(c.secondaries)))
        primary = c.primary
        secondaries = c.secondaries

        def readers_changed():
            for _ in xrange(20):
                if c.secondaries != secondaries:
                    return True

                sleep(1)
            return False

        killed = ha_tools.kill_secondary()
        sleep(2 * MONITOR_INTERVAL)
        self.assertTrue(bool(len(killed)))
        self.assertEqual(primary, c.primary)
        self.assertTrue(readers_changed())
        secondaries = c.secondaries

        ha_tools.restart_members([killed])
        self.assertEqual(primary, c.primary)
        self.assertTrue(readers_changed())

    def test_primary_stepdown(self):
        c = MongoReplicaSetClient(
            self.seed, replicaSet=self.name, use_greenlets=use_greenlets)
        self.assertTrue(bool(len(c.secondaries)))
        primary = c.primary
        ha_tools.stepdown_primary()

        # Wait for new primary
        patience_seconds = 30
        for _ in xrange(patience_seconds):
            sleep(1)
            rs_state = c._MongoReplicaSetClient__rs_state
            if rs_state.writer and rs_state.writer != primary:
                # New primary stepped up
                new_primary = _partition_node(ha_tools.get_primary())
                self.assertEqual(new_primary, rs_state.writer)
                new_secondaries = partition_nodes(ha_tools.get_secondaries())
                self.assertEqual(set(new_secondaries), rs_state.secondaries)
                break
        else:
            self.fail(
                "No new primary after %s seconds. Old primary was %s, current"
                " is %s" % (patience_seconds, primary, ha_tools.get_primary()))


class TestWritesWithFailover(HATestCase):

    def setUp(self):
        res = ha_tools.start_replica_set([{}, {}, {}])
        self.seed, self.name = res

    def test_writes_with_failover(self):
        c = MongoReplicaSetClient(
            self.seed, replicaSet=self.name, use_greenlets=use_greenlets)
        primary = c.primary
        db = c.pymongo_test
        w = len(c.secondaries) + 1
        db.test.remove({}, w=w)
        db.test.insert({'foo': 'bar'}, w=w)
        self.assertEqual('bar', db.test.find_one()['foo'])

        def try_write():
            for _ in xrange(30):
                try:
                    db.test.insert({'bar': 'baz'})
                    return True
                except AutoReconnect:
                    sleep(1)
            return False

        killed = ha_tools.kill_primary(9)
        self.assertTrue(bool(len(killed)))
        self.assertTrue(try_write())
        self.assertTrue(primary != c.primary)
        self.assertEqual('baz', db.test.find_one({'bar': 'baz'})['bar'])


class TestReadWithFailover(HATestCase):

    def setUp(self):
        res = ha_tools.start_replica_set([{}, {}, {}])
        self.seed, self.name = res

    def test_read_with_failover(self):
        c = MongoReplicaSetClient(
            self.seed, replicaSet=self.name, use_greenlets=use_greenlets)
        self.assertTrue(bool(len(c.secondaries)))

        def iter_cursor(cursor):
            for _ in cursor:
                pass
            return True

        db = c.pymongo_test
        w = len(c.secondaries) + 1
        db.test.remove({}, w=w)
        # Force replication
        db.test.insert([{'foo': i} for i in xrange(10)], w=w)
        self.assertEqual(10, db.test.count())

        db.read_preference = SECONDARY_PREFERRED
        cursor = db.test.find().batch_size(5)
        cursor.next()
        self.assertEqual(5, cursor._Cursor__retrieved)
        self.assertTrue(cursor._Cursor__connection_id in c.secondaries)
        ha_tools.kill_primary()
        # Primary failure shouldn't interrupt the cursor
        self.assertTrue(iter_cursor(cursor))
        self.assertEqual(10, cursor._Cursor__retrieved)


class TestReadPreference(HATestCase):
    def setUp(self):
        members = [
            # primary
            {'tags': {'dc': 'ny', 'name': 'primary'}},

            # secondary
            {'tags': {'dc': 'la', 'name': 'secondary'}, 'priority': 0},

            # other_secondary
            {'tags': {'dc': 'ny', 'name': 'other_secondary'}, 'priority': 0},
        ]

        res = ha_tools.start_replica_set(members)
        self.seed, self.name = res

        primary = ha_tools.get_primary()
        self.primary = _partition_node(primary)
        self.primary_tags = ha_tools.get_tags(primary)
        # Make sure priority worked
        self.assertEqual('primary', self.primary_tags['name'])

        self.primary_dc = {'dc': self.primary_tags['dc']}

        secondaries = ha_tools.get_secondaries()

        (secondary, ) = [
            s for s in secondaries
            if ha_tools.get_tags(s)['name'] == 'secondary']

        self.secondary = _partition_node(secondary)
        self.secondary_tags = ha_tools.get_tags(secondary)
        self.secondary_dc = {'dc': self.secondary_tags['dc']}

        (other_secondary, ) = [
            s for s in secondaries
            if ha_tools.get_tags(s)['name'] == 'other_secondary']

        self.other_secondary = _partition_node(other_secondary)
        self.other_secondary_tags = ha_tools.get_tags(other_secondary)
        self.other_secondary_dc = {'dc': self.other_secondary_tags['dc']}

        self.c = MongoReplicaSetClient(
            self.seed, replicaSet=self.name, use_greenlets=use_greenlets)
        self.db = self.c.pymongo_test
        self.w = len(self.c.secondaries) + 1
        self.db.test.remove({}, w=self.w)
        self.db.test.insert(
            [{'foo': i} for i in xrange(10)], w=self.w)

        self.clear_ping_times()

    def set_ping_time(self, host, ping_time_seconds):
        Member._host_to_ping_time[host] = ping_time_seconds

    def clear_ping_times(self):
        Member._host_to_ping_time.clear()

    def test_read_preference(self):
        # We pass through four states:
        #
        #       1. A primary and two secondaries
        #       2. Primary down
        #       3. Primary up, one secondary down
        #       4. Primary up, all secondaries down
        #
        # For each state, we verify the behavior of PRIMARY,
        # PRIMARY_PREFERRED, SECONDARY, SECONDARY_PREFERRED, and NEAREST
        c = MongoReplicaSetClient(
            self.seed, replicaSet=self.name, use_greenlets=use_greenlets)

        def assertReadFrom(member, *args, **kwargs):
            utils.assertReadFrom(self, c, member, *args, **kwargs)

        def assertReadFromAll(members, *args, **kwargs):
            utils.assertReadFromAll(self, c, members, *args, **kwargs)

        def unpartition_node(node):
            host, port = node
            return '%s:%s' % (host, port)

        # To make the code terser, copy hosts into local scope
        primary = self.primary
        secondary = self.secondary
        other_secondary = self.other_secondary

        bad_tag = {'bad': 'tag'}

        # 1. THREE MEMBERS UP -------------------------------------------------
        #       PRIMARY
        assertReadFrom(primary, PRIMARY)

        #       PRIMARY_PREFERRED
        # Trivial: mode and tags both match
        assertReadFrom(primary, PRIMARY_PREFERRED, self.primary_dc)

        # Secondary matches but not primary, choose primary
        assertReadFrom(primary, PRIMARY_PREFERRED, self.secondary_dc)

        # Chooses primary, ignoring tag sets
        assertReadFrom(primary, PRIMARY_PREFERRED, self.primary_dc)

        # Chooses primary, ignoring tag sets
        assertReadFrom(primary, PRIMARY_PREFERRED, bad_tag)
        assertReadFrom(primary, PRIMARY_PREFERRED, [bad_tag, {}])

        #       SECONDARY
        assertReadFromAll([secondary, other_secondary], SECONDARY)

        #       SECONDARY_PREFERRED
        assertReadFromAll([secondary, other_secondary], SECONDARY_PREFERRED)

        # Multiple tags
        assertReadFrom(secondary, SECONDARY_PREFERRED, self.secondary_tags)

        # Fall back to primary if it's the only one matching the tags
        assertReadFrom(primary, SECONDARY_PREFERRED, {'name': 'primary'})

        # No matching secondaries
        assertReadFrom(primary, SECONDARY_PREFERRED, bad_tag)

        # Fall back from non-matching tag set to matching set
        assertReadFromAll([secondary, other_secondary],
            SECONDARY_PREFERRED, [bad_tag, {}])

        assertReadFrom(other_secondary,
            SECONDARY_PREFERRED, [bad_tag, {'dc': 'ny'}])

        #       NEAREST
        self.clear_ping_times()

        assertReadFromAll([primary, secondary, other_secondary], NEAREST)

        assertReadFromAll([primary, other_secondary],
            NEAREST, [bad_tag, {'dc': 'ny'}])

        self.set_ping_time(primary, 0)
        self.set_ping_time(secondary, .03) # 30 ms
        self.set_ping_time(other_secondary, 10)

        # Nearest member, no tags
        assertReadFrom(primary, NEAREST)

        # Tags override nearness
        assertReadFrom(primary, NEAREST, {'name': 'primary'})
        assertReadFrom(secondary, NEAREST, self.secondary_dc)

        # Make secondary fast
        self.set_ping_time(primary, .03) # 30 ms
        self.set_ping_time(secondary, 0)

        assertReadFrom(secondary, NEAREST)

        # Other secondary fast
        self.set_ping_time(secondary, 10)
        self.set_ping_time(other_secondary, 0)

        assertReadFrom(other_secondary, NEAREST)

        # High secondaryAcceptableLatencyMS, should read from all members
        assertReadFromAll(
            [primary, secondary, other_secondary],
            NEAREST, secondary_acceptable_latency_ms=1000*1000)

        self.clear_ping_times()

        assertReadFromAll([primary, other_secondary], NEAREST, [{'dc': 'ny'}])

        # 2. PRIMARY DOWN -----------------------------------------------------
        killed = ha_tools.kill_primary()

        # Let monitor notice primary's gone
        sleep(2 * MONITOR_INTERVAL)

        #       PRIMARY
        assertReadFrom(None, PRIMARY)

        #       PRIMARY_PREFERRED
        # No primary, choose matching secondary
        assertReadFromAll([secondary, other_secondary], PRIMARY_PREFERRED)
        assertReadFrom(secondary, PRIMARY_PREFERRED, {'name': 'secondary'})

        # No primary or matching secondary
        assertReadFrom(None, PRIMARY_PREFERRED, bad_tag)

        #       SECONDARY
        assertReadFromAll([secondary, other_secondary], SECONDARY)

        # Only primary matches
        assertReadFrom(None, SECONDARY, {'name': 'primary'})

        # No matching secondaries
        assertReadFrom(None, SECONDARY, bad_tag)

        #       SECONDARY_PREFERRED
        assertReadFromAll([secondary, other_secondary], SECONDARY_PREFERRED)

        # Mode and tags both match
        assertReadFrom(secondary, SECONDARY_PREFERRED, {'name': 'secondary'})

        #       NEAREST
        self.clear_ping_times()

        assertReadFromAll([secondary, other_secondary], NEAREST)

        # 3. PRIMARY UP, ONE SECONDARY DOWN -----------------------------------
        ha_tools.restart_members([killed])

        for _ in range(30):
            if ha_tools.get_primary():
                break
            sleep(1)
        else:
            self.fail("Primary didn't come back up")

        ha_tools.kill_members([unpartition_node(secondary)], 2)
        self.assertTrue(MongoClient(
            unpartition_node(primary), use_greenlets=use_greenlets,
            read_preference=PRIMARY_PREFERRED
        ).admin.command('ismaster')['ismaster'])

        sleep(2 * MONITOR_INTERVAL)

        #       PRIMARY
        assertReadFrom(primary, PRIMARY)

        #       PRIMARY_PREFERRED
        assertReadFrom(primary, PRIMARY_PREFERRED)

        #       SECONDARY
        assertReadFrom(other_secondary, SECONDARY)
        assertReadFrom(other_secondary, SECONDARY, self.other_secondary_dc)

        # Only the down secondary matches
        assertReadFrom(None, SECONDARY, {'name': 'secondary'})

        #       SECONDARY_PREFERRED
        assertReadFrom(other_secondary, SECONDARY_PREFERRED)
        assertReadFrom(
            other_secondary, SECONDARY_PREFERRED, self.other_secondary_dc)

        # The secondary matching the tag is down, use primary
        assertReadFrom(primary, SECONDARY_PREFERRED, {'name': 'secondary'})

        #       NEAREST
        assertReadFromAll([primary, other_secondary], NEAREST)
        assertReadFrom(other_secondary, NEAREST, {'name': 'other_secondary'})
        assertReadFrom(primary, NEAREST, {'name': 'primary'})

        # 4. PRIMARY UP, ALL SECONDARIES DOWN ---------------------------------
        ha_tools.kill_members([unpartition_node(other_secondary)], 2)
        self.assertTrue(MongoClient(
            unpartition_node(primary), use_greenlets=use_greenlets,
            read_preference=PRIMARY_PREFERRED
        ).admin.command('ismaster')['ismaster'])

        #       PRIMARY
        assertReadFrom(primary, PRIMARY)

        #       PRIMARY_PREFERRED
        assertReadFrom(primary, PRIMARY_PREFERRED)
        assertReadFrom(primary, PRIMARY_PREFERRED, self.secondary_dc)

        #       SECONDARY
        assertReadFrom(None, SECONDARY)
        assertReadFrom(None, SECONDARY, self.other_secondary_dc)
        assertReadFrom(None, SECONDARY, {'dc': 'ny'})

        #       SECONDARY_PREFERRED
        assertReadFrom(primary, SECONDARY_PREFERRED)
        assertReadFrom(primary, SECONDARY_PREFERRED, self.secondary_dc)
        assertReadFrom(primary, SECONDARY_PREFERRED, {'name': 'secondary'})
        assertReadFrom(primary, SECONDARY_PREFERRED, {'dc': 'ny'})

        #       NEAREST
        assertReadFrom(primary, NEAREST)
        assertReadFrom(None, NEAREST, self.secondary_dc)
        assertReadFrom(None, NEAREST, {'name': 'secondary'})

        # Even if primary's slow, still read from it
        self.set_ping_time(primary, 100)
        assertReadFrom(primary, NEAREST)
        assertReadFrom(None, NEAREST, self.secondary_dc)

        self.clear_ping_times()

    def test_pinning(self):
        # To make the code terser, copy modes into local scope
        PRIMARY = ReadPreference.PRIMARY
        PRIMARY_PREFERRED = ReadPreference.PRIMARY_PREFERRED
        SECONDARY = ReadPreference.SECONDARY
        SECONDARY_PREFERRED = ReadPreference.SECONDARY_PREFERRED
        NEAREST = ReadPreference.NEAREST

        c = MongoReplicaSetClient(
            self.seed, replicaSet=self.name, use_greenlets=use_greenlets,
            auto_start_request=True)

        # Verify that changing the mode unpins the member. We'll try it for
        # every relevant change of mode.
        for mode0, mode1 in itertools.permutations(
            (PRIMARY, SECONDARY, SECONDARY_PREFERRED, NEAREST), 2
        ):
            # Try reading and then changing modes and reading again, see if we
            # read from a different host
            for _ in range(1000):
                # pin to this host
                host = utils.read_from_which_host(c, mode0)
                # unpin?
                new_host = utils.read_from_which_host(c, mode1)
                if host != new_host:
                    # Reading with a different mode unpinned, hooray!
                    break
            else:
                self.fail(
                    "Changing from mode %s to mode %s never unpinned" % (
                        modes[mode0], modes[mode1]))

        # Now verify changing the tag_sets unpins the member.
        tags0 = [{'a': 'a'}, {}]
        tags1 = [{'a': 'x'}, {}]
        for _ in range(1000):
            host = utils.read_from_which_host(c, NEAREST, tags0)
            new_host = utils.read_from_which_host(c, NEAREST, tags1)
            if host != new_host:
                break
        else:
            self.fail(
                "Changing from tags %s to tags %s never unpinned" % (
                    tags0, tags1))

        # Finally, verify changing the secondary_acceptable_latency_ms unpins
        # the member.
        for _ in range(1000):
            host = utils.read_from_which_host(c, SECONDARY, None, 15)
            new_host = utils.read_from_which_host(c, SECONDARY, None, 20)
            if host != new_host:
                break
        else:
            self.fail(
                "Changing secondary_acceptable_latency_ms from 15 to 20"
                " never unpinned")

    def tearDown(self):
        self.c.close()
        super(TestReadPreference, self).tearDown()


class TestReplicaSetAuth(HATestCase):
    def setUp(self):
        members = [
            {},
            {'priority': 0},
            {'priority': 0},
        ]

        res = ha_tools.start_replica_set(members, auth=True)
        self.c = MongoReplicaSetClient(res[0], replicaSet=res[1],
                                       use_greenlets=use_greenlets)

        # Add an admin user to enable auth
        self.c.admin.add_user('admin', 'adminpass')
        self.c.admin.authenticate('admin', 'adminpass')

        self.db = self.c.pymongo_ha_auth
        self.db.add_user('user', 'userpass')
        self.c.admin.logout()

    def test_auth_during_failover(self):
        self.assertTrue(self.db.authenticate('user', 'userpass'))
        self.assertTrue(self.db.foo.insert({'foo': 'bar'},
                                           safe=True, w=3, wtimeout=3000))
        self.db.logout()
        self.assertRaises(OperationFailure, self.db.foo.find_one)

        primary = '%s:%d' % self.c.primary
        ha_tools.kill_members([primary], 2)

        # Let monitor notice primary's gone
        sleep(2 * MONITOR_INTERVAL)

        # Make sure we can still authenticate
        self.assertTrue(self.db.authenticate('user', 'userpass'))
        # And still query.
        self.db.read_preference = PRIMARY_PREFERRED
        self.assertEqual('bar', self.db.foo.find_one()['foo'])

    def tearDown(self):
        self.c.close()
        super(TestReplicaSetAuth, self).tearDown()


class TestAlive(HATestCase):
    def setUp(self):
        members = [{}, {}]
        self.seed, self.name = ha_tools.start_replica_set(members)

    def test_alive(self):
        primary = ha_tools.get_primary()
        secondary = ha_tools.get_random_secondary()
        primary_cx = MongoClient(primary, use_greenlets=use_greenlets)
        secondary_cx = MongoClient(secondary, use_greenlets=use_greenlets)
        rsc = MongoReplicaSetClient(
            self.seed, replicaSet=self.name, use_greenlets=use_greenlets)

        try:
            self.assertTrue(primary_cx.alive())
            self.assertTrue(secondary_cx.alive())
            self.assertTrue(rsc.alive())

            ha_tools.kill_primary()
            time.sleep(0.5)

            self.assertFalse(primary_cx.alive())
            self.assertTrue(secondary_cx.alive())
            self.assertFalse(rsc.alive())

            ha_tools.kill_members([secondary], 2)
            time.sleep(0.5)

            self.assertFalse(primary_cx.alive())
            self.assertFalse(secondary_cx.alive())
            self.assertFalse(rsc.alive())
        finally:
            rsc.close()

<<<<<<< HEAD
    def tearDown(self):
        ha_tools.kill_all_members()


class TestMongosHighAvailability(unittest.TestCase):
=======
        
class TestMongosHighAvailability(HATestCase):
>>>>>>> ba8f71cf
    def setUp(self):
        seed_list = ha_tools.create_sharded_cluster()
        self.dbname = 'pymongo_mongos_ha'
        self.client = MongoClient(seed_list)
        self.client.drop_database(self.dbname)

    def test_mongos_ha(self):
        coll = self.client[self.dbname].test
        self.assertTrue(coll.insert({'foo': 'bar'}))

        first = '%s:%d' % (self.client.host, self.client.port)
        ha_tools.kill_mongos(first)
        # Fail first attempt
        self.assertRaises(AutoReconnect, coll.count)
        # Find new mongos
        self.assertEqual(1, coll.count())

        second = '%s:%d' % (self.client.host, self.client.port)
        self.assertNotEqual(first, second)
        ha_tools.kill_mongos(second)
        # Fail first attempt
        self.assertRaises(AutoReconnect, coll.count)
        # Find new mongos
        self.assertEqual(1, coll.count())

        third = '%s:%d' % (self.client.host, self.client.port)
        self.assertNotEqual(second, third)
        ha_tools.kill_mongos(third)
        # Fail first attempt
        self.assertRaises(AutoReconnect, coll.count)

        # We've killed all three, restart one.
        ha_tools.restart_mongos(first)

        # Find new mongos
        self.assertEqual(1, coll.count())

    def tearDown(self):
        self.client.drop_database(self.dbname)
        super(TestMongosHighAvailability, self).tearDown()


class TestReplicaSetRequest(HATestCase):
    def setUp(self):
        members = [{}, {}, {'arbiterOnly': True}]
        res = ha_tools.start_replica_set(members)
        self.c = MongoReplicaSetClient(res[0], replicaSet=res[1],
                                       use_greenlets=use_greenlets,
                                       auto_start_request=True)

    def test_request_during_failover(self):
        primary = _partition_node(ha_tools.get_primary())
        secondary = _partition_node(ha_tools.get_random_secondary())

        self.assertTrue(self.c.auto_start_request)
        self.assertTrue(self.c.in_request())

        rs_state = self.c._MongoReplicaSetClient__rs_state
        primary_pool = rs_state.get(primary).pool
        secondary_pool = rs_state.get(secondary).pool

        # Trigger start_request on primary pool
        utils.assertReadFrom(self, self.c, primary, PRIMARY)
        self.assertTrue(primary_pool.in_request())

        # Fail over
        ha_tools.kill_primary()
        patience_seconds = 60
        for _ in range(patience_seconds):
            sleep(1)
            try:
                if ha_tools.ha_tools_debug:
                    print 'Waiting for failover'
                if ha_tools.get_primary():
                    # We have a new primary
                    break
            except ConnectionFailure:
                pass
        else:
            self.fail("Problem with test: No new primary after %s seconds"
                % patience_seconds)

        try:
            # Trigger start_request on secondary_pool, which is becoming new
            # primary
            self.c.test.test.find_one()
        except AutoReconnect:
            # We've noticed the failover now
            pass

        # The old secondary is now primary
        utils.assertReadFrom(self, self.c, secondary, PRIMARY)
        self.assertTrue(self.c.in_request())
        self.assertTrue(secondary_pool.in_request())

    def tearDown(self):
        self.c.close()
        super(TestReplicaSetRequest, self).tearDown()


if __name__ == '__main__':
    if use_greenlets:
        print('Using Gevent')
        import gevent
        print('gevent version %s' % gevent.__version__)

        from gevent import monkey
        monkey.patch_socket()
        sleep = gevent.sleep
    else:
        sleep = time.sleep

    unittest.main()<|MERGE_RESOLUTION|>--- conflicted
+++ resolved
@@ -27,14 +27,6 @@
 from ha_tools import use_greenlets
 
 
-<<<<<<< HEAD
-from pymongo import ReadPreference
-from pymongo.mongo_replica_set_client import (
-    Member, Monitor, MongoReplicaSetClient)
-from pymongo.mongo_client import _partition_node
-from pymongo.mongo_client import MongoClient
-=======
->>>>>>> ba8f71cf
 from pymongo.errors import AutoReconnect, OperationFailure, ConnectionFailure
 from pymongo.mongo_replica_set_client import Member, Monitor
 from pymongo.mongo_replica_set_client import MongoReplicaSetClient
@@ -882,16 +874,8 @@
         finally:
             rsc.close()
 
-<<<<<<< HEAD
-    def tearDown(self):
-        ha_tools.kill_all_members()
-
-
-class TestMongosHighAvailability(unittest.TestCase):
-=======
-        
+
 class TestMongosHighAvailability(HATestCase):
->>>>>>> ba8f71cf
     def setUp(self):
         seed_list = ha_tools.create_sharded_cluster()
         self.dbname = 'pymongo_mongos_ha'
