--- conflicted
+++ resolved
@@ -98,15 +98,7 @@
 SINGLE_MONGOS_LB_URI = os.environ.get("SINGLE_MONGOS_LB_URI")
 MULTI_MONGOS_LB_URI = os.environ.get("MULTI_MONGOS_LB_URI")
 if TEST_LOADBALANCER:
-<<<<<<< HEAD
     res = parse_uri(SINGLE_MONGOS_LB_URI or "")
-=======
-    # Remove after PYTHON-2712
-    from pymongo import pool
-
-    pool._MOCK_SERVICE_ID = True
-    res = parse_uri(SINGLE_MONGOS_LB_URI)
->>>>>>> 3d7ea701
     host, port = res["nodelist"][0]
     db_user = res["username"] or db_user
     db_pwd = res["password"] or db_pwd
