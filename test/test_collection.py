--- conflicted
+++ resolved
@@ -22,16 +22,13 @@
 
 from codecs import utf_8_decode  # type: ignore
 from collections import defaultdict
-<<<<<<< HEAD
 import inspect
-=======
 from typing import no_type_check
 
+
+sys.path[0:0] = [""]
+
 from pymongo.database import Database
->>>>>>> f4cef373
-
-sys.path[0:0] = [""]
-
 from bson import encode
 from bson.raw_bson import RawBSONDocument
 from bson.regex import Regex
