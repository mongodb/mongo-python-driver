# Copyright 2012 10gen, Inc.
#
# Licensed under the Apache License, Version 2.0 (the "License"); you
# may not use this file except in compliance with the License.  You
# may obtain a copy of the License at
#
# http://www.apache.org/licenses/LICENSE-2.0
#
# Unless required by applicable law or agreed to in writing, software
# distributed under the License is distributed on an "AS IS" BASIS,
# WITHOUT WARRANTIES OR CONDITIONS OF ANY KIND, either express or
# implied.  See the License for the specific language governing
# permissions and limitations under the License.

"""Tests for connection-pooling with greenlets and Gevent"""

import unittest

from nose.plugins.skip import SkipTest

from pymongo import pool
from test import host, port
from test.utils import looplet
from test.test_pooling_base import (
    _TestPooling, _TestMaxPoolSize, _TestMaxOpenSockets,
    _TestPoolSocketSharing, _TestWaitQueueMultiple)


class TestPoolingGevent(_TestPooling, unittest.TestCase):
    """Apply all the standard pool tests with greenlets and Gevent"""
    use_greenlets = True


class TestPoolingGeventSpecial(unittest.TestCase):
    """Do a few special greenlet tests that don't use TestPoolingBase"""
    def test_greenlet_sockets(self):
        # Check that Pool gives two sockets to two greenlets
        try:
            import greenlet
            import gevent
        except ImportError:
<<<<<<< HEAD
            raise SkipTest('greenlet or gevent not installed')

        from pymongo import thread_util_gevent
=======
            raise SkipTest('gevent not installed')
>>>>>>> 3a8040b3

        cx_pool = pool.Pool(
            pair=(host,port),
            max_size=10,
            net_timeout=1000,
            conn_timeout=1000,
            use_ssl=False,
            thread_support_module=thread_util_gevent)

        socks = []

        def get_socket():
            cx_pool.start_request()
            socks.append(cx_pool.get_socket())

        looplet([
            greenlet.greenlet(get_socket),
            greenlet.greenlet(get_socket),
        ])

        self.assertEqual(2, len(socks))
        self.assertNotEqual(socks[0], socks[1])

    def test_greenlet_sockets_with_request(self):
        # Verify two assumptions: that start_request() with two greenlets but
        # not use_greenlets fails, meaning that the two greenlets will
        # share one socket. Also check that start_request() with use_greenlets
        # succeeds, meaning that two greenlets will get different sockets.

        try:
            import greenlet
            import gevent
        except ImportError:
<<<<<<< HEAD
            raise SkipTest('greenlet or gevent not installed')

        from pymongo import thread_util_threading, thread_util_gevent
=======
            raise SkipTest('gevent not installed')
>>>>>>> 3a8040b3

        pool_args = dict(
            pair=(host,port),
            max_size=10,
            net_timeout=1000,
            conn_timeout=1000,
            use_ssl=False,
        )

        for use_greenlets, use_request, expect_success in [
            (True, True, True),
            (True, False, False),
            (False, True, False),
            (False, False, False),
        ]:
            pool_args_cp = pool_args.copy()
            if use_greenlets:
                pool_args_cp['thread_support_module'] = thread_util_gevent
            else:
                pool_args_cp['thread_support_module'] = thread_util_threading

            cx_pool = pool.Pool(**pool_args_cp)

            # Map: greenlet -> socket
            greenlet2socks = {}
            main = greenlet.getcurrent()

            def get_socket_in_request():
                # Get a socket from the pool twice, switching contexts each time
                if use_request:
                    cx_pool.start_request()

                main.switch()

                for _ in range(2):
                    sock = cx_pool.get_socket()
                    cx_pool.maybe_return_socket(sock)
                    greenlet2socks.setdefault(
                        greenlet.getcurrent(), []
                    ).append(id(sock))

                    main.switch()

                cx_pool.end_request()

            greenlets = [
                greenlet.greenlet(get_socket_in_request),
                greenlet.greenlet(get_socket_in_request),
            ]

            # Run both greenlets to completion
            looplet(greenlets)

            socks_for_gr0 = greenlet2socks[greenlets[0]]
            socks_for_gr1 = greenlet2socks[greenlets[1]]

            # Whether we expect requests to work or not, we definitely expect
            # greenlet2socks to have the same number of keys and values
            self.assertEqual(2, len(greenlet2socks))
            self.assertEqual(2, len(socks_for_gr0))
            self.assertEqual(2, len(socks_for_gr1))

            # If we started a request, then there was a point at which we had
            # 2 active sockets, otherwise we always used one.
            if use_request and use_greenlets:
                self.assertEqual(2, len(cx_pool.sockets))
            else:
                self.assertEqual(1, len(cx_pool.sockets))

            # Again, regardless of whether requests work, a greenlet will get
            # the same socket each time it calls get_socket() within a request.
            # What we're really testing is that the two *different* greenlets
            # get *different* sockets from each other.
            self.assertEqual(
                socks_for_gr0[0], socks_for_gr0[1],
                "Expected greenlet 0 to get the same socket for each call "
                "to get_socket()"
            )

            self.assertEqual(
                socks_for_gr1[0], socks_for_gr1[1],
                "Expected greenlet 1 to get the same socket for each call "
                "to get_socket()"
            )

            if expect_success:
                # We passed use_greenlets=True, so start_request successfully
                # distinguished between the two greenlets.
                self.assertNotEqual(
                    socks_for_gr0[0], socks_for_gr1[0],
                    "Expected two greenlets to get two different sockets"
                )

            else:
                # We passed use_greenlets=False, so start_request didn't
                # distinguish between the two greenlets, and it gave them both
                # the same socket.
                self.assertEqual(
                    socks_for_gr0[0], socks_for_gr1[0],
                    "Expected two greenlets to get same socket"
                )


class TestMaxPoolSizeGevent(_TestMaxPoolSize, unittest.TestCase):
    use_greenlets = True


class TestPoolSocketSharingGevent(_TestPoolSocketSharing, unittest.TestCase):
    use_greenlets = True


class TestMaxOpenSocketsGevent(_TestMaxOpenSockets, unittest.TestCase):
    use_greenlets = True


class TestWaitQueueMultipleGevent(_TestWaitQueueMultiple, unittest.TestCase):
    use_greenlets = True


if __name__ == '__main__':
    unittest.main()<|MERGE_RESOLUTION|>--- conflicted
+++ resolved
@@ -39,13 +39,9 @@
             import greenlet
             import gevent
         except ImportError:
-<<<<<<< HEAD
-            raise SkipTest('greenlet or gevent not installed')
+            raise SkipTest('gevent not installed')
 
         from pymongo import thread_util_gevent
-=======
-            raise SkipTest('gevent not installed')
->>>>>>> 3a8040b3
 
         cx_pool = pool.Pool(
             pair=(host,port),
@@ -79,13 +75,9 @@
             import greenlet
             import gevent
         except ImportError:
-<<<<<<< HEAD
-            raise SkipTest('greenlet or gevent not installed')
+            raise SkipTest('gevent not installed')
 
         from pymongo import thread_util_threading, thread_util_gevent
-=======
-            raise SkipTest('gevent not installed')
->>>>>>> 3a8040b3
 
         pool_args = dict(
             pair=(host,port),
