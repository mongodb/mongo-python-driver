# Copyright 2020-present MongoDB, Inc.
#
# Licensed under the Apache License, Version 2.0 (the "License");
# you may not use this file except in compliance with the License.
# You may obtain a copy of the License at
#
# http://www.apache.org/licenses/LICENSE-2.0
#
# Unless required by applicable law or agreed to in writing, software
# distributed under the License is distributed on an "AS IS" BASIS,
# WITHOUT WARRANTIES OR CONDITIONS OF ANY KIND, either express or implied.
# See the License for the specific language governing permissions and
# limitations under the License.

"""Test that each file in mypy_fails/ actually fails mypy, and test some
sample client code that uses PyMongo typings."""
import os
import tempfile
import unittest
from typing import TYPE_CHECKING, Any, Dict, Iterable, Iterator, List, Union

try:
    from typing_extensions import NotRequired, TypedDict

    from bson import ObjectId

    class Movie(TypedDict):
        name: str
        year: int

    class MovieWithId(TypedDict):
        _id: ObjectId
        name: str
        year: int

<<<<<<< HEAD
except ImportError as exc:
    Movie = dict  # type:ignore[misc,assignment]
=======
    class ImplicitMovie(TypedDict):
        _id: NotRequired[ObjectId]
        name: str
        year: int

except ImportError as exc:
    Movie = dict  # type:ignore[misc,assignment]
    ImplicitMovie = dict  # type: ignore[assignment,misc]
    MovieWithId = dict  # type: ignore[assignment,misc]
    TypedDict = None  # type: ignore[assignment]
    NotRequired = None  # type: ignore[assignment]
>>>>>>> 87b09847


try:
    from mypy import api
except ImportError:
    api = None  # type: ignore[assignment]

from test import IntegrationTest
from test.utils import rs_or_single_client

from bson import CodecOptions, decode, decode_all, decode_file_iter, decode_iter, encode
from bson.raw_bson import RawBSONDocument
from bson.son import SON
from pymongo import ASCENDING, MongoClient
from pymongo.collection import Collection
from pymongo.operations import DeleteOne, InsertOne, ReplaceOne
from pymongo.read_preferences import ReadPreference

TEST_PATH = os.path.join(os.path.dirname(os.path.realpath(__file__)), "mypy_fails")


def get_tests() -> Iterable[str]:
    for dirpath, _, filenames in os.walk(TEST_PATH):
        for filename in filenames:
            yield os.path.join(dirpath, filename)


def only_type_check(func):
    def inner(*args, **kwargs):
        if not TYPE_CHECKING:
            raise unittest.SkipTest("Used for Type Checking Only")
        func(*args, **kwargs)

    return inner


class TestMypyFails(unittest.TestCase):
    def ensure_mypy_fails(self, filename: str) -> None:
        if api is None:
            raise unittest.SkipTest("Mypy is not installed")
        stdout, stderr, exit_status = api.run([filename])
        self.assertTrue(exit_status, msg=stdout)

    def test_mypy_failures(self) -> None:
        for filename in get_tests():
            if filename == "typeddict_client.py" and TypedDict is None:
                continue
            with self.subTest(filename=filename):
                self.ensure_mypy_fails(filename)


class TestPymongo(IntegrationTest):
    coll: Collection

    @classmethod
    def setUpClass(cls):
        super().setUpClass()
        cls.coll = cls.client.test.test

    def test_insert_find(self) -> None:
        doc = {"my": "doc"}
        coll2 = self.client.test.test2
        result = self.coll.insert_one(doc)
        self.assertEqual(result.inserted_id, doc["_id"])
        retreived = self.coll.find_one({"_id": doc["_id"]})
        if retreived:
            # Documents returned from find are mutable.
            retreived["new_field"] = 1
            result2 = coll2.insert_one(retreived)
            self.assertEqual(result2.inserted_id, result.inserted_id)

    def test_cursor_iterable(self) -> None:
        def to_list(iterable: Iterable[Dict[str, Any]]) -> List[Dict[str, Any]]:
            return list(iterable)

        self.coll.insert_one({})
        cursor = self.coll.find()
        docs = to_list(cursor)
        self.assertTrue(docs)

    @only_type_check
    def test_bulk_write(self) -> None:
        self.coll.insert_one({})
        coll: Collection[Movie] = self.coll
        requests: List[InsertOne[Movie]] = [InsertOne(Movie(name="American Graffiti", year=1973))]
        self.assertTrue(coll.bulk_write(requests).acknowledged)
        new_requests: List[Union[InsertOne[Movie], ReplaceOne[Movie]]] = []
        input_list: List[Union[InsertOne[Movie], ReplaceOne[Movie]]] = [
            InsertOne(Movie(name="American Graffiti", year=1973)),
            ReplaceOne({}, Movie(name="American Graffiti", year=1973)),
        ]
        for i in input_list:
            new_requests.append(i)
        self.assertTrue(coll.bulk_write(new_requests).acknowledged)

    # Because ReplaceOne is not generic, type checking is not enforced for ReplaceOne in the first example.
    @only_type_check
    def test_bulk_write_heterogeneous(self):
        coll: Collection[Movie] = self.coll
        requests: List[Union[InsertOne[Movie], ReplaceOne, DeleteOne]] = [
            InsertOne(Movie(name="American Graffiti", year=1973)),
            ReplaceOne({}, {"name": "American Graffiti", "year": "WRONG_TYPE"}),
            DeleteOne({}),
        ]
        self.assertTrue(coll.bulk_write(requests).acknowledged)
        requests_two: List[Union[InsertOne[Movie], ReplaceOne[Movie], DeleteOne]] = [
            InsertOne(Movie(name="American Graffiti", year=1973)),
            ReplaceOne(
                {},
                {"name": "American Graffiti", "year": "WRONG_TYPE"},  # type:ignore[typeddict-item]
            ),
            DeleteOne({}),
        ]
        self.assertTrue(coll.bulk_write(requests_two).acknowledged)

    def test_command(self) -> None:
        result: Dict = self.client.admin.command("ping")
        items = result.items()

    def test_list_collections(self) -> None:
        cursor = self.client.test.list_collections()
        value = cursor.next()
        items = value.items()

    def test_list_databases(self) -> None:
        cursor = self.client.list_databases()
        value = cursor.next()
        value.items()

    def test_default_document_type(self) -> None:
        client = rs_or_single_client()
        self.addCleanup(client.close)
        coll = client.test.test
        doc = {"my": "doc"}
        coll.insert_one(doc)
        retreived = coll.find_one({"_id": doc["_id"]})
        assert retreived is not None
        retreived["a"] = 1

    def test_aggregate_pipeline(self) -> None:
        coll3 = self.client.test.test3
        coll3.insert_many(
            [
                {"x": 1, "tags": ["dog", "cat"]},
                {"x": 2, "tags": ["cat"]},
                {"x": 2, "tags": ["mouse", "cat", "dog"]},
                {"x": 3, "tags": []},
            ]
        )

        class mydict(Dict[str, Any]):
            pass

        result = coll3.aggregate(
            [
                mydict({"$unwind": "$tags"}),
                {"$group": {"_id": "$tags", "count": {"$sum": 1}}},
                {"$sort": SON([("count", -1), ("_id", -1)])},
            ]
        )
        self.assertTrue(len(list(result)))

    def test_with_transaction(self) -> None:
        def execute_transaction(session):
            pass

        with self.client.start_session() as session:
            return session.with_transaction(
                execute_transaction, read_preference=ReadPreference.PRIMARY
            )


class TestDecode(unittest.TestCase):
    def test_bson_decode(self) -> None:
        doc = {"_id": 1}
        bsonbytes = encode(doc)
        rt_document: Dict[str, Any] = decode(bsonbytes)
        assert rt_document["_id"] == 1
        rt_document["foo"] = "bar"

        class MyDict(Dict[str, Any]):
            def foo(self):
                return "bar"

        codec_options = CodecOptions(document_class=MyDict)
        bsonbytes2 = encode(doc, codec_options=codec_options)
        rt_document2 = decode(bsonbytes2, codec_options=codec_options)
        assert rt_document2.foo() == "bar"

        codec_options2 = CodecOptions(document_class=RawBSONDocument)
        bsonbytes3 = encode(doc, codec_options=codec_options2)
        rt_document3 = decode(bsonbytes2, codec_options=codec_options2)
        assert rt_document3.raw

    def test_bson_decode_all(self) -> None:
        doc = {"_id": 1}
        bsonbytes = encode(doc)
        bsonbytes += encode(doc)
        rt_documents: List[Dict[str, Any]] = decode_all(bsonbytes)
        assert rt_documents[0]["_id"] == 1
        rt_documents[0]["foo"] = "bar"

        class MyDict(Dict[str, Any]):
            def foo(self):
                return "bar"

        codec_options2 = CodecOptions(MyDict)
        bsonbytes2 = encode(doc, codec_options=codec_options2)
        bsonbytes2 += encode(doc, codec_options=codec_options2)
        rt_documents2 = decode_all(bsonbytes2, codec_options2)
        assert rt_documents2[0].foo() == "bar"

        codec_options3 = CodecOptions(RawBSONDocument)
        bsonbytes3 = encode(doc, codec_options=codec_options3)
        bsonbytes3 += encode(doc, codec_options=codec_options3)
        rt_documents3 = decode_all(bsonbytes3, codec_options3)
        assert rt_documents3[0].raw

    def test_bson_decode_iter(self) -> None:
        doc = {"_id": 1}
        bsonbytes = encode(doc)
        bsonbytes += encode(doc)
        rt_documents: Iterator[Dict[str, Any]] = decode_iter(bsonbytes)
        assert next(rt_documents)["_id"] == 1
        next(rt_documents)["foo"] = "bar"

        class MyDict(Dict[str, Any]):
            def foo(self):
                return "bar"

        codec_options2 = CodecOptions(MyDict)
        bsonbytes2 = encode(doc, codec_options=codec_options2)
        bsonbytes2 += encode(doc, codec_options=codec_options2)
        rt_documents2 = decode_iter(bsonbytes2, codec_options2)
        assert next(rt_documents2).foo() == "bar"

        codec_options3 = CodecOptions(RawBSONDocument)
        bsonbytes3 = encode(doc, codec_options=codec_options3)
        bsonbytes3 += encode(doc, codec_options=codec_options3)
        rt_documents3 = decode_iter(bsonbytes3, codec_options3)
        assert next(rt_documents3).raw

    def make_tempfile(self, content: bytes) -> Any:
        fileobj = tempfile.TemporaryFile()
        fileobj.write(content)
        fileobj.seek(0)
        self.addCleanup(fileobj.close)
        return fileobj

    def test_bson_decode_file_iter(self) -> None:
        doc = {"_id": 1}
        bsonbytes = encode(doc)
        bsonbytes += encode(doc)
        fileobj = self.make_tempfile(bsonbytes)
        rt_documents: Iterator[Dict[str, Any]] = decode_file_iter(fileobj)
        assert next(rt_documents)["_id"] == 1
        next(rt_documents)["foo"] = "bar"

        class MyDict(Dict[str, Any]):
            def foo(self):
                return "bar"

        codec_options2 = CodecOptions(MyDict)
        bsonbytes2 = encode(doc, codec_options=codec_options2)
        bsonbytes2 += encode(doc, codec_options=codec_options2)
        fileobj2 = self.make_tempfile(bsonbytes2)
        rt_documents2 = decode_file_iter(fileobj2, codec_options2)
        assert next(rt_documents2).foo() == "bar"

        codec_options3 = CodecOptions(RawBSONDocument)
        bsonbytes3 = encode(doc, codec_options=codec_options3)
        bsonbytes3 += encode(doc, codec_options=codec_options3)
        fileobj3 = self.make_tempfile(bsonbytes3)
        rt_documents3 = decode_file_iter(fileobj3, codec_options3)
        assert next(rt_documents3).raw


class TestDocumentType(unittest.TestCase):
    @only_type_check
    def test_default(self) -> None:
        client: MongoClient = MongoClient()
        coll = client.test.test
        retreived = coll.find_one({"_id": "foo"})
        assert retreived is not None
        retreived["a"] = 1

    @only_type_check
    def test_explicit_document_type(self) -> None:
        client: MongoClient[Dict[str, Any]] = MongoClient()
        coll = client.test.test
        retreived = coll.find_one({"_id": "foo"})
        assert retreived is not None
        retreived["a"] = 1

    @only_type_check
    def test_typeddict_document_type(self) -> None:
        client: MongoClient[Movie] = MongoClient()
        coll = client.test.test
        retreived = coll.find_one({"_id": "foo"})
        assert retreived is not None
        assert retreived["year"] == 1
        assert retreived["name"] == "a"

    @only_type_check
    def test_typeddict_document_type_insertion(self) -> None:
        client: MongoClient[Movie] = MongoClient()
        coll = client.test.test
        mov = {"name": "THX-1138", "year": 1971}
        movie = Movie(name="THX-1138", year=1971)
        coll.insert_one(mov)  # type: ignore[arg-type]
        coll.insert_one({"name": "THX-1138", "year": 1971})  # This will work because it is in-line.
        coll.insert_one(movie)
        coll.insert_many([mov])  # type: ignore[list-item]
        coll.insert_many([movie])
        bad_mov = {"name": "THX-1138", "year": "WRONG TYPE"}
        bad_movie = Movie(name="THX-1138", year="WRONG TYPE")  # type: ignore[typeddict-item]
        coll.insert_one(bad_mov)  # type:ignore[arg-type]
        coll.insert_one({"name": "THX-1138", "year": "WRONG TYPE"})  # type: ignore[typeddict-item]
        coll.insert_one(bad_movie)
        coll.insert_many([bad_mov])  # type: ignore[list-item]
        coll.insert_many(
            [{"name": "THX-1138", "year": "WRONG TYPE"}]  # type: ignore[typeddict-item]
        )
        coll.insert_many([bad_movie])

    @only_type_check
<<<<<<< HEAD
    def test_bulk_write_document_type_insertion(self):
        client: MongoClient[MovieWithId] = MongoClient()
        coll: Collection[MovieWithId] = client.test.test
        coll.bulk_write(
            [InsertOne(Movie({"name": "THX-1138", "year": 1971}))]  # type:ignore[arg-type]
        )
        mov_dict = {"_id": ObjectId(), "name": "THX-1138", "year": 1971}
        coll.bulk_write(
            [InsertOne(mov_dict)]  # type:ignore[arg-type]
        )
        coll.bulk_write(
            [
                InsertOne({"_id": ObjectId(), "name": "THX-1138", "year": 1971})
            ]  # No error because it is in-line.
        )

    @only_type_check
    def test_bulk_write_document_type_replacement(self):
        client: MongoClient[MovieWithId] = MongoClient()
        coll: Collection[MovieWithId] = client.test.test
        coll.bulk_write(
            [ReplaceOne({}, Movie({"name": "THX-1138", "year": 1971}))]  # type:ignore[arg-type]
        )
        mov_dict = {"_id": ObjectId(), "name": "THX-1138", "year": 1971}
        coll.bulk_write(
            [ReplaceOne({}, mov_dict)]  # type:ignore[arg-type]
        )
        coll.bulk_write(
            [
                ReplaceOne({}, {"_id": ObjectId(), "name": "THX-1138", "year": 1971})
            ]  # No error because it is in-line.
        )
=======
    def test_typeddict_explicit_document_type(self) -> None:
        out = MovieWithId(_id=ObjectId(), name="THX-1138", year=1971)
        assert out is not None
        # This should fail because the output is a Movie.
        assert out["foo"]  # type:ignore[typeddict-item]
        assert out["_id"]

    # This should work the same as the test above, but this time using NotRequired to allow
    # automatic insertion of the _id field by insert_one.
    @only_type_check
    def test_typeddict_not_required_document_type(self) -> None:
        out = ImplicitMovie(name="THX-1138", year=1971)
        assert out is not None
        # This should fail because the output is a Movie.
        assert out["foo"]  # type:ignore[typeddict-item]
        assert out["_id"]

    @only_type_check
    def test_typeddict_empty_document_type(self) -> None:
        out = Movie(name="THX-1138", year=1971)
        assert out is not None
        # This should fail because the output is a Movie.
        assert out["foo"]  # type:ignore[typeddict-item]
        # This should fail because _id is not included in our TypedDict definition.
        assert out["_id"]  # type:ignore[typeddict-item]

    def test_typeddict_find_notrequired(self):
        if NotRequired is None or ImplicitMovie is None:
            raise unittest.SkipTest("Python 3.11+ is required to use NotRequired.")
        client: MongoClient[ImplicitMovie] = rs_or_single_client()
        coll = client.test.test
        coll.insert_one(ImplicitMovie(name="THX-1138", year=1971))
        out = coll.find_one({})
        assert out is not None
        assert out["_id"]
>>>>>>> 87b09847

    @only_type_check
    def test_raw_bson_document_type(self) -> None:
        client = MongoClient(document_class=RawBSONDocument)
        coll = client.test.test
        retreived = coll.find_one({"_id": "foo"})
        assert retreived is not None
        assert len(retreived.raw) > 0

    @only_type_check
    def test_son_document_type(self) -> None:
        client = MongoClient(document_class=SON[str, Any])
        coll = client.test.test
        retreived = coll.find_one({"_id": "foo"})
        assert retreived is not None
        retreived["a"] = 1

    def test_son_document_type_runtime(self) -> None:
        client = MongoClient(document_class=SON[str, Any], connect=False)

    @only_type_check
    def test_create_index(self) -> None:
        client: MongoClient[Dict[str, str]] = MongoClient("test")
        db = client.test
        with client.start_session() as session:
            index = db.test.create_index([("user_id", ASCENDING)], unique=True, session=session)
            assert isinstance(index, str)


class TestCommandDocumentType(unittest.TestCase):
    @only_type_check
    def test_default(self) -> None:
        client: MongoClient = MongoClient()
        result: Dict = client.admin.command("ping")
        result["a"] = 1

    @only_type_check
    def test_explicit_document_type(self) -> None:
        client: MongoClient = MongoClient()
        codec_options: CodecOptions[Dict[str, Any]] = CodecOptions()
        result = client.admin.command("ping", codec_options=codec_options)
        result["a"] = 1

    @only_type_check
    def test_typeddict_document_type(self) -> None:
        client: MongoClient = MongoClient()
        codec_options: CodecOptions[Movie] = CodecOptions()
        result = client.admin.command("ping", codec_options=codec_options)
        assert result["year"] == 1
        assert result["name"] == "a"

    @only_type_check
    def test_raw_bson_document_type(self) -> None:
        client: MongoClient = MongoClient()
        codec_options = CodecOptions(RawBSONDocument)
        result = client.admin.command("ping", codec_options=codec_options)
        assert len(result.raw) > 0

    @only_type_check
    def test_son_document_type(self) -> None:
        client = MongoClient(document_class=SON[str, Any])
        codec_options = CodecOptions(SON[str, Any])
        result = client.admin.command("ping", codec_options=codec_options)
        result["a"] = 1


class TestCodecOptionsDocumentType(unittest.TestCase):
    def test_default(self) -> None:
        options: CodecOptions = CodecOptions()
        obj = options.document_class()
        obj["a"] = 1

    def test_explicit_document_type(self) -> None:
        options: CodecOptions[Dict[str, Any]] = CodecOptions()
        obj = options.document_class()
        obj["a"] = 1

    def test_typeddict_document_type(self) -> None:
        options: CodecOptions[Movie] = CodecOptions()
        # Suppress: Cannot instantiate type "Type[Movie]".
        obj = options.document_class(name="a", year=1)  # type: ignore[misc]
        assert obj["year"] == 1
        assert obj["name"] == "a"

    def test_raw_bson_document_type(self) -> None:
        options = CodecOptions(RawBSONDocument)
        doc_bson = b"\x10\x00\x00\x00\x11a\x00\xff\xff\xff\xff\xff\xff\xff\xff\x00"
        obj = options.document_class(doc_bson)
        assert len(obj.raw) > 0

    def test_son_document_type(self) -> None:
        options = CodecOptions(SON[str, Any])
        obj = options.document_class()
        obj["a"] = 1


if __name__ == "__main__":
    unittest.main()<|MERGE_RESOLUTION|>--- conflicted
+++ resolved
@@ -33,10 +33,6 @@
         name: str
         year: int
 
-<<<<<<< HEAD
-except ImportError as exc:
-    Movie = dict  # type:ignore[misc,assignment]
-=======
     class ImplicitMovie(TypedDict):
         _id: NotRequired[ObjectId]
         name: str
@@ -48,7 +44,6 @@
     MovieWithId = dict  # type: ignore[assignment,misc]
     TypedDict = None  # type: ignore[assignment]
     NotRequired = None  # type: ignore[assignment]
->>>>>>> 87b09847
 
 
 try:
@@ -375,7 +370,6 @@
         coll.insert_many([bad_movie])
 
     @only_type_check
-<<<<<<< HEAD
     def test_bulk_write_document_type_insertion(self):
         client: MongoClient[MovieWithId] = MongoClient()
         coll: Collection[MovieWithId] = client.test.test
@@ -408,7 +402,6 @@
                 ReplaceOne({}, {"_id": ObjectId(), "name": "THX-1138", "year": 1971})
             ]  # No error because it is in-line.
         )
-=======
     def test_typeddict_explicit_document_type(self) -> None:
         out = MovieWithId(_id=ObjectId(), name="THX-1138", year=1971)
         assert out is not None
@@ -444,7 +437,6 @@
         out = coll.find_one({})
         assert out is not None
         assert out["_id"]
->>>>>>> 87b09847
 
     @only_type_check
     def test_raw_bson_document_type(self) -> None:
