--- conflicted
+++ resolved
@@ -231,7 +231,6 @@
 
         # Don't finish until all threads reach this point
         r = self.rendevous
-<<<<<<< HEAD
         if r is not None:
             r.lock.acquire()
             r.nthreads_run += 1
@@ -241,20 +240,8 @@
                 r.lock.release()
             else:
                 r.lock.release()
-                r.ready.wait(2) # Wait two seconds
+                r.ready.wait(timeout=60)
                 assert r.ready.isSet(), "Rendezvous timed out"
-=======
-        r.lock.acquire()
-        r.nthreads_run += 1
-        if r.nthreads_run == r.nthreads:
-            # Everyone's here, let them finish
-            r.ready.set()
-            r.lock.release()
-        else:
-            r.lock.release()
-            r.ready.wait(timeout=60)
-            assert r.ready.isSet(), "Rendezvous timed out"
->>>>>>> 176e39e7
 
         for i in range(self.end_request):
             self.client.end_request()
@@ -686,17 +673,9 @@
     no matter how start/end_request are called. To be run both with threads and
     with greenlets.
     """
-<<<<<<< HEAD
-    def _test_max_pool_size(self, start_request, end_request, use_rendezvous=True):
-        c = self.get_client(max_pool_size=10, auto_start_request=False)
-        # If you increase nthreads over about 35, note a
-        # Gevent 0.13.6 bug on Mac, Greenlet.join() hangs if more than
-        # about 35 Greenlets share a MongoClient. Apparently fixed in
-        # recent Gevent development.
-        nthreads = 10
-=======
     def _test_max_pool_size(
-        self, start_request, end_request, max_pool_size=4, nthreads=10):
+        self, start_request, end_request, max_pool_size=4, nthreads=10,
+        use_rendezvous=True):
         """Start `nthreads` threads. Each calls start_request `start_request`
         times, then find_one and waits at a barrier; once all reach the barrier
         each calls end_request `end_request` times. The test asserts that the
@@ -715,7 +694,6 @@
         """
         c = self.get_client(
             max_pool_size=max_pool_size, auto_start_request=False)
->>>>>>> 176e39e7
 
         if use_rendezvous:
             rendezvous = CreateAndReleaseSocket.Rendezvous(
@@ -756,17 +734,25 @@
                     # Gevent 0.13 and less
                     the_hub.shutdown()
 
-<<<<<<< HEAD
             if use_rendezvous:
                 if start_request:
+                    # Trigger final cleanup in Python <= 2.7.0.
                     cx_pool._ident.get()
-                    time.sleep(0.1)
-                    self.assertEqual(10, len(cx_pool.sockets))
+
+                    expected_idle = min(max_pool_size, nthreads)
+                    message = (
+                        '%d idle sockets (expected %d) and %d request sockets'
+                        ' (expected 0)' % (
+                            len(cx_pool.sockets), expected_idle,
+                            len(cx_pool._tid_to_sock)))
+
+                    self.assertEqual(
+                        expected_idle, len(cx_pool.sockets), message)
                 else:
                     # Without calling start_request(), threads can safely share
                     # sockets; the number running concurrently, and hence the number
-                    # of sockets needed, is between 1 and 10, depending on thread-
-                    # scheduling.
+                    # of sockets needed, is between 1 and
+                    # min(max_pool_size, nthreads), depending on thread-scheduling.
                     self.assertTrue(len(cx_pool.sockets) >= 1)
             else:
                 cx_pool._ident.get()
@@ -774,30 +760,8 @@
                 # sockets. Without it the test usually succeeds, but sometimes
                 # fails due to a socket not being reclaimed in time.
                 time.sleep(0.1)
-=======
-            if start_request:
-                # Trigger final cleanup in Python <= 2.7.0.
-                cx_pool._ident.get()
-
-                expected_idle = min(max_pool_size, nthreads)
-                message = (
-                    '%d idle sockets (expected %d) and %d request sockets'
-                    ' (expected 0)' % (
-                        len(cx_pool.sockets), expected_idle,
-                        len(cx_pool._tid_to_sock)))
-
-                self.assertEqual(
-                    expected_idle, len(cx_pool.sockets), message)
-            else:
-                # Without calling start_request(), threads can safely share
-                # sockets; the number running concurrently, and hence the number
-                # of sockets needed, is between 1 and
-                # min(max_pool_size, nthreads), depending on thread-scheduling.
->>>>>>> 176e39e7
-                self.assertTrue(len(cx_pool.sockets) >= 1)
                 self.assertEqual(10, cx_pool._socket_semaphore.counter)
-
-            self.assertEqual(0, len(cx_pool._tid_to_sock))
+                self.assertEqual(0, len(cx_pool._tid_to_sock))
 
     def test_max_pool_size(self):
         self._test_max_pool_size(0, 0)
@@ -816,8 +780,8 @@
 
     def test_max_pool_size_with_redundant_request_no_rendezvous(self):
         try:
-            self._test_max_pool_size(2, 1, False)
-            self._test_max_pool_size(20, 1, False)
+            self._test_max_pool_size(2, 1, use_rendezvous=False)
+            self._test_max_pool_size(20, 1, use_rendezvous=False)
         except AssertionError:
             if sys.version_info[0] == 2 and sys.version_info[1] < 7:
                 # Python < 2.7 has a threadlocal bug which sometimes leaks
@@ -837,10 +801,9 @@
         # should return their request sockets to the pool.
         self._test_max_pool_size(1, 0)
 
-<<<<<<< HEAD
     def test_max_pool_size_with_leaked_request_no_rendezvous(self):
         try:
-            self._test_max_pool_size(1, 0, False)
+            self._test_max_pool_size(1, 0, use_rendezvous=False)
         except AssertionError:
             if sys.version_info[0] == 2 and sys.version_info[1] < 7:
                 # Python < 2.7 has a threadlocal bug which sometimes leaks
@@ -854,12 +817,11 @@
                                ' breaks this test')
             else:
                 raise
-=======
+
     def test_max_pool_size_with_leaked_request_massive(self):
         nthreads = 100
         self._test_max_pool_size(
             2, 1, max_pool_size=2 * nthreads, nthreads=nthreads)
->>>>>>> 176e39e7
 
     def test_max_pool_size_with_end_request_only(self):
         # Call end_request() but not start_request()
