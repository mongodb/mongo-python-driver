# Copyright 2013-present MongoDB, Inc.
#
# Licensed under the Apache License, Version 2.0 (the "License");
# you may not use this file except in compliance with the License.
# You may obtain a copy of the License at
#
# http://www.apache.org/licenses/LICENSE-2.0
#
# Unless required by applicable law or agreed to in writing, software
# distributed under the License is distributed on an "AS IS" BASIS,
# WITHOUT WARRANTIES OR CONDITIONS OF ANY KIND, either express or implied.
# See the License for the specific language governing permissions and
# limitations under the License.

"""Test the mongo_client module."""
from __future__ import annotations

import _thread as thread
import asyncio
import contextlib
import copy
import datetime
import gc
import logging
import os
import re
import signal
import socket
import struct
import subprocess
import sys
import threading
import time
from typing import Iterable, Type, no_type_check
from unittest import mock
from unittest.mock import patch

import pytest
import pytest_asyncio

from pymongo.operations import _Op

sys.path[0:0] = [""]

from test.asynchronous import (
    HAVE_IPADDRESS,
    AsyncIntegrationTest,
    AsyncMockClientTest,
    AsyncUnitTest,
    SkipTest,
    async_client_context,
    client_knobs,
    connected,
    db_pwd,
    db_user,
    remove_all_users,
    unittest,
)
from test.asynchronous.pymongo_mocks import AsyncMockClient
from test.utils import (
    NTHREADS,
    CMAPListener,
    FunctionCallRecorder,
    async_get_pool,
    async_wait_until,
    asyncAssertRaisesExactly,
    delay,
    gevent_monkey_patched,
    is_greenthread_patched,
    lazy_client_trial,
    one,
    wait_until,
)

import bson
import pymongo
from bson import encode
from bson.codec_options import (
    CodecOptions,
    DatetimeConversion,
    TypeEncoder,
    TypeRegistry,
)
from bson.son import SON
from bson.tz_util import utc
from pymongo import event_loggers, message, monitoring
from pymongo.asynchronous.command_cursor import AsyncCommandCursor
from pymongo.asynchronous.cursor import AsyncCursor, CursorType
from pymongo.asynchronous.database import AsyncDatabase
from pymongo.asynchronous.helpers import anext
from pymongo.asynchronous.mongo_client import AsyncMongoClient
from pymongo.asynchronous.pool import (
    AsyncConnection,
)
from pymongo.asynchronous.settings import TOPOLOGY_TYPE
from pymongo.asynchronous.topology import _ErrorContext
from pymongo.client_options import ClientOptions
from pymongo.common import _UUID_REPRESENTATIONS, CONNECT_TIMEOUT
from pymongo.compression_support import _have_snappy, _have_zstd
from pymongo.driver_info import DriverInfo
from pymongo.errors import (
    AutoReconnect,
    ConfigurationError,
    ConnectionFailure,
    InvalidName,
    InvalidOperation,
    InvalidURI,
    NetworkTimeout,
    OperationFailure,
    ServerSelectionTimeoutError,
    WriteConcernError,
)
from pymongo.monitoring import ServerHeartbeatListener, ServerHeartbeatStartedEvent
from pymongo.pool_options import _MAX_METADATA_SIZE, _METADATA, ENV_VAR_K8S, PoolOptions
from pymongo.read_preferences import ReadPreference
from pymongo.server_description import ServerDescription
from pymongo.server_selectors import readable_server_selector, writable_server_selector
from pymongo.server_type import SERVER_TYPE
from pymongo.topology_description import TopologyDescription
from pymongo.write_concern import WriteConcern

_IS_SYNC = False


class AsyncClientUnitTest(AsyncUnitTest):
    """AsyncMongoClient tests that don't require a server."""

    client: AsyncMongoClient

    @classmethod
    async def _setup_class(cls):
        cls.client = await cls.unmanaged_async_rs_or_single_client(
            connect=False, serverSelectionTimeoutMS=100
        )

    @classmethod
    async def _tearDown_class(cls):
        await cls.client.close()

    @pytest.fixture(autouse=True)
    def inject_fixtures(self, caplog):
        self._caplog = caplog

    async def test_keyword_arg_defaults(self):
        async with AsyncMongoClient(
            socketTimeoutMS=None,
            connectTimeoutMS=20000,
            waitQueueTimeoutMS=None,
            replicaSet=None,
            read_preference=ReadPreference.PRIMARY,
            ssl=False,
            tlsCertificateKeyFile=None,
            tlsAllowInvalidCertificates=True,
            tlsCAFile=None,
            connect=False,
            serverSelectionTimeoutMS=12000,
        ) as client:
            options = client.options
            pool_opts = options.pool_options
            self.assertEqual(None, pool_opts.socket_timeout)
            # socket.Socket.settimeout takes a float in seconds
            self.assertEqual(20.0, pool_opts.connect_timeout)
            self.assertEqual(None, pool_opts.wait_queue_timeout)
            self.assertEqual(None, pool_opts._ssl_context)
            self.assertEqual(None, options.replica_set_name)
            self.assertEqual(ReadPreference.PRIMARY, client.read_preference)
            self.assertAlmostEqual(12, client.options.server_selection_timeout)

    async def test_connect_timeout(self):
        client = AsyncMongoClient(connect=False, connectTimeoutMS=None, socketTimeoutMS=None)
        pool_opts = client.options.pool_options
        self.assertEqual(None, pool_opts.socket_timeout)
        self.assertEqual(None, pool_opts.connect_timeout)
        await client.close()
        client = AsyncMongoClient(connect=False, connectTimeoutMS=0, socketTimeoutMS=0)
        pool_opts = client.options.pool_options
        self.assertEqual(None, pool_opts.socket_timeout)
        self.assertEqual(None, pool_opts.connect_timeout)
        await client.close()
        client = AsyncMongoClient(
            "mongodb://localhost/?connectTimeoutMS=0&socketTimeoutMS=0", connect=False
        )
        pool_opts = client.options.pool_options
        self.assertEqual(None, pool_opts.socket_timeout)
        self.assertEqual(None, pool_opts.connect_timeout)
        await client.close()

    def test_types(self):
        self.assertRaises(TypeError, AsyncMongoClient, 1)
        self.assertRaises(TypeError, AsyncMongoClient, 1.14)
        self.assertRaises(TypeError, AsyncMongoClient, "localhost", "27017")
        self.assertRaises(TypeError, AsyncMongoClient, "localhost", 1.14)
        self.assertRaises(TypeError, AsyncMongoClient, "localhost", [])

        self.assertRaises(ConfigurationError, AsyncMongoClient, [])

    async def test_max_pool_size_zero(self):
        async with AsyncMongoClient(maxPoolSize=0):
            pass

    def test_uri_detection(self):
        self.assertRaises(ConfigurationError, AsyncMongoClient, "/foo")
        self.assertRaises(ConfigurationError, AsyncMongoClient, "://")
        self.assertRaises(ConfigurationError, AsyncMongoClient, "foo/")

    def test_get_db(self):
        def make_db(base, name):
            return base[name]

        self.assertRaises(InvalidName, make_db, self.client, "")
        self.assertRaises(InvalidName, make_db, self.client, "te$t")
        self.assertRaises(InvalidName, make_db, self.client, "te.t")
        self.assertRaises(InvalidName, make_db, self.client, "te\\t")
        self.assertRaises(InvalidName, make_db, self.client, "te/t")
        self.assertRaises(InvalidName, make_db, self.client, "te st")

        self.assertTrue(isinstance(self.client.test, AsyncDatabase))
        self.assertEqual(self.client.test, self.client["test"])
        self.assertEqual(self.client.test, AsyncDatabase(self.client, "test"))

    def test_get_database(self):
        codec_options = CodecOptions(tz_aware=True)
        write_concern = WriteConcern(w=2, j=True)
        db = self.client.get_database("foo", codec_options, ReadPreference.SECONDARY, write_concern)
        self.assertEqual("foo", db.name)
        self.assertEqual(codec_options, db.codec_options)
        self.assertEqual(ReadPreference.SECONDARY, db.read_preference)
        self.assertEqual(write_concern, db.write_concern)

    def test_getattr(self):
        self.assertTrue(isinstance(self.client["_does_not_exist"], AsyncDatabase))

        with self.assertRaises(AttributeError) as context:
            self.client._does_not_exist

        # Message should be:
        # "AttributeError: AsyncMongoClient has no attribute '_does_not_exist'. To
        # access the _does_not_exist database, use client['_does_not_exist']".
        self.assertIn("has no attribute '_does_not_exist'", str(context.exception))

    def test_iteration(self):
        client = self.client
        if "PyPy" in sys.version and sys.version_info < (3, 8, 15):
            msg = "'NoneType' object is not callable"
        else:
            msg = "'AsyncMongoClient' object is not iterable"
        # Iteration fails
        with self.assertRaisesRegex(TypeError, msg):
            for _ in client:  # type: ignore[misc] # error: "None" not callable  [misc]
                break
        # Index fails
        with self.assertRaises(TypeError):
            _ = client[0]
        # next fails
        with self.assertRaisesRegex(TypeError, "'AsyncMongoClient' object is not iterable"):
            _ = next(client)
        # .next() fails
        with self.assertRaisesRegex(TypeError, "'AsyncMongoClient' object is not iterable"):
            _ = client.next()
        # Do not implement typing.Iterable.
        self.assertNotIsInstance(client, Iterable)

    async def test_get_default_database(self):
        async with await self.async_rs_or_single_client(
            "mongodb://%s:%d/foo"
            % (await async_client_context.host, await async_client_context.port),
            connect=False,
        ) as c:
            self.assertEqual(AsyncDatabase(c, "foo"), c.get_default_database())
            # Test that default doesn't override the URI value.
            self.assertEqual(AsyncDatabase(c, "foo"), c.get_default_database("bar"))

            codec_options = CodecOptions(tz_aware=True)
            write_concern = WriteConcern(w=2, j=True)
            db = c.get_default_database(
                None, codec_options, ReadPreference.SECONDARY, write_concern
            )
            self.assertEqual("foo", db.name)
            self.assertEqual(codec_options, db.codec_options)
            self.assertEqual(ReadPreference.SECONDARY, db.read_preference)
            self.assertEqual(write_concern, db.write_concern)

        async with await self.async_rs_or_single_client(
            "mongodb://%s:%d/" % (await async_client_context.host, await async_client_context.port),
            connect=False,
        ) as c:
            self.assertEqual(AsyncDatabase(c, "foo"), c.get_default_database("foo"))

    async def test_get_default_database_error(self):
        # URI with no database.
        async with await self.async_rs_or_single_client(
            "mongodb://%s:%d/" % (await async_client_context.host, await async_client_context.port),
            connect=False,
        ) as c:
            self.assertRaises(ConfigurationError, c.get_default_database)

    async def test_get_default_database_with_authsource(self):
        # Ensure we distinguish database name from authSource.
        uri = "mongodb://%s:%d/foo?authSource=src" % (
            await async_client_context.host,
            await async_client_context.port,
        )
        async with await self.async_rs_or_single_client(uri, connect=False) as c:
            self.assertEqual(AsyncDatabase(c, "foo"), c.get_default_database())

    async def test_get_database_default(self):
        async with await self.async_rs_or_single_client(
            "mongodb://%s:%d/foo"
            % (await async_client_context.host, await async_client_context.port),
            connect=False,
        ) as c:
            self.assertEqual(AsyncDatabase(c, "foo"), c.get_database())

    async def test_get_database_default_error(self):
        # URI with no database.
        c = await self.async_rs_or_single_client(
            "mongodb://%s:%d/" % (await async_client_context.host, await async_client_context.port),
            connect=False,
        )
        self.assertRaises(ConfigurationError, c.get_database)
        await c.close()

    async def test_get_database_default_with_authsource(self):
        # Ensure we distinguish database name from authSource.
        uri = "mongodb://%s:%d/foo?authSource=src" % (
            await async_client_context.host,
            await async_client_context.port,
        )
        c = await self.async_rs_or_single_client(uri, connect=False)
        self.assertEqual(AsyncDatabase(c, "foo"), c.get_database())
        await c.close()

    def test_primary_read_pref_with_tags(self):
        # No tags allowed with "primary".
        with self.assertRaises(ConfigurationError):
            AsyncMongoClient("mongodb://host/?readpreferencetags=dc:east")

        with self.assertRaises(ConfigurationError):
            AsyncMongoClient("mongodb://host/?readpreference=primary&readpreferencetags=dc:east")

    async def test_read_preference(self):
        async with await self.async_rs_or_single_client(
            "mongodb://host", connect=False, readpreference=ReadPreference.NEAREST.mongos_mode
        ) as c:
            self.assertEqual(c.read_preference, ReadPreference.NEAREST)

    async def test_metadata(self):
        metadata = copy.deepcopy(_METADATA)
        metadata["driver"]["name"] = "PyMongo|async"
        metadata["application"] = {"name": "foobar"}
        async with AsyncMongoClient("mongodb://foo:27017/?appname=foobar&connect=false") as client:
            options = client.options
            self.assertEqual(options.pool_options.metadata, metadata)
        async with AsyncMongoClient("foo", 27017, appname="foobar", connect=False) as client:
            options = client.options
            self.assertEqual(options.pool_options.metadata, metadata)
        # No error
        async with AsyncMongoClient(appname="x" * 128):
            pass
        with self.assertRaises(ValueError):
            async with AsyncMongoClient(appname="x" * 129):
                pass
        # Bad "driver" options.
        self.assertRaises(TypeError, DriverInfo, "Foo", 1, "a")
        self.assertRaises(TypeError, DriverInfo, version="1", platform="a")
        self.assertRaises(TypeError, DriverInfo)
        with self.assertRaises(TypeError):
            async with AsyncMongoClient(driver=1):
                pass
        with self.assertRaises(TypeError):
            async with AsyncMongoClient(driver="abc"):
                pass
        with self.assertRaises(TypeError):
            async with AsyncMongoClient(driver=("Foo", "1", "a")):
                pass
        # Test appending to driver info.
        metadata["driver"]["name"] = "PyMongo|async|FooDriver"
        metadata["driver"]["version"] = "{}|1.2.3".format(_METADATA["driver"]["version"])
        async with AsyncMongoClient(
            "foo",
            27017,
            appname="foobar",
            driver=DriverInfo("FooDriver", "1.2.3", None),
            connect=False,
        ) as client:
            options = client.options
            self.assertEqual(options.pool_options.metadata, metadata)
        metadata["platform"] = "{}|FooPlatform".format(_METADATA["platform"])
        async with AsyncMongoClient(
            "foo",
            27017,
            appname="foobar",
            driver=DriverInfo("FooDriver", "1.2.3", "FooPlatform"),
            connect=False,
        ) as client:
            options = client.options
            self.assertEqual(options.pool_options.metadata, metadata)
        # Test truncating driver info metadata.
        async with AsyncMongoClient(
            driver=DriverInfo(name="s" * _MAX_METADATA_SIZE),
            connect=False,
        ) as client:
            options = client.options
            self.assertLessEqual(
                len(bson.encode(options.pool_options.metadata)),
                _MAX_METADATA_SIZE,
            )
        async with AsyncMongoClient(
            driver=DriverInfo(name="s" * _MAX_METADATA_SIZE, version="s" * _MAX_METADATA_SIZE),
            connect=False,
        ) as client:
            options = client.options
            self.assertLessEqual(
                len(bson.encode(options.pool_options.metadata)),
                _MAX_METADATA_SIZE,
            )

    @mock.patch.dict("os.environ", {ENV_VAR_K8S: "1"})
    async def test_container_metadata(self):
        metadata = copy.deepcopy(_METADATA)
        metadata["driver"]["name"] = "PyMongo|async"
        metadata["env"] = {}
        metadata["env"]["container"] = {"orchestrator": "kubernetes"}
        client = AsyncMongoClient("mongodb://foo:27017/?appname=foobar&connect=false")
        options = client.options
        self.assertEqual(options.pool_options.metadata["env"], metadata["env"])
        await client.close()

    async def test_kwargs_codec_options(self):
        class MyFloatType:
            def __init__(self, x):
                self.__x = x

            @property
            def x(self):
                return self.__x

        class MyFloatAsIntEncoder(TypeEncoder):
            python_type = MyFloatType

            def transform_python(self, value):
                return int(value)

        # Ensure codec options are passed in correctly
        document_class: Type[SON] = SON
        type_registry = TypeRegistry([MyFloatAsIntEncoder()])
        tz_aware = True
        uuid_representation_label = "javaLegacy"
        unicode_decode_error_handler = "ignore"
        tzinfo = utc
        async with AsyncMongoClient(
            document_class=document_class,
            type_registry=type_registry,
            tz_aware=tz_aware,
            uuidrepresentation=uuid_representation_label,
            unicode_decode_error_handler=unicode_decode_error_handler,
            tzinfo=tzinfo,
            connect=False,
        ) as c:
            self.assertEqual(c.codec_options.document_class, document_class)
            self.assertEqual(c.codec_options.type_registry, type_registry)
            self.assertEqual(c.codec_options.tz_aware, tz_aware)
            self.assertEqual(
                c.codec_options.uuid_representation,
                _UUID_REPRESENTATIONS[uuid_representation_label],
            )
            self.assertEqual(
                c.codec_options.unicode_decode_error_handler, unicode_decode_error_handler
            )
            self.assertEqual(c.codec_options.tzinfo, tzinfo)

    async def test_uri_codec_options(self):
        # Ensure codec options are passed in correctly
        uuid_representation_label = "javaLegacy"
        unicode_decode_error_handler = "ignore"
        datetime_conversion = "DATETIME_CLAMP"
        uri = (
            "mongodb://%s:%d/foo?tz_aware=true&uuidrepresentation="
            "%s&unicode_decode_error_handler=%s"
            "&datetime_conversion=%s"
            % (
                await async_client_context.host,
                await async_client_context.port,
                uuid_representation_label,
                unicode_decode_error_handler,
                datetime_conversion,
            )
        )
        async with AsyncMongoClient(uri, connect=False) as c:
            self.assertEqual(c.codec_options.tz_aware, True)
            self.assertEqual(
                c.codec_options.uuid_representation,
                _UUID_REPRESENTATIONS[uuid_representation_label],
            )
            self.assertEqual(
                c.codec_options.unicode_decode_error_handler, unicode_decode_error_handler
            )
            self.assertEqual(
                c.codec_options.datetime_conversion, DatetimeConversion[datetime_conversion]
            )

        # Change the passed datetime_conversion to a number and re-assert.
        uri = uri.replace(datetime_conversion, f"{int(DatetimeConversion[datetime_conversion])}")
        async with AsyncMongoClient(uri, connect=False) as c:
            self.assertEqual(
                c.codec_options.datetime_conversion, DatetimeConversion[datetime_conversion]
            )

    async def test_uri_option_precedence(self):
        # Ensure kwarg options override connection string options.
        uri = "mongodb://localhost/?ssl=true&replicaSet=name&readPreference=primary"
        async with AsyncMongoClient(
            uri, ssl=False, replicaSet="newname", readPreference="secondaryPreferred"
        ) as c:
            clopts = c.options
            opts = clopts._options

            self.assertEqual(opts["tls"], False)
            self.assertEqual(clopts.replica_set_name, "newname")
            self.assertEqual(clopts.read_preference, ReadPreference.SECONDARY_PREFERRED)

    async def test_connection_timeout_ms_propagates_to_DNS_resolver(self):
        # Patch the resolver.
        from pymongo.srv_resolver import _resolve

        patched_resolver = FunctionCallRecorder(_resolve)
        pymongo.srv_resolver._resolve = patched_resolver

        def reset_resolver():
            pymongo.srv_resolver._resolve = _resolve

        self.addCleanup(reset_resolver)

        # Setup.
        base_uri = "mongodb+srv://test5.test.build.10gen.cc"
        connectTimeoutMS = 5000
        expected_kw_value = 5.0
        uri_with_timeout = base_uri + "/?connectTimeoutMS=6000"
        expected_uri_value = 6.0

        async def test_scenario(args, kwargs, expected_value):
            patched_resolver.reset()
            async with AsyncMongoClient(*args, **kwargs):
                for _, kw in patched_resolver.call_list():
                    self.assertAlmostEqual(kw["lifetime"], expected_value)

        # No timeout specified.
        await test_scenario((base_uri,), {}, CONNECT_TIMEOUT)

        # Timeout only specified in connection string.
        await test_scenario((uri_with_timeout,), {}, expected_uri_value)

        # Timeout only specified in keyword arguments.
        kwarg = {"connectTimeoutMS": connectTimeoutMS}
        await test_scenario((base_uri,), kwarg, expected_kw_value)

        # Timeout specified in both kwargs and connection string.
        await test_scenario((uri_with_timeout,), kwarg, expected_kw_value)

    async def test_uri_security_options(self):
        # Ensure that we don't silently override security-related options.
        with self.assertRaises(InvalidURI):
            async with AsyncMongoClient("mongodb://localhost/?ssl=true", tls=False, connect=False):
                pass

        # Matching SSL and TLS options should not cause errors.
        async with AsyncMongoClient(
            "mongodb://localhost/?ssl=false", tls=False, connect=False
        ) as c:
            self.assertEqual(c.options._options["tls"], False)

        # Conflicting tlsInsecure options should raise an error.
        with self.assertRaises(InvalidURI):
            async with AsyncMongoClient(
                "mongodb://localhost/?tlsInsecure=true",
                connect=False,
                tlsAllowInvalidHostnames=True,
            ):
                pass

        # Conflicting legacy tlsInsecure options should also raise an error.
        with self.assertRaises(InvalidURI):
            async with AsyncMongoClient(
                "mongodb://localhost/?tlsInsecure=true",
                connect=False,
                tlsAllowInvalidCertificates=False,
            ):
                pass

        # Conflicting kwargs should raise InvalidURI
        with self.assertRaises(InvalidURI):
            async with AsyncMongoClient(ssl=True, tls=False):
                pass

    async def test_event_listeners(self):
        async with AsyncMongoClient(event_listeners=[], connect=False) as c:
            self.assertEqual(c.options.event_listeners, [])
            listeners = [
                event_loggers.CommandLogger(),
                event_loggers.HeartbeatLogger(),
                event_loggers.ServerLogger(),
                event_loggers.TopologyLogger(),
                event_loggers.ConnectionPoolLogger(),
            ]
        async with AsyncMongoClient(event_listeners=listeners, connect=False) as c:
            self.assertEqual(c.options.event_listeners, listeners)

    async def test_client_options(self):
        c = AsyncMongoClient(connect=False)
        self.assertIsInstance(c.options, ClientOptions)
        self.assertIsInstance(c.options.pool_options, PoolOptions)
        self.assertEqual(c.options.server_selection_timeout, 30)
        self.assertEqual(c.options.pool_options.max_idle_time_seconds, None)
        self.assertIsInstance(c.options.retry_writes, bool)
        self.assertIsInstance(c.options.retry_reads, bool)
        await c.close()

    def test_validate_suggestion(self):
        """Validate kwargs in constructor."""
        for typo in ["auth", "Auth", "AUTH"]:
            expected = f"Unknown option: {typo}. Did you mean one of (authsource, authmechanism, authoidcallowedhosts) or maybe a camelCase version of one? Refer to docstring."
            expected = re.escape(expected)
            with self.assertRaisesRegex(ConfigurationError, expected):
                AsyncMongoClient(**{typo: "standard"})  # type: ignore[arg-type]

    @patch("pymongo.srv_resolver._SrvResolver.get_hosts")
    async def test_detected_environment_logging(self, mock_get_hosts):
        normal_hosts = [
            "normal.host.com",
            "host.cosmos.azure.com",
            "host.docdb.amazonaws.com",
            "host.docdb-elastic.amazonaws.com",
        ]
        srv_hosts = ["mongodb+srv://<test>:<test>@" + s for s in normal_hosts]
        multi_host = (
            "host.cosmos.azure.com,host.docdb.amazonaws.com,host.docdb-elastic.amazonaws.com"
        )
        with self.assertLogs("pymongo", level="INFO") as cm:
            for host in normal_hosts:
                async with AsyncMongoClient(host):
                    pass
            for host in srv_hosts:
                mock_get_hosts.return_value = [(host, 1)]
<<<<<<< HEAD
                async with AsyncMongoClient(host):
                    pass
            async with AsyncMongoClient(multi_host):
                pass
            logs = [record.message for record in cm.records if record.name == "pymongo.client"]
=======
                AsyncMongoClient(host)
            AsyncMongoClient(multi_host)
            logs = [record.getMessage() for record in cm.records if record.name == "pymongo.client"]
>>>>>>> 63d957c2
            self.assertEqual(len(logs), 7)

    @patch("pymongo.srv_resolver._SrvResolver.get_hosts")
    async def test_detected_environment_warning(self, mock_get_hosts):
        with self._caplog.at_level(logging.WARN):
            normal_hosts = [
                "host.cosmos.azure.com",
                "host.docdb.amazonaws.com",
                "host.docdb-elastic.amazonaws.com",
            ]
            srv_hosts = ["mongodb+srv://<test>:<test>@" + s for s in normal_hosts]
            multi_host = (
                "host.cosmos.azure.com,host.docdb.amazonaws.com,host.docdb-elastic.amazonaws.com"
            )
            for host in normal_hosts:
                with self.assertWarns(UserWarning):
                    async with AsyncMongoClient(host):
                        pass
            for host in srv_hosts:
                mock_get_hosts.return_value = [(host, 1)]
                with self.assertWarns(UserWarning):
                    async with AsyncMongoClient(host):
                        pass
            with self.assertWarns(UserWarning):
                async with AsyncMongoClient(multi_host):
                    pass


class TestClient(AsyncIntegrationTest):
    def test_multiple_uris(self):
        with self.assertRaises(ConfigurationError):
            AsyncMongoClient(
                host=[
                    "mongodb+srv://cluster-a.abc12.mongodb.net",
                    "mongodb+srv://cluster-b.abc12.mongodb.net",
                    "mongodb+srv://cluster-c.abc12.mongodb.net",
                ]
            )

    async def test_max_idle_time_reaper_default(self):
        with client_knobs(kill_cursor_frequency=0.1):
            # Assert reaper doesn't remove connections when maxIdleTimeMS not set
            client = await self.async_rs_or_single_client()
            server = await (await client._get_topology()).select_server(
                readable_server_selector, _Op.TEST
            )
            async with server._pool.checkout() as conn:
                pass
            self.assertEqual(1, len(server._pool.conns))
            self.assertTrue(conn in server._pool.conns)
            await client.close()

    async def test_max_idle_time_reaper_removes_stale_minPoolSize(self):
        with client_knobs(kill_cursor_frequency=0.1):
            # Assert reaper removes idle socket and replaces it with a new one
            client = await self.async_rs_or_single_client(maxIdleTimeMS=500, minPoolSize=1)
            server = await (await client._get_topology()).select_server(
                readable_server_selector, _Op.TEST
            )
            async with server._pool.checkout() as conn:
                pass
            # When the reaper runs at the same time as the get_socket, two
            # connections could be created and checked into the pool.
            self.assertGreaterEqual(len(server._pool.conns), 1)
            wait_until(lambda: conn not in server._pool.conns, "remove stale socket")
            wait_until(lambda: len(server._pool.conns) >= 1, "replace stale socket")
            await client.close()

    async def test_max_idle_time_reaper_does_not_exceed_maxPoolSize(self):
        with client_knobs(kill_cursor_frequency=0.1):
            # Assert reaper respects maxPoolSize when adding new connections.
            client = await self.async_rs_or_single_client(
                maxIdleTimeMS=500, minPoolSize=1, maxPoolSize=1
            )
            server = await (await client._get_topology()).select_server(
                readable_server_selector, _Op.TEST
            )
            async with server._pool.checkout() as conn:
                pass
            # When the reaper runs at the same time as the get_socket,
            # maxPoolSize=1 should prevent two connections from being created.
            self.assertEqual(1, len(server._pool.conns))
            wait_until(lambda: conn not in server._pool.conns, "remove stale socket")
            wait_until(lambda: len(server._pool.conns) == 1, "replace stale socket")
            await client.close()

    async def test_max_idle_time_reaper_removes_stale(self):
        with client_knobs(kill_cursor_frequency=0.1):
            # Assert reaper has removed idle socket and NOT replaced it
            client = await self.async_rs_or_single_client(maxIdleTimeMS=500)
            server = await (await client._get_topology()).select_server(
                readable_server_selector, _Op.TEST
            )
            async with server._pool.checkout() as conn_one:
                pass
            # Assert that the pool does not close connections prematurely.
            await asyncio.sleep(0.300)
            async with server._pool.checkout() as conn_two:
                pass
            self.assertIs(conn_one, conn_two)
            wait_until(
                lambda: len(server._pool.conns) == 0,
                "stale socket reaped and new one NOT added to the pool",
            )
            await client.close()

    async def test_min_pool_size(self):
        with client_knobs(kill_cursor_frequency=0.1):
            client = await self.async_rs_or_single_client()
            self.addAsyncCleanup(client.close)
            server = await (await client._get_topology()).select_server(
                readable_server_selector, _Op.TEST
            )
            self.assertEqual(0, len(server._pool.conns))

            # Assert that pool started up at minPoolSize
            client = await self.async_rs_or_single_client(minPoolSize=10)
            self.addAsyncCleanup(client.close)
            server = await (await client._get_topology()).select_server(
                readable_server_selector, _Op.TEST
            )
            wait_until(
                lambda: len(server._pool.conns) == 10,
                "pool initialized with 10 connections",
            )

            # Assert that if a socket is closed, a new one takes its place
            async with server._pool.checkout() as conn:
                conn.close_conn(None)
            wait_until(
                lambda: len(server._pool.conns) == 10,
                "a closed socket gets replaced from the pool",
            )
            self.assertFalse(conn in server._pool.conns)

    async def test_max_idle_time_checkout(self):
        # Use high frequency to test _get_socket_no_auth.
        with client_knobs(kill_cursor_frequency=99999999):
            client = await self.async_rs_or_single_client(maxIdleTimeMS=500)
            self.addAsyncCleanup(client.close)
            server = await (await client._get_topology()).select_server(
                readable_server_selector, _Op.TEST
            )
            async with server._pool.checkout() as conn:
                pass
            self.assertEqual(1, len(server._pool.conns))
            await asyncio.sleep(1)  # Sleep so that the socket becomes stale.

            async with server._pool.checkout() as new_con:
                self.assertNotEqual(conn, new_con)
            self.assertEqual(1, len(server._pool.conns))
            self.assertFalse(conn in server._pool.conns)
            self.assertTrue(new_con in server._pool.conns)

            # Test that connections are reused if maxIdleTimeMS is not set.
            client = await self.async_rs_or_single_client()
            self.addAsyncCleanup(client.close)
            server = await (await client._get_topology()).select_server(
                readable_server_selector, _Op.TEST
            )
            async with server._pool.checkout() as conn:
                pass
            self.assertEqual(1, len(server._pool.conns))
            await asyncio.sleep(1)
            async with server._pool.checkout() as new_con:
                self.assertEqual(conn, new_con)
            self.assertEqual(1, len(server._pool.conns))

    async def test_constants(self):
        """This test uses AsyncMongoClient explicitly to make sure that host and
        port are not overloaded.
        """
        host, port = await async_client_context.host, await async_client_context.port
        kwargs: dict = async_client_context.default_client_options.copy()
        if async_client_context.auth_enabled:
            kwargs["username"] = db_user
            kwargs["password"] = db_pwd

        # Set bad defaults.
        AsyncMongoClient.HOST = "somedomainthatdoesntexist.org"
        AsyncMongoClient.PORT = 123456789
        with self.assertRaises(AutoReconnect):
            async with AsyncMongoClient(serverSelectionTimeoutMS=10, **kwargs) as c:
                await connected(c)

        async with AsyncMongoClient(host, port, **kwargs) as c:
            # Override the defaults. No error.
            await connected(c)

        # Set good defaults.
        AsyncMongoClient.HOST = host
        AsyncMongoClient.PORT = port

        # No error.
        async with AsyncMongoClient(**kwargs) as c:
            await connected(c)

    async def test_init_disconnected(self):
        host, port = await async_client_context.host, await async_client_context.port
        c = await self.async_rs_or_single_client(connect=False)
        self.addAsyncCleanup(c.close)
        # is_primary causes client to block until connected
        self.assertIsInstance(await c.is_primary, bool)

        c = await self.async_rs_or_single_client(connect=False)
        self.addAsyncCleanup(c.close)
        self.assertIsInstance(await c.is_mongos, bool)
        c = await self.async_rs_or_single_client(connect=False)
        self.addAsyncCleanup(c.close)
        self.assertIsInstance(c.options.pool_options.max_pool_size, int)
        self.assertIsInstance(c.nodes, frozenset)

        c = await self.async_rs_or_single_client(connect=False)
        self.addAsyncCleanup(c.close)
        self.assertEqual(c.codec_options, CodecOptions())
        c = await self.async_rs_or_single_client(connect=False)
        self.addAsyncCleanup(c.close)
        self.assertFalse(await c.primary)
        self.assertFalse(await c.secondaries)
        c = await self.async_rs_or_single_client(connect=False)
        self.addAsyncCleanup(c.close)
        self.assertIsInstance(c.topology_description, TopologyDescription)
        self.assertEqual(c.topology_description, c._topology._description)
        self.assertIsNone(await c.address)  # PYTHON-2981
        await c.admin.command("ping")  # connect
        if async_client_context.is_rs:
            # The primary's host and port are from the replica set config.
            self.assertIsNotNone(await c.address)
        else:
            self.assertEqual(await c.address, (host, port))

        bad_host = "somedomainthatdoesntexist.org"
        c = AsyncMongoClient(bad_host, port, connectTimeoutMS=1, serverSelectionTimeoutMS=10)
        self.addAsyncCleanup(c.close)
        with self.assertRaises(ConnectionFailure):
            await c.pymongo_test.test.find_one()

    async def test_init_disconnected_with_auth(self):
        uri = "mongodb://user:pass@somedomainthatdoesntexist"
        c = AsyncMongoClient(uri, connectTimeoutMS=1, serverSelectionTimeoutMS=10)
        self.addAsyncCleanup(c.close)
        with self.assertRaises(ConnectionFailure):
            await c.pymongo_test.test.find_one()

    async def test_equality(self):
        seed = "{}:{}".format(*list(self.client._topology_settings.seeds)[0])
        async with await self.async_rs_or_single_client(seed, connect=False) as c:
            self.assertEqual(async_client_context.client, c)
            # Explicitly test inequality
            self.assertFalse(async_client_context.client != c)

        async with await self.async_rs_or_single_client("invalid.com", connect=False) as c:
            self.assertNotEqual(async_client_context.client, c)
            self.assertTrue(async_client_context.client != c)

        c1 = AsyncMongoClient("a", connect=False)
        c2 = AsyncMongoClient("b", connect=False)
        self.addAsyncCleanup(c1.close)
        self.addAsyncCleanup(c2.close)

        # Seeds differ:
        self.assertNotEqual(c1, c2)

        c1 = AsyncMongoClient(["a", "b", "c"], connect=False)
        c2 = AsyncMongoClient(["c", "a", "b"], connect=False)
        self.addAsyncCleanup(c1.close)
        self.addAsyncCleanup(c2.close)

        # Same seeds but out of order still compares equal:
        self.assertEqual(c1, c2)

    async def test_hashable(self):
        seed = "{}:{}".format(*list(self.client._topology_settings.seeds)[0])
        c = await self.async_rs_or_single_client(seed, connect=False)
        self.addAsyncCleanup(c.close)
        self.assertIn(c, {async_client_context.client})
        c = await self.async_rs_or_single_client("invalid.com", connect=False)
        self.addAsyncCleanup(c.close)
        self.assertNotIn(c, {async_client_context.client})

    async def test_host_w_port(self):
        with self.assertRaises(ValueError):
            host = await async_client_context.host
            await connected(
                AsyncMongoClient(
                    f"{host}:1234567",
                    connectTimeoutMS=1,
                    serverSelectionTimeoutMS=10,
                )
            )

    async def test_repr(self):
        # Used to test 'eval' below.
        import bson

        client = AsyncMongoClient(  # type: ignore[type-var]
            "mongodb://localhost:27017,localhost:27018/?replicaSet=replset"
            "&connectTimeoutMS=12345&w=1&wtimeoutms=100",
            connect=False,
            document_class=SON,
        )
        self.addAsyncCleanup(client.close)

        the_repr = repr(client)
        self.assertIn("AsyncMongoClient(host=", the_repr)
        self.assertIn("document_class=bson.son.SON, tz_aware=False, connect=False, ", the_repr)
        self.assertIn("connecttimeoutms=12345", the_repr)
        self.assertIn("replicaset='replset'", the_repr)
        self.assertIn("w=1", the_repr)
        self.assertIn("wtimeoutms=100", the_repr)

        async with eval(the_repr) as client_two:
            self.assertEqual(client_two, client)

        client = AsyncMongoClient(
            "localhost:27017,localhost:27018",
            replicaSet="replset",
            connectTimeoutMS=12345,
            socketTimeoutMS=None,
            w=1,
            wtimeoutms=100,
            connect=False,
        )
        self.addAsyncCleanup(client.close)
        the_repr = repr(client)
        self.assertIn("AsyncMongoClient(host=", the_repr)
        self.assertIn("document_class=dict, tz_aware=False, connect=False, ", the_repr)
        self.assertIn("connecttimeoutms=12345", the_repr)
        self.assertIn("replicaset='replset'", the_repr)
        self.assertIn("sockettimeoutms=None", the_repr)
        self.assertIn("w=1", the_repr)
        self.assertIn("wtimeoutms=100", the_repr)

        async with eval(the_repr) as client_two:
            self.assertEqual(client_two, client)

    def test_getters(self):
        wait_until(lambda: async_client_context.nodes == self.client.nodes, "find all nodes")

    async def test_list_databases(self):
        cmd_docs = (await self.client.admin.command("listDatabases"))["databases"]
        cursor = await self.client.list_databases()
        self.assertIsInstance(cursor, AsyncCommandCursor)
        helper_docs = await cursor.to_list()
        self.assertTrue(len(helper_docs) > 0)
        self.assertEqual(len(helper_docs), len(cmd_docs))
        # PYTHON-3529 Some fields may change between calls, just compare names.
        for helper_doc, cmd_doc in zip(helper_docs, cmd_docs):
            self.assertIs(type(helper_doc), dict)
            self.assertEqual(helper_doc.keys(), cmd_doc.keys())
        client = await self.async_rs_or_single_client(document_class=SON)
        self.addAsyncCleanup(client.close)
        async for doc in await client.list_databases():
            self.assertIs(type(doc), dict)

        await self.client.pymongo_test.test.insert_one({})
        cursor = await self.client.list_databases(filter={"name": "admin"})
        docs = await cursor.to_list()
        self.assertEqual(1, len(docs))
        self.assertEqual(docs[0]["name"], "admin")

        cursor = await self.client.list_databases(nameOnly=True)
        async for doc in cursor:
            self.assertEqual(["name"], list(doc))

    async def test_list_database_names(self):
        await self.client.pymongo_test.test.insert_one({"dummy": "object"})
        await self.client.pymongo_test_mike.test.insert_one({"dummy": "object"})
        cmd_docs = (await self.client.admin.command("listDatabases"))["databases"]
        cmd_names = [doc["name"] for doc in cmd_docs]

        db_names = await self.client.list_database_names()
        self.assertTrue("pymongo_test" in db_names)
        self.assertTrue("pymongo_test_mike" in db_names)
        self.assertEqual(db_names, cmd_names)

    async def test_drop_database(self):
        with self.assertRaises(TypeError):
            await self.client.drop_database(5)  # type: ignore[arg-type]
        with self.assertRaises(TypeError):
            await self.client.drop_database(None)  # type: ignore[arg-type]

        await self.client.pymongo_test.test.insert_one({"dummy": "object"})
        await self.client.pymongo_test2.test.insert_one({"dummy": "object"})
        dbs = await self.client.list_database_names()
        self.assertIn("pymongo_test", dbs)
        self.assertIn("pymongo_test2", dbs)
        await self.client.drop_database("pymongo_test")

        if async_client_context.is_rs:
            wc_client = await self.async_rs_or_single_client(w=len(async_client_context.nodes) + 1)
            with self.assertRaises(WriteConcernError):
                await wc_client.drop_database("pymongo_test2")

        await self.client.drop_database(self.client.pymongo_test2)
        dbs = await self.client.list_database_names()
        self.assertNotIn("pymongo_test", dbs)
        self.assertNotIn("pymongo_test2", dbs)

    async def test_close(self):
        test_client = await self.async_rs_or_single_client()
        coll = test_client.pymongo_test.bar
        await test_client.close()
        with self.assertRaises(InvalidOperation):
            await coll.count_documents({})

    async def test_close_kills_cursors(self):
        if sys.platform.startswith("java"):
            # We can't figure out how to make this test reliable with Jython.
            raise SkipTest("Can't test with Jython")
        test_client = await self.async_rs_or_single_client()
        # Kill any cursors possibly queued up by previous tests.
        gc.collect()
        await test_client._process_periodic_tasks()

        # Add some test data.
        coll = test_client.pymongo_test.test_close_kills_cursors
        docs_inserted = 1000
        await coll.insert_many([{"i": i} for i in range(docs_inserted)])

        # Open a cursor and leave it open on the server.
        cursor = coll.find().batch_size(10)
        self.assertTrue(bool(await anext(cursor)))
        self.assertLess(cursor.retrieved, docs_inserted)

        # Open a command cursor and leave it open on the server.
        cursor = await coll.aggregate([], batchSize=10)
        self.assertTrue(bool(await anext(cursor)))
        del cursor
        # Required for PyPy, Jython and other Python implementations that
        # don't use reference counting garbage collection.
        gc.collect()

        # Close the client and ensure the topology is closed.
        self.assertTrue(test_client._topology._opened)
        await test_client.close()
        self.assertFalse(test_client._topology._opened)
        test_client = await self.async_rs_or_single_client()
        # The killCursors task should not need to re-open the topology.
        await test_client._process_periodic_tasks()
        self.assertTrue(test_client._topology._opened)
        await test_client.close()

    async def test_close_stops_kill_cursors_thread(self):
        client = await self.async_rs_client()
        await client.test.test.find_one()
        self.assertFalse(client._kill_cursors_executor._stopped)

        # Closing the client should stop the thread.
        await client.close()
        self.assertTrue(client._kill_cursors_executor._stopped)

        # Reusing the closed client should raise an InvalidOperation error.
        with self.assertRaises(InvalidOperation):
            await client.admin.command("ping")
        # Thread is still stopped.
        self.assertTrue(client._kill_cursors_executor._stopped)

    async def test_uri_connect_option(self):
        # Ensure that topology is not opened if connect=False.
        client = await self.async_rs_client(connect=False)
        self.assertFalse(client._topology._opened)

        # Ensure kill cursors thread has not been started.
        kc_thread = client._kill_cursors_executor._thread
        self.assertFalse(kc_thread and kc_thread.is_alive())

        # Using the client should open topology and start the thread.
        await client.admin.command("ping")
        self.assertTrue(client._topology._opened)
        kc_thread = client._kill_cursors_executor._thread
        self.assertTrue(kc_thread and kc_thread.is_alive())

        # Tear down.
        await client.close()

    async def test_close_does_not_open_servers(self):
        client = await self.async_rs_client(connect=False)
        topology = client._topology
        self.assertEqual(topology._servers, {})
        await client.close()
        self.assertEqual(topology._servers, {})

    async def test_close_closes_sockets(self):
        client = await self.async_rs_client()
        self.addAsyncCleanup(client.close)
        await client.test.test.find_one()
        topology = client._topology
        await client.close()
        for server in topology._servers.values():
            self.assertFalse(server._pool.conns)
            self.assertTrue(server._monitor._executor._stopped)
            self.assertTrue(server._monitor._rtt_monitor._executor._stopped)
            self.assertFalse(server._monitor._pool.conns)
            self.assertFalse(server._monitor._rtt_monitor._pool.conns)

    def test_bad_uri(self):
        with self.assertRaises(InvalidURI):
            AsyncMongoClient("http://localhost")

    @async_client_context.require_auth
    @async_client_context.require_no_fips
    async def test_auth_from_uri(self):
        host, port = await async_client_context.host, await async_client_context.port
        await async_client_context.create_user("admin", "admin", "pass")
        self.addAsyncCleanup(async_client_context.drop_user, "admin", "admin")
        self.addAsyncCleanup(remove_all_users, self.client.pymongo_test)

        await async_client_context.create_user(
            "pymongo_test", "user", "pass", roles=["userAdmin", "readWrite"]
        )

        with self.assertRaises(OperationFailure):
            await connected(
                await self.async_rs_or_single_client_noauth("mongodb://a:b@%s:%d" % (host, port))
            )

        # No error.
        await connected(
            await self.async_rs_or_single_client_noauth("mongodb://admin:pass@%s:%d" % (host, port))
        )

        # Wrong database.
        uri = "mongodb://admin:pass@%s:%d/pymongo_test" % (host, port)
        with self.assertRaises(OperationFailure):
            await connected(await self.async_rs_or_single_client_noauth(uri))

        # No error.
        await connected(
            await self.async_rs_or_single_client_noauth(
                "mongodb://user:pass@%s:%d/pymongo_test" % (host, port)
            )
        )

        # Auth with lazy connection.
        await (
            await self.async_rs_or_single_client_noauth(
                "mongodb://user:pass@%s:%d/pymongo_test" % (host, port), connect=False
            )
        ).pymongo_test.test.find_one()

        # Wrong password.
        bad_client = await self.async_rs_or_single_client_noauth(
            "mongodb://user:wrong@%s:%d/pymongo_test" % (host, port), connect=False
        )

        with self.assertRaises(OperationFailure):
            await bad_client.pymongo_test.test.find_one()

    @async_client_context.require_auth
    async def test_username_and_password(self):
        await async_client_context.create_user("admin", "ad min", "pa/ss")
        self.addAsyncCleanup(async_client_context.drop_user, "admin", "ad min")

        c = await self.async_rs_or_single_client_noauth(username="ad min", password="pa/ss")

        # Username and password aren't in strings that will likely be logged.
        self.assertNotIn("ad min", repr(c))
        self.assertNotIn("ad min", str(c))
        self.assertNotIn("pa/ss", repr(c))
        self.assertNotIn("pa/ss", str(c))

        # Auth succeeds.
        await c.server_info()

        with self.assertRaises(OperationFailure):
            await (
                await self.async_rs_or_single_client_noauth(username="ad min", password="foo")
            ).server_info()

    @async_client_context.require_auth
    @async_client_context.require_no_fips
    async def test_lazy_auth_raises_operation_failure(self):
        host = await async_client_context.host
        lazy_client = await self.async_rs_or_single_client_noauth(
            f"mongodb://user:wrong@{host}/pymongo_test", connect=False
        )

        await asyncAssertRaisesExactly(OperationFailure, lazy_client.test.collection.find_one)

    @async_client_context.require_no_tls
    async def test_unix_socket(self):
        if not hasattr(socket, "AF_UNIX"):
            raise SkipTest("UNIX-sockets are not supported on this system")

        mongodb_socket = "/tmp/mongodb-%d.sock" % (await async_client_context.port,)
        encoded_socket = "%2Ftmp%2F" + "mongodb-%d.sock" % (await async_client_context.port,)
        if not os.access(mongodb_socket, os.R_OK):
            raise SkipTest("Socket file is not accessible")

        uri = "mongodb://%s" % encoded_socket
        # Confirm we can do operations via the socket.
        client = await self.async_rs_or_single_client(uri)
        self.addAsyncCleanup(client.close)
        await client.pymongo_test.test.insert_one({"dummy": "object"})
        dbs = await client.list_database_names()
        self.assertTrue("pymongo_test" in dbs)

        self.assertTrue(mongodb_socket in repr(client))

        # Confirm it fails with a missing socket.
        with self.assertRaises(ConnectionFailure):
            async with AsyncMongoClient(
                "mongodb://%2Ftmp%2Fnon-existent.sock", serverSelectionTimeoutMS=100
            ) as c:
                await connected(c)

    async def test_document_class(self):
        c = self.client
        db = c.pymongo_test
        await db.test.insert_one({"x": 1})

        self.assertEqual(dict, c.codec_options.document_class)
        self.assertTrue(isinstance(await db.test.find_one(), dict))
        self.assertFalse(isinstance(await db.test.find_one(), SON))

        c = await self.async_rs_or_single_client(document_class=SON)
        self.addAsyncCleanup(c.close)
        db = c.pymongo_test

        self.assertEqual(SON, c.codec_options.document_class)
        self.assertTrue(isinstance(await db.test.find_one(), SON))

    async def test_timeouts(self):
        client = await self.async_rs_or_single_client(
            connectTimeoutMS=10500,
            socketTimeoutMS=10500,
            maxIdleTimeMS=10500,
            serverSelectionTimeoutMS=10500,
        )
        self.addAsyncCleanup(client.close)
        self.assertEqual(10.5, (await async_get_pool(client)).opts.connect_timeout)
        self.assertEqual(10.5, (await async_get_pool(client)).opts.socket_timeout)
        self.assertEqual(10.5, (await async_get_pool(client)).opts.max_idle_time_seconds)
        self.assertEqual(10.5, client.options.pool_options.max_idle_time_seconds)
        self.assertEqual(10.5, client.options.server_selection_timeout)

    async def test_socket_timeout_ms_validation(self):
        c = await self.async_rs_or_single_client(socketTimeoutMS=10 * 1000)
        self.addAsyncCleanup(c.close)
        self.assertEqual(10, (await async_get_pool(c)).opts.socket_timeout)

        c = await connected(await self.async_rs_or_single_client(socketTimeoutMS=None))
        self.addAsyncCleanup(c.close)
        self.assertEqual(None, (await async_get_pool(c)).opts.socket_timeout)

        c = await connected(await self.async_rs_or_single_client(socketTimeoutMS=0))
        self.addAsyncCleanup(c.close)
        self.assertEqual(None, (await async_get_pool(c)).opts.socket_timeout)

        with self.assertRaises(ValueError):
            async with await self.async_rs_or_single_client(socketTimeoutMS=-1):
                pass

        with self.assertRaises(ValueError):
            async with await self.async_rs_or_single_client(socketTimeoutMS=1e10):
                pass

        with self.assertRaises(ValueError):
            async with await self.async_rs_or_single_client(socketTimeoutMS="foo"):
                pass

    async def test_socket_timeout(self):
        no_timeout = self.client
        timeout_sec = 1
        timeout = await self.async_rs_or_single_client(socketTimeoutMS=1000 * timeout_sec)
        self.addAsyncCleanup(timeout.close)

        await no_timeout.pymongo_test.drop_collection("test")
        await no_timeout.pymongo_test.test.insert_one({"x": 1})

        # A $where clause that takes a second longer than the timeout
        where_func = delay(timeout_sec + 1)

        async def get_x(db):
            doc = await anext(db.test.find().where(where_func))
            return doc["x"]

        self.assertEqual(1, await get_x(no_timeout.pymongo_test))
        with self.assertRaises(NetworkTimeout):
            await get_x(timeout.pymongo_test)

    async def test_server_selection_timeout(self):
        client = AsyncMongoClient(serverSelectionTimeoutMS=100, connect=False)
        self.addAsyncCleanup(client.close)
        self.assertAlmostEqual(0.1, client.options.server_selection_timeout)

        client = AsyncMongoClient(serverSelectionTimeoutMS=0, connect=False)
        self.addAsyncCleanup(client.close)

        self.assertAlmostEqual(0, client.options.server_selection_timeout)

        self.assertRaises(
            ValueError, AsyncMongoClient, serverSelectionTimeoutMS="foo", connect=False
        )
        self.assertRaises(ValueError, AsyncMongoClient, serverSelectionTimeoutMS=-1, connect=False)
        self.assertRaises(
            ConfigurationError, AsyncMongoClient, serverSelectionTimeoutMS=None, connect=False
        )

        client = AsyncMongoClient(
            "mongodb://localhost/?serverSelectionTimeoutMS=100", connect=False
        )
        self.addAsyncCleanup(client.close)
        self.assertAlmostEqual(0.1, client.options.server_selection_timeout)

        client = AsyncMongoClient("mongodb://localhost/?serverSelectionTimeoutMS=0", connect=False)
        self.addAsyncCleanup(client.close)
        self.assertAlmostEqual(0, client.options.server_selection_timeout)

        # Test invalid timeout in URI ignored and set to default.
        client = AsyncMongoClient("mongodb://localhost/?serverSelectionTimeoutMS=-1", connect=False)
        self.addAsyncCleanup(client.close)
        self.assertAlmostEqual(30, client.options.server_selection_timeout)

        client = AsyncMongoClient("mongodb://localhost/?serverSelectionTimeoutMS=", connect=False)
        self.addAsyncCleanup(client.close)
        self.assertAlmostEqual(30, client.options.server_selection_timeout)

    async def test_waitQueueTimeoutMS(self):
        client = await self.async_rs_or_single_client(waitQueueTimeoutMS=2000)
        self.addAsyncCleanup(client.close)
        self.assertEqual((await async_get_pool(client)).opts.wait_queue_timeout, 2)

    async def test_socketKeepAlive(self):
        pool = await async_get_pool(self.client)
        async with pool.checkout() as conn:
            keepalive = conn.conn.getsockopt(socket.SOL_SOCKET, socket.SO_KEEPALIVE)
            self.assertTrue(keepalive)

    @no_type_check
    async def test_tz_aware(self):
        self.assertRaises(ValueError, AsyncMongoClient, tz_aware="foo")

        aware = await self.async_rs_or_single_client(tz_aware=True)
        self.addAsyncCleanup(aware.close)
        naive = self.client
        await aware.pymongo_test.drop_collection("test")

        now = datetime.datetime.now(tz=datetime.timezone.utc)
        await aware.pymongo_test.test.insert_one({"x": now})

        self.assertEqual(None, (await naive.pymongo_test.test.find_one())["x"].tzinfo)
        self.assertEqual(utc, (await aware.pymongo_test.test.find_one())["x"].tzinfo)
        self.assertEqual(
            (await aware.pymongo_test.test.find_one())["x"].replace(tzinfo=None),
            (await naive.pymongo_test.test.find_one())["x"],
        )

    @async_client_context.require_ipv6
    async def test_ipv6(self):
        if async_client_context.tls:
            if not HAVE_IPADDRESS:
                raise SkipTest("Need the ipaddress module to test with SSL")

        if async_client_context.auth_enabled:
            auth_str = f"{db_user}:{db_pwd}@"
        else:
            auth_str = ""

        uri = "mongodb://%s[::1]:%d" % (auth_str, await async_client_context.port)
        if async_client_context.is_rs:
            uri += "/?replicaSet=" + (async_client_context.replica_set_name or "")

        client = await self.async_rs_or_single_client_noauth(uri)
        self.addAsyncCleanup(client.close)
        await client.pymongo_test.test.insert_one({"dummy": "object"})
        await client.pymongo_test_bernie.test.insert_one({"dummy": "object"})

        dbs = await client.list_database_names()
        self.assertTrue("pymongo_test" in dbs)
        self.assertTrue("pymongo_test_bernie" in dbs)

    async def test_contextlib(self):
        client = await self.async_rs_or_single_client()
        await client.pymongo_test.drop_collection("test")
        await client.pymongo_test.test.insert_one({"foo": "bar"})

        # The socket used for the previous commands has been returned to the
        # pool
        self.assertEqual(1, len((await async_get_pool(client)).conns))

        # contextlib async support was added in Python 3.10
        if _IS_SYNC or sys.version_info >= (3, 10):
            async with contextlib.aclosing(client):
                self.assertEqual("bar", (await client.pymongo_test.test.find_one())["foo"])
            with self.assertRaises(InvalidOperation):
                await client.pymongo_test.test.find_one()
            client = await self.async_rs_or_single_client()
            async with client as client:
                self.assertEqual("bar", (await client.pymongo_test.test.find_one())["foo"])
            with self.assertRaises(InvalidOperation):
                await client.pymongo_test.test.find_one()

    @async_client_context.require_sync
    def test_interrupt_signal(self):
        if sys.platform.startswith("java"):
            # We can't figure out how to raise an exception on a thread that's
            # blocked on a socket, whether that's the main thread or a worker,
            # without simply killing the whole thread in Jython. This suggests
            # PYTHON-294 can't actually occur in Jython.
            raise SkipTest("Can't test interrupts in Jython")
        if is_greenthread_patched():
            raise SkipTest("Can't reliably test interrupts with green threads")

        # Test fix for PYTHON-294 -- make sure AsyncMongoClient closes its
        # socket if it gets an interrupt while waiting to recv() from it.
        db = self.client.pymongo_test

        # A $where clause which takes 1.5 sec to execute
        where = delay(1.5)

        # Need exactly 1 document so find() will execute its $where clause once
        db.drop_collection("foo")
        db.foo.insert_one({"_id": 1})

        old_signal_handler = None
        try:
            # Platform-specific hacks for raising a KeyboardInterrupt on the
            # main thread while find() is in-progress: On Windows, SIGALRM is
            # unavailable so we use a second thread. In our Evergreen setup on
            # Linux, the thread technique causes an error in the test at
            # conn.recv(): TypeError: 'int' object is not callable
            # We don't know what causes this, so we hack around it.

            if sys.platform == "win32":

                def interrupter():
                    # Raises KeyboardInterrupt in the main thread
                    time.sleep(0.25)
                    thread.interrupt_main()

                thread.start_new_thread(interrupter, ())
            else:
                # Convert SIGALRM to SIGINT -- it's hard to schedule a SIGINT
                # for one second in the future, but easy to schedule SIGALRM.
                def sigalarm(num, frame):
                    raise KeyboardInterrupt

                old_signal_handler = signal.signal(signal.SIGALRM, sigalarm)
                signal.alarm(1)

            raised = False
            try:
                # Will be interrupted by a KeyboardInterrupt.
                next(db.foo.find({"$where": where}))  # type: ignore[call-overload]
            except KeyboardInterrupt:
                raised = True

            # Can't use self.assertRaises() because it doesn't catch system
            # exceptions
            self.assertTrue(raised, "Didn't raise expected KeyboardInterrupt")

            # Raises AssertionError due to PYTHON-294 -- Mongo's response to
            # the previous find() is still waiting to be read on the socket,
            # so the request id's don't match.
            self.assertEqual({"_id": 1}, next(db.foo.find()))  # type: ignore[call-overload]
        finally:
            if old_signal_handler:
                signal.signal(signal.SIGALRM, old_signal_handler)

    async def test_operation_failure(self):
        # Ensure AsyncMongoClient doesn't close socket after it gets an error
        # response to getLastError. PYTHON-395. We need a new client here
        # to avoid race conditions caused by replica set failover or idle
        # socket reaping.
        client = await self.async_single_client()
        self.addAsyncCleanup(client.close)
        await client.pymongo_test.test.find_one()
        pool = await async_get_pool(client)
        socket_count = len(pool.conns)
        self.assertGreaterEqual(socket_count, 1)
        old_conn = next(iter(pool.conns))
        await client.pymongo_test.test.drop()
        await client.pymongo_test.test.insert_one({"_id": "foo"})
        with self.assertRaises(OperationFailure):
            await client.pymongo_test.test.insert_one({"_id": "foo"})

        self.assertEqual(socket_count, len(pool.conns))
        new_con = next(iter(pool.conns))
        self.assertEqual(old_conn, new_con)

    async def test_lazy_connect_w0(self):
        # Ensure that connect-on-demand works when the first operation is
        # an unacknowledged write. This exercises _writable_max_wire_version().

        # Use a separate collection to avoid races where we're still
        # completing an operation on a collection while the next test begins.
        await async_client_context.client.drop_database("test_lazy_connect_w0")
        self.addAsyncCleanup(async_client_context.client.drop_database, "test_lazy_connect_w0")

        client = await self.async_rs_or_single_client(connect=False, w=0)
        self.addAsyncCleanup(client.close)
        await client.test_lazy_connect_w0.test.insert_one({})

        async def predicate():
            return await client.test_lazy_connect_w0.test.count_documents({}) == 1

        await async_wait_until(predicate, "find one document")

        client = await self.async_rs_or_single_client(connect=False, w=0)
        self.addAsyncCleanup(client.close)
        await client.test_lazy_connect_w0.test.update_one({}, {"$set": {"x": 1}})

        async def predicate():
            return (await client.test_lazy_connect_w0.test.find_one()).get("x") == 1

        await async_wait_until(predicate, "update one document")

        client = await self.async_rs_or_single_client(connect=False, w=0)
        self.addAsyncCleanup(client.close)
        await client.test_lazy_connect_w0.test.delete_one({})

        async def predicate():
            return await client.test_lazy_connect_w0.test.count_documents({}) == 0

        await async_wait_until(predicate, "delete one document")

    @async_client_context.require_no_mongos
    async def test_exhaust_network_error(self):
        # When doing an exhaust query, the socket stays checked out on success
        # but must be checked in on error to avoid semaphore leaks.
        client = await self.async_rs_or_single_client(maxPoolSize=1, retryReads=False)
        self.addAsyncCleanup(client.close)
        collection = client.pymongo_test.test
        pool = await async_get_pool(client)
        pool._check_interval_seconds = None  # Never check.

        # Ensure a socket.
        await connected(client)

        # Cause a network error.
        conn = one(pool.conns)
        conn.conn.close()
        cursor = collection.find(cursor_type=CursorType.EXHAUST)
        with self.assertRaises(ConnectionFailure):
            await anext(cursor)

        self.assertTrue(conn.closed)

        # The semaphore was decremented despite the error.
        self.assertEqual(0, pool.requests)

    @async_client_context.require_auth
    async def test_auth_network_error(self):
        # Make sure there's no semaphore leak if we get a network error
        # when authenticating a new socket with cached credentials.

        # Get a client with one socket so we detect if it's leaked.
        c = await connected(
            await self.async_rs_or_single_client(
                maxPoolSize=1, waitQueueTimeoutMS=1, retryReads=False
            )
        )

        # Cause a network error on the actual socket.
        pool = await async_get_pool(c)
        conn = one(pool.conns)
        conn.conn.close()

        # AsyncConnection.authenticate logs, but gets a socket.error. Should be
        # reraised as AutoReconnect.
        with self.assertRaises(AutoReconnect):
            await c.test.collection.find_one()

        # No semaphore leak, the pool is allowed to make a new socket.
        await c.test.collection.find_one()

    @async_client_context.require_no_replica_set
    async def test_connect_to_standalone_using_replica_set_name(self):
        async with await self.async_single_client(
            replicaSet="anything", serverSelectionTimeoutMS=100
        ) as client:
            with self.assertRaises(AutoReconnect):
                await client.test.test.find_one()

    @async_client_context.require_replica_set
    async def test_stale_getmore(self):
        # A cursor is created, but its member goes down and is removed from
        # the topology before the getMore message is sent. Test that
        # AsyncMongoClient._run_operation_with_response handles the error.
        with self.assertRaises(AutoReconnect):
            client = await self.async_rs_client(connect=False, serverSelectionTimeoutMS=100)
            await client._run_operation(
                operation=message._GetMore(
                    "pymongo_test",
                    "collection",
                    101,
                    1234,
                    client.codec_options,
                    ReadPreference.PRIMARY,
                    None,
                    client,
                    None,
                    None,
                    False,
                    None,
                ),
                unpack_res=AsyncCursor(client.pymongo_test.collection)._unpack_response,
                address=("not-a-member", 27017),
            )

    async def test_heartbeat_frequency_ms(self):
        class HeartbeatStartedListener(ServerHeartbeatListener):
            def __init__(self):
                self.results = []

            def started(self, event):
                self.results.append(event)

            def succeeded(self, event):
                pass

            def failed(self, event):
                pass

        old_init = ServerHeartbeatStartedEvent.__init__
        heartbeat_times = []

        def init(self, *args):
            old_init(self, *args)
            heartbeat_times.append(time.time())

        try:
            ServerHeartbeatStartedEvent.__init__ = init  # type: ignore
            listener = HeartbeatStartedListener()
            uri = "mongodb://%s:%d/?heartbeatFrequencyMS=500" % (
                await async_client_context.host,
                await async_client_context.port,
            )
            client = await self.async_single_client(uri, event_listeners=[listener])
            wait_until(
                lambda: len(listener.results) >= 2, "record two ServerHeartbeatStartedEvents"
            )

            # Default heartbeatFrequencyMS is 10 sec. Check the interval was
            # closer to 0.5 sec with heartbeatFrequencyMS configured.
            self.assertAlmostEqual(heartbeat_times[1] - heartbeat_times[0], 0.5, delta=2)

            await client.close()
        finally:
            ServerHeartbeatStartedEvent.__init__ = old_init  # type: ignore

    def test_small_heartbeat_frequency_ms(self):
        uri = "mongodb://example/?heartbeatFrequencyMS=499"
        with self.assertRaises(ConfigurationError) as context:
            AsyncMongoClient(uri)

        self.assertIn("heartbeatFrequencyMS", str(context.exception))

    async def test_compression(self):
        def compression_settings(client):
            pool_options = client.options.pool_options
            return pool_options._compression_settings

        uri = "mongodb://localhost:27017/?compressors=zlib"
        async with AsyncMongoClient(uri, connect=False) as client:
            opts = compression_settings(client)
            self.assertEqual(opts.compressors, ["zlib"])
        uri = "mongodb://localhost:27017/?compressors=zlib&zlibCompressionLevel=4"
        async with AsyncMongoClient(uri, connect=False) as client:
            opts = compression_settings(client)
            self.assertEqual(opts.compressors, ["zlib"])
            self.assertEqual(opts.zlib_compression_level, 4)
        uri = "mongodb://localhost:27017/?compressors=zlib&zlibCompressionLevel=-1"
        async with AsyncMongoClient(uri, connect=False) as client:
            opts = compression_settings(client)
            self.assertEqual(opts.compressors, ["zlib"])
            self.assertEqual(opts.zlib_compression_level, -1)
        uri = "mongodb://localhost:27017"
        async with AsyncMongoClient(uri, connect=False) as client:
            opts = compression_settings(client)
            self.assertEqual(opts.compressors, [])
            self.assertEqual(opts.zlib_compression_level, -1)
        uri = "mongodb://localhost:27017/?compressors=foobar"
        async with AsyncMongoClient(uri, connect=False) as client:
            opts = compression_settings(client)
            self.assertEqual(opts.compressors, [])
            self.assertEqual(opts.zlib_compression_level, -1)
        uri = "mongodb://localhost:27017/?compressors=foobar,zlib"
        async with AsyncMongoClient(uri, connect=False) as client:
            opts = compression_settings(client)
            self.assertEqual(opts.compressors, ["zlib"])
            self.assertEqual(opts.zlib_compression_level, -1)

        # According to the connection string spec, unsupported values
        # just raise a warning and are ignored.
        uri = "mongodb://localhost:27017/?compressors=zlib&zlibCompressionLevel=10"
        async with AsyncMongoClient(uri, connect=False) as client:
            opts = compression_settings(client)
            self.assertEqual(opts.compressors, ["zlib"])
            self.assertEqual(opts.zlib_compression_level, -1)
        uri = "mongodb://localhost:27017/?compressors=zlib&zlibCompressionLevel=-2"
        async with AsyncMongoClient(uri, connect=False) as client:
            opts = compression_settings(client)
            self.assertEqual(opts.compressors, ["zlib"])
            self.assertEqual(opts.zlib_compression_level, -1)

        if not _have_snappy():
            uri = "mongodb://localhost:27017/?compressors=snappy"
            async with AsyncMongoClient(uri, connect=False) as client:
                opts = compression_settings(client)
                self.assertEqual(opts.compressors, [])
        else:
            uri = "mongodb://localhost:27017/?compressors=snappy"
            async with AsyncMongoClient(uri, connect=False) as client:
                opts = compression_settings(client)
                self.assertEqual(opts.compressors, ["snappy"])
            uri = "mongodb://localhost:27017/?compressors=snappy,zlib"
            async with AsyncMongoClient(uri, connect=False) as client:
                opts = compression_settings(client)
                self.assertEqual(opts.compressors, ["snappy", "zlib"])

        if not _have_zstd():
            uri = "mongodb://localhost:27017/?compressors=zstd"
            async with AsyncMongoClient(uri, connect=False) as client:
                opts = compression_settings(client)
                self.assertEqual(opts.compressors, [])
        else:
            uri = "mongodb://localhost:27017/?compressors=zstd"
            async with AsyncMongoClient(uri, connect=False) as client:
                opts = compression_settings(client)
                self.assertEqual(opts.compressors, ["zstd"])
            uri = "mongodb://localhost:27017/?compressors=zstd,zlib"
            async with AsyncMongoClient(uri, connect=False) as client:
                opts = compression_settings(client)
                self.assertEqual(opts.compressors, ["zstd", "zlib"])

        options = async_client_context.default_client_options
        if "compressors" in options and "zlib" in options["compressors"]:
            for level in range(-1, 10):
                async with await self.async_single_client(zlibcompressionlevel=level) as client:
                    # No error
                    await client.pymongo_test.test.find_one()

    async def test_reset_during_update_pool(self):
        client = await self.async_rs_or_single_client(minPoolSize=10)
        self.addAsyncCleanup(client.close)
        await client.admin.command("ping")
        pool = await async_get_pool(client)
        generation = pool.gen.get_overall()

        # Continuously reset the pool.
        class ResetPoolThread(threading.Thread):
            def __init__(self, pool):
                super().__init__()
                self.running = True
                self.pool = pool

            def stop(self):
                self.running = False

            async def _run(self):
                while self.running:
                    exc = AutoReconnect("mock pool error")
                    ctx = _ErrorContext(exc, 0, pool.gen.get_overall(), False, None)
                    await client._topology.handle_error(pool.address, ctx)
                    await asyncio.sleep(0.001)

            def run(self):
                if _IS_SYNC:
                    self._run()
                else:
                    asyncio.run(self._run())

        t = ResetPoolThread(pool)
        t.start()

        # Ensure that update_pool completes without error even when the pool
        # is reset concurrently.
        try:
            while True:
                for _ in range(10):
                    await client._topology.update_pool()
                if generation != pool.gen.get_overall():
                    break
        finally:
            t.stop()
            t.join()
        await client.admin.command("ping")

    async def test_background_connections_do_not_hold_locks(self):
        min_pool_size = 10
        client = await self.async_rs_or_single_client(
            serverSelectionTimeoutMS=3000, minPoolSize=min_pool_size, connect=False
        )
        self.addAsyncCleanup(client.close)

        # Create a single connection in the pool.
        await client.admin.command("ping")

        # Cause new connections stall for a few seconds.
        pool = await async_get_pool(client)
        original_connect = pool.connect

        def stall_connect(*args, **kwargs):
            time.sleep(2)
            return original_connect(*args, **kwargs)

        pool.connect = stall_connect
        # Un-patch Pool.connect to break the cyclic reference.
        self.addCleanup(delattr, pool, "connect")

        # Wait for the background thread to start creating connections
        wait_until(lambda: len(pool.conns) > 1, "start creating connections")

        # Assert that application operations do not block.
        for _ in range(10):
            start = time.monotonic()
            await client.admin.command("ping")
            total = time.monotonic() - start
            # Each ping command should not take more than 2 seconds
            self.assertLess(total, 2)

    @async_client_context.require_replica_set
    async def test_direct_connection(self):
        # direct_connection=True should result in Single topology.
        client = await self.async_rs_or_single_client(directConnection=True)
        await client.admin.command("ping")
        self.assertEqual(len(client.nodes), 1)
        self.assertEqual(client._topology_settings.get_topology_type(), TOPOLOGY_TYPE.Single)
        await client.close()

        # direct_connection=False should result in RS topology.
        client = await self.async_rs_or_single_client(directConnection=False)
        await client.admin.command("ping")
        self.assertGreaterEqual(len(client.nodes), 1)
        self.assertIn(
            client._topology_settings.get_topology_type(),
            [TOPOLOGY_TYPE.ReplicaSetNoPrimary, TOPOLOGY_TYPE.ReplicaSetWithPrimary],
        )
        await client.close()

        # directConnection=True, should error with multiple hosts as a list.
        with self.assertRaises(ConfigurationError):
            AsyncMongoClient(["host1", "host2"], directConnection=True)

    @unittest.skipIf("PyPy" in sys.version, "PYTHON-2927 fails often on PyPy")
    async def test_continuous_network_errors(self):
        def server_description_count():
            i = 0
            for obj in gc.get_objects():
                try:
                    if isinstance(obj, ServerDescription):
                        i += 1
                except ReferenceError:
                    pass
            return i

        gc.collect()
        with client_knobs(min_heartbeat_interval=0.003):
            client = AsyncMongoClient(
                "invalid:27017", heartbeatFrequencyMS=3, serverSelectionTimeoutMS=150
            )
            initial_count = server_description_count()
            self.addAsyncCleanup(client.close)
            with self.assertRaises(ServerSelectionTimeoutError):
                await client.test.test.find_one()
            gc.collect()
            final_count = server_description_count()
            # If a bug like PYTHON-2433 is reintroduced then too many
            # ServerDescriptions will be kept alive and this test will fail:
            # AssertionError: 19 != 46 within 15 delta (27 difference)
            # On Python 3.11 we seem to get more of a delta.
            self.assertAlmostEqual(initial_count, final_count, delta=20)

    @async_client_context.require_failCommand_fail_point
    async def test_network_error_message(self):
        client = await self.async_single_client(retryReads=False)
        self.addAsyncCleanup(client.close)
        await client.admin.command("ping")  # connect
        async with self.fail_point(
            {"mode": {"times": 1}, "data": {"closeConnection": True, "failCommands": ["find"]}}
        ):
            assert await client.address is not None
            expected = "{}:{}: ".format(*(await client.address))
            with self.assertRaisesRegex(AutoReconnect, expected):
                await client.pymongo_test.test.find_one({})

    @unittest.skipIf("PyPy" in sys.version, "PYTHON-2938 could fail on PyPy")
    async def test_process_periodic_tasks(self):
        client = await self.async_rs_or_single_client()
        coll = client.db.collection
        await coll.insert_many([{} for _ in range(5)])
        cursor = coll.find(batch_size=2)
        await cursor.next()
        c_id = cursor.cursor_id
        self.assertIsNotNone(c_id)
        await client.close()
        # Add cursor to kill cursors queue
        del cursor
        wait_until(
            lambda: client._kill_cursors_queue,
            "waited for cursor to be added to queue",
        )
        await client._process_periodic_tasks()  # This must not raise or print any exceptions
        with self.assertRaises(InvalidOperation):
            await coll.insert_many([{} for _ in range(5)])

    async def test_service_name_from_kwargs(self):
        client = AsyncMongoClient(
            "mongodb+srv://user:password@test22.test.build.10gen.cc",
            srvServiceName="customname",
            connect=False,
        )
        self.addAsyncCleanup(client.close)
        self.assertEqual(client._topology_settings.srv_service_name, "customname")
        client = AsyncMongoClient(
            "mongodb+srv://user:password@test22.test.build.10gen.cc"
            "/?srvServiceName=shouldbeoverriden",
            srvServiceName="customname",
            connect=False,
        )
        self.addAsyncCleanup(client.close)
        self.assertEqual(client._topology_settings.srv_service_name, "customname")
        client = AsyncMongoClient(
            "mongodb+srv://user:password@test22.test.build.10gen.cc/?srvServiceName=customname",
            connect=False,
        )
        self.addAsyncCleanup(client.close)
        self.assertEqual(client._topology_settings.srv_service_name, "customname")

    async def test_srv_max_hosts_kwarg(self):
        client = AsyncMongoClient("mongodb+srv://test1.test.build.10gen.cc/")
        self.addAsyncCleanup(client.close)
        self.assertGreater(len(client.topology_description.server_descriptions()), 1)
        client = AsyncMongoClient("mongodb+srv://test1.test.build.10gen.cc/", srvmaxhosts=1)
        self.addAsyncCleanup(client.close)
        self.assertEqual(len(client.topology_description.server_descriptions()), 1)
        client = AsyncMongoClient(
            "mongodb+srv://test1.test.build.10gen.cc/?srvMaxHosts=1", srvmaxhosts=2
        )
        self.addAsyncCleanup(client.close)
        self.assertEqual(len(client.topology_description.server_descriptions()), 2)

    @unittest.skipIf(
        async_client_context.load_balancer or async_client_context.serverless,
        "loadBalanced clients do not run SDAM",
    )
    @unittest.skipIf(sys.platform == "win32", "Windows does not support SIGSTOP")
    @async_client_context.require_sync
    def test_sigstop_sigcont(self):
        test_dir = os.path.dirname(os.path.realpath(__file__))
        script = os.path.join(test_dir, "sigstop_sigcont.py")
        p = subprocess.Popen(
            [sys.executable, script, async_client_context.uri],
            stdin=subprocess.PIPE,
            stdout=subprocess.PIPE,
            stderr=subprocess.STDOUT,
        )
        self.addCleanup(p.wait, timeout=1)
        self.addCleanup(p.kill)
        time.sleep(1)
        # Stop the child, sleep for twice the streaming timeout
        # (heartbeatFrequencyMS + connectTimeoutMS), and restart.
        os.kill(p.pid, signal.SIGSTOP)
        time.sleep(2)
        os.kill(p.pid, signal.SIGCONT)
        time.sleep(0.5)
        # Tell the script to exit gracefully.
        outs, _ = p.communicate(input=b"q\n", timeout=10)
        self.assertTrue(outs)
        log_output = outs.decode("utf-8")
        self.assertIn("TEST STARTED", log_output)
        self.assertIn("ServerHeartbeatStartedEvent", log_output)
        self.assertIn("ServerHeartbeatSucceededEvent", log_output)
        self.assertIn("TEST COMPLETED", log_output)
        self.assertNotIn("ServerHeartbeatFailedEvent", log_output)

    async def _test_handshake(self, env_vars, expected_env):
        with patch.dict("os.environ", env_vars):
            metadata = copy.deepcopy(_METADATA)
            metadata["driver"]["name"] = "PyMongo|async"
            if expected_env is not None:
                metadata["env"] = expected_env

                if "AWS_REGION" not in env_vars:
                    os.environ["AWS_REGION"] = ""
            async with await self.async_rs_or_single_client(
                serverSelectionTimeoutMS=10000
            ) as client:
                await client.admin.command("ping")
                options = client.options
                self.assertEqual(options.pool_options.metadata, metadata)

    async def test_handshake_01_aws(self):
        await self._test_handshake(
            {
                "AWS_EXECUTION_ENV": "AWS_Lambda_python3.9",
                "AWS_REGION": "us-east-2",
                "AWS_LAMBDA_FUNCTION_MEMORY_SIZE": "1024",
            },
            {"name": "aws.lambda", "region": "us-east-2", "memory_mb": 1024},
        )

    async def test_handshake_02_azure(self):
        await self._test_handshake({"FUNCTIONS_WORKER_RUNTIME": "python"}, {"name": "azure.func"})

    async def test_handshake_03_gcp(self):
        await self._test_handshake(
            {
                "K_SERVICE": "servicename",
                "FUNCTION_MEMORY_MB": "1024",
                "FUNCTION_TIMEOUT_SEC": "60",
                "FUNCTION_REGION": "us-central1",
            },
            {"name": "gcp.func", "region": "us-central1", "memory_mb": 1024, "timeout_sec": 60},
        )
        # Extra case for FUNCTION_NAME.
        await self._test_handshake(
            {
                "FUNCTION_NAME": "funcname",
                "FUNCTION_MEMORY_MB": "1024",
                "FUNCTION_TIMEOUT_SEC": "60",
                "FUNCTION_REGION": "us-central1",
            },
            {"name": "gcp.func", "region": "us-central1", "memory_mb": 1024, "timeout_sec": 60},
        )

    async def test_handshake_04_vercel(self):
        await self._test_handshake(
            {"VERCEL": "1", "VERCEL_REGION": "cdg1"}, {"name": "vercel", "region": "cdg1"}
        )

    async def test_handshake_05_multiple(self):
        await self._test_handshake(
            {"AWS_EXECUTION_ENV": "AWS_Lambda_python3.9", "FUNCTIONS_WORKER_RUNTIME": "python"},
            None,
        )
        # Extra cases for other combos.
        await self._test_handshake(
            {"FUNCTIONS_WORKER_RUNTIME": "python", "K_SERVICE": "servicename"},
            None,
        )
        await self._test_handshake({"K_SERVICE": "servicename", "VERCEL": "1"}, None)

    async def test_handshake_06_region_too_long(self):
        await self._test_handshake(
            {"AWS_EXECUTION_ENV": "AWS_Lambda_python3.9", "AWS_REGION": "a" * 512},
            {"name": "aws.lambda"},
        )

    async def test_handshake_07_memory_invalid_int(self):
        await self._test_handshake(
            {"AWS_EXECUTION_ENV": "AWS_Lambda_python3.9", "AWS_LAMBDA_FUNCTION_MEMORY_SIZE": "big"},
            {"name": "aws.lambda"},
        )

    async def test_handshake_08_invalid_aws_ec2(self):
        # AWS_EXECUTION_ENV needs to start with "AWS_Lambda_".
        await self._test_handshake(
            {"AWS_EXECUTION_ENV": "EC2"},
            None,
        )

    def test_dict_hints(self):
        self.db.t.find(hint={"x": 1})

    def test_dict_hints_sort(self):
        result = self.db.t.find()
        result.sort({"x": 1})

        self.db.t.find(sort={"x": 1})

    async def test_dict_hints_create_index(self):
        await self.db.t.create_index({"x": pymongo.ASCENDING})


class TestExhaustCursor(AsyncIntegrationTest):
    """Test that clients properly handle errors from exhaust cursors."""

    def setUp(self):
        super().setUp()
        if async_client_context.is_mongos:
            raise SkipTest("mongos doesn't support exhaust, SERVER-2627")

    async def test_exhaust_query_server_error(self):
        # When doing an exhaust query, the socket stays checked out on success
        # but must be checked in on error to avoid semaphore leaks.
        client = await connected(await self.async_rs_or_single_client(maxPoolSize=1))
        self.addAsyncCleanup(client.close)

        collection = client.pymongo_test.test
        pool = await async_get_pool(client)
        conn = one(pool.conns)

        # This will cause OperationFailure in all mongo versions since
        # the value for $orderby must be a document.
        cursor = collection.find(
            SON([("$query", {}), ("$orderby", True)]), cursor_type=CursorType.EXHAUST
        )

        with self.assertRaises(OperationFailure):
            await cursor.next()
        self.assertFalse(conn.closed)

        # The socket was checked in and the semaphore was decremented.
        self.assertIn(conn, pool.conns)
        self.assertEqual(0, pool.requests)

    async def test_exhaust_getmore_server_error(self):
        # When doing a getmore on an exhaust cursor, the socket stays checked
        # out on success but it's checked in on error to avoid semaphore leaks.
        client = await self.async_rs_or_single_client(maxPoolSize=1)
        self.addAsyncCleanup(client.close)
        collection = client.pymongo_test.test
        await collection.drop()

        await collection.insert_many([{} for _ in range(200)])
        self.addAsyncCleanup(async_client_context.client.pymongo_test.test.drop)

        pool = await async_get_pool(client)
        pool._check_interval_seconds = None  # Never check.
        conn = one(pool.conns)

        cursor = collection.find(cursor_type=CursorType.EXHAUST)

        # Initial query succeeds.
        await cursor.next()

        # Cause a server error on getmore.
        async def receive_message(request_id):
            # Discard the actual server response.
            await AsyncConnection.receive_message(conn, request_id)

            # responseFlags bit 1 is QueryFailure.
            msg = struct.pack("<iiiii", 1 << 1, 0, 0, 0, 0)
            msg += encode({"$err": "mock err", "code": 0})
            return message._OpReply.unpack(msg)

        conn.receive_message = receive_message
        with self.assertRaises(OperationFailure):
            await cursor.to_list()
        # Unpatch the instance.
        del conn.receive_message

        # The socket is returned to the pool and it still works.
        self.assertEqual(200, await collection.count_documents({}))
        self.assertIn(conn, pool.conns)

    async def test_exhaust_query_network_error(self):
        # When doing an exhaust query, the socket stays checked out on success
        # but must be checked in on error to avoid semaphore leaks.
        client = await connected(
            await self.async_rs_or_single_client(maxPoolSize=1, retryReads=False)
        )
        self.addAsyncCleanup(client.close)
        collection = client.pymongo_test.test
        pool = await async_get_pool(client)
        pool._check_interval_seconds = None  # Never check.

        # Cause a network error.
        conn = one(pool.conns)
        conn.conn.close()

        cursor = collection.find(cursor_type=CursorType.EXHAUST)
        with self.assertRaises(ConnectionFailure):
            await cursor.next()
        self.assertTrue(conn.closed)

        # The socket was closed and the semaphore was decremented.
        self.assertNotIn(conn, pool.conns)
        self.assertEqual(0, pool.requests)

    async def test_exhaust_getmore_network_error(self):
        # When doing a getmore on an exhaust cursor, the socket stays checked
        # out on success but it's checked in on error to avoid semaphore leaks.
        client = await self.async_rs_or_single_client(maxPoolSize=1)
        self.addAsyncCleanup(client.close)
        collection = client.pymongo_test.test
        await collection.drop()
        await collection.insert_many([{} for _ in range(200)])  # More than one batch.
        pool = await async_get_pool(client)
        pool._check_interval_seconds = None  # Never check.

        cursor = collection.find(cursor_type=CursorType.EXHAUST)

        # Initial query succeeds.
        await cursor.next()

        # Cause a network error.
        conn = cursor._sock_mgr.conn
        conn.conn.close()

        # A getmore fails.
        with self.assertRaises(ConnectionFailure):
            await cursor.to_list()
        self.assertTrue(conn.closed)

        wait_until(
            lambda: len(client._kill_cursors_queue) == 0,
            "waited for all killCursor requests to complete",
        )
        # The socket was closed and the semaphore was decremented.
        self.assertNotIn(conn, pool.conns)
        self.assertEqual(0, pool.requests)

    @async_client_context.require_sync
    def test_gevent_task(self):
        if not gevent_monkey_patched():
            raise SkipTest("Must be running monkey patched by gevent")
        from gevent import spawn

        def poller():
            while True:
                async_client_context.client.pymongo_test.test.insert_one({})

        task = spawn(poller)
        task.kill()
        self.assertTrue(task.dead)

    @async_client_context.require_sync
    def test_gevent_timeout(self):
        if not gevent_monkey_patched():
            raise SkipTest("Must be running monkey patched by gevent")
        from gevent import Timeout, spawn

        client = self.async_rs_or_single_client(maxPoolSize=1)
        coll = client.pymongo_test.test
        coll.insert_one({})

        def contentious_task():
            # The 10 second timeout causes this test to fail without blocking
            # forever if a bug like PYTHON-2334 is reintroduced.
            with Timeout(10):
                coll.find_one({"$where": delay(1)})

        def timeout_task():
            with Timeout(0.5):
                try:
                    coll.find_one({})
                except Timeout:
                    pass

        ct = spawn(contentious_task)
        tt = spawn(timeout_task)
        tt.join(15)
        ct.join(15)
        self.assertTrue(tt.dead)
        self.assertTrue(ct.dead)
        self.assertIsNone(tt.get())
        self.assertIsNone(ct.get())

    @async_client_context.require_sync
    def test_gevent_timeout_when_creating_connection(self):
        if not gevent_monkey_patched():
            raise SkipTest("Must be running monkey patched by gevent")
        from gevent import Timeout, spawn

        client = self.async_rs_or_single_client()
        self.addCleanup(client.close)
        coll = client.pymongo_test.test
        pool = async_get_pool(client)

        # Patch the pool to delay the connect method.
        def delayed_connect(*args, **kwargs):
            time.sleep(3)
            return pool.__class__.connect(pool, *args, **kwargs)

        pool.connect = delayed_connect

        def timeout_task():
            with Timeout(1):
                try:
                    coll.find_one({})
                    return False
                except Timeout:
                    return True

        tt = spawn(timeout_task)
        tt.join(10)

        # Assert that we got our active_sockets count back
        self.assertEqual(pool.active_sockets, 0)
        # Assert the greenlet is dead
        self.assertTrue(tt.dead)
        # Assert that the Timeout was raised all the way to the try
        self.assertTrue(tt.get())
        # Unpatch the instance.
        del pool.connect


class TestClientLazyConnect(AsyncIntegrationTest):
    """Test concurrent operations on a lazily-connecting MongoClient."""

    def _get_client(self):
        return self.async_rs_or_single_client(connect=False)

    @async_client_context.require_sync
    def test_insert_one(self):
        def reset(collection):
            collection.drop()

        def insert_one(collection, _):
            collection.insert_one({})

        def test(collection):
            self.assertEqual(NTHREADS, collection.count_documents({}))

        lazy_client_trial(reset, insert_one, test, self._get_client)

    @async_client_context.require_sync
    def test_update_one(self):
        def reset(collection):
            collection.drop()
            collection.insert_one({"i": 0})

        # Update doc 10 times.
        def update_one(collection, _):
            collection.update_one({}, {"$inc": {"i": 1}})

        def test(collection):
            self.assertEqual(NTHREADS, collection.find_one()["i"])

        lazy_client_trial(reset, update_one, test, self._get_client)

    @async_client_context.require_sync
    def test_delete_one(self):
        def reset(collection):
            collection.drop()
            collection.insert_many([{"i": i} for i in range(NTHREADS)])

        def delete_one(collection, i):
            collection.delete_one({"i": i})

        def test(collection):
            self.assertEqual(0, collection.count_documents({}))

        lazy_client_trial(reset, delete_one, test, self._get_client)

    @async_client_context.require_sync
    def test_find_one(self):
        results: list = []

        def reset(collection):
            collection.drop()
            collection.insert_one({})
            results[:] = []

        def find_one(collection, _):
            results.append(collection.find_one())

        def test(collection):
            self.assertEqual(NTHREADS, len(results))

        lazy_client_trial(reset, find_one, test, self._get_client)


class TestMongoClientFailover(AsyncMockClientTest):
    async def test_discover_primary(self):
        c = await AsyncMockClient.get_async_mock_client(
            standalones=[],
            members=["a:1", "b:2", "c:3"],
            mongoses=[],
            host="b:2",  # Pass a secondary.
            replicaSet="rs",
            heartbeatFrequencyMS=500,
        )
        self.addAsyncCleanup(c.close)

        wait_until(lambda: len(c.nodes) == 3, "connect")

        self.assertEqual(await c.address, ("a", 1))
        # Fail over.
        c.kill_host("a:1")
        c.mock_primary = "b:2"

        async def predicate():
            return (await c.address) == ("b", 2)

        await async_wait_until(predicate, "wait for server address to be updated")
        # a:1 not longer in nodes.
        self.assertLess(len(c.nodes), 3)

    async def test_reconnect(self):
        # Verify the node list isn't forgotten during a network failure.
        c = await AsyncMockClient.get_async_mock_client(
            standalones=[],
            members=["a:1", "b:2", "c:3"],
            mongoses=[],
            host="b:2",  # Pass a secondary.
            replicaSet="rs",
            retryReads=False,
            serverSelectionTimeoutMS=1000,
        )
        self.addAsyncCleanup(c.close)

        wait_until(lambda: len(c.nodes) == 3, "connect")

        # Total failure.
        c.kill_host("a:1")
        c.kill_host("b:2")
        c.kill_host("c:3")

        # AsyncMongoClient discovers it's alone. The first attempt raises either
        # ServerSelectionTimeoutError or AutoReconnect (from
        # AsyncMockPool.get_socket).
        with self.assertRaises(AutoReconnect):
            await c.db.collection.find_one()

        # But it can reconnect.
        c.revive_host("a:1")
        await (await c._get_topology()).select_servers(writable_server_selector, _Op.TEST)
        self.assertEqual(await c.address, ("a", 1))

    async def _test_network_error(self, operation_callback):
        # Verify only the disconnected server is reset by a network failure.

        # Disable background refresh.
        with client_knobs(heartbeat_frequency=999999):
            c = AsyncMockClient(
                standalones=[],
                members=["a:1", "b:2"],
                mongoses=[],
                host="a:1",
                replicaSet="rs",
                connect=False,
                retryReads=False,
                serverSelectionTimeoutMS=1000,
            )
            self.addAsyncCleanup(c.close)

            # Set host-specific information so we can test whether it is reset.
            c.set_wire_version_range("a:1", 2, 6)
            c.set_wire_version_range("b:2", 2, 7)
            await (await c._get_topology()).select_servers(writable_server_selector, _Op.TEST)
            wait_until(lambda: len(c.nodes) == 2, "connect")

            c.kill_host("a:1")

            # AsyncMongoClient is disconnected from the primary. This raises either
            # ServerSelectionTimeoutError or AutoReconnect (from
            # MockPool.get_socket).
            with self.assertRaises(AutoReconnect):
                await operation_callback(c)

            # The primary's description is reset.
            server_a = (await c._get_topology()).get_server_by_address(("a", 1))
            sd_a = server_a.description
            self.assertEqual(SERVER_TYPE.Unknown, sd_a.server_type)
            self.assertEqual(0, sd_a.min_wire_version)
            self.assertEqual(0, sd_a.max_wire_version)

            # ...but not the secondary's.
            server_b = (await c._get_topology()).get_server_by_address(("b", 2))
            sd_b = server_b.description
            self.assertEqual(SERVER_TYPE.RSSecondary, sd_b.server_type)
            self.assertEqual(2, sd_b.min_wire_version)
            self.assertEqual(7, sd_b.max_wire_version)

    async def test_network_error_on_query(self):
        async def callback(client):
            return await client.db.collection.find_one()

        await self._test_network_error(callback)

    async def test_network_error_on_insert(self):
        async def callback(client):
            return await client.db.collection.insert_one({})

        await self._test_network_error(callback)

    async def test_network_error_on_update(self):
        async def callback(client):
            return await client.db.collection.update_one({}, {"$unset": "x"})

        await self._test_network_error(callback)

    async def test_network_error_on_replace(self):
        async def callback(client):
            return await client.db.collection.replace_one({}, {})

        await self._test_network_error(callback)

    async def test_network_error_on_delete(self):
        async def callback(client):
            return await client.db.collection.delete_many({})

        await self._test_network_error(callback)


class TestClientPool(AsyncMockClientTest):
    @async_client_context.require_connection
    async def test_rs_client_does_not_maintain_pool_to_arbiters(self):
        listener = CMAPListener()
        c = await AsyncMockClient.get_async_mock_client(
            standalones=[],
            members=["a:1", "b:2", "c:3", "d:4"],
            mongoses=[],
            arbiters=["c:3"],  # c:3 is an arbiter.
            down_hosts=["d:4"],  # d:4 is unreachable.
            host=["a:1", "b:2", "c:3", "d:4"],
            replicaSet="rs",
            minPoolSize=1,  # minPoolSize
            event_listeners=[listener],
        )
        self.addAsyncCleanup(c.close)

        wait_until(lambda: len(c.nodes) == 3, "connect")
        self.assertEqual(await c.address, ("a", 1))
        self.assertEqual(await c.arbiters, {("c", 3)})
        # Assert that we create 2 and only 2 pooled connections.
        listener.wait_for_event(monitoring.ConnectionReadyEvent, 2)
        self.assertEqual(listener.event_count(monitoring.ConnectionCreatedEvent), 2)
        # Assert that we do not create connections to arbiters.
        arbiter = c._topology.get_server_by_address(("c", 3))
        self.assertFalse(arbiter.pool.conns)
        # Assert that we do not create connections to unknown servers.
        arbiter = c._topology.get_server_by_address(("d", 4))
        self.assertFalse(arbiter.pool.conns)
        # Arbiter pool is not marked ready.
        self.assertEqual(listener.event_count(monitoring.PoolReadyEvent), 2)

    @async_client_context.require_connection
    async def test_direct_client_maintains_pool_to_arbiter(self):
        listener = CMAPListener()
        c = await AsyncMockClient.get_async_mock_client(
            standalones=[],
            members=["a:1", "b:2", "c:3"],
            mongoses=[],
            arbiters=["c:3"],  # c:3 is an arbiter.
            host="c:3",
            directConnection=True,
            minPoolSize=1,  # minPoolSize
            event_listeners=[listener],
        )
        self.addAsyncCleanup(c.close)

        wait_until(lambda: len(c.nodes) == 1, "connect")
        self.assertEqual(await c.address, ("c", 3))
        # Assert that we create 1 pooled connection.
        listener.wait_for_event(monitoring.ConnectionReadyEvent, 1)
        self.assertEqual(listener.event_count(monitoring.ConnectionCreatedEvent), 1)
        arbiter = c._topology.get_server_by_address(("c", 3))
        self.assertEqual(len(arbiter.pool.conns), 1)
        # Arbiter pool is marked ready.
        self.assertEqual(listener.event_count(monitoring.PoolReadyEvent), 1)


if __name__ == "__main__":
    unittest.main()<|MERGE_RESOLUTION|>--- conflicted
+++ resolved
@@ -624,7 +624,7 @@
                 AsyncMongoClient(**{typo: "standard"})  # type: ignore[arg-type]
 
     @patch("pymongo.srv_resolver._SrvResolver.get_hosts")
-    async def test_detected_environment_logging(self, mock_get_hosts):
+    def test_detected_environment_logging(self, mock_get_hosts):
         normal_hosts = [
             "normal.host.com",
             "host.cosmos.azure.com",
@@ -637,21 +637,12 @@
         )
         with self.assertLogs("pymongo", level="INFO") as cm:
             for host in normal_hosts:
-                async with AsyncMongoClient(host):
-                    pass
+                AsyncMongoClient(host, connect=False)
             for host in srv_hosts:
                 mock_get_hosts.return_value = [(host, 1)]
-<<<<<<< HEAD
-                async with AsyncMongoClient(host):
-                    pass
-            async with AsyncMongoClient(multi_host):
-                pass
-            logs = [record.message for record in cm.records if record.name == "pymongo.client"]
-=======
-                AsyncMongoClient(host)
-            AsyncMongoClient(multi_host)
+                AsyncMongoClient(host, connect=False)
+            AsyncMongoClient(multi_host, connect=False)
             logs = [record.getMessage() for record in cm.records if record.name == "pymongo.client"]
->>>>>>> 63d957c2
             self.assertEqual(len(logs), 7)
 
     @patch("pymongo.srv_resolver._SrvResolver.get_hosts")
