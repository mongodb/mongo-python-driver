--- conflicted
+++ resolved
@@ -123,18 +123,12 @@
 
         self.state = "connection"
 
-<<<<<<< HEAD
-    def __del__(self):
-        if _IS_SYNC and self.sock:
-            self.sock.close_conn(None)
-=======
     async def release_conn(self):
         if self.sock:
             await self.sock.unpin()
             self.sock = None
             return True
         return False
->>>>>>> 74b85d51
 
 
 async def run_cases(client, cases):
@@ -386,9 +380,6 @@
             self.assertEqual(t.state, "get_socket")
         # Cleanup
         for socket_info in socks:
-<<<<<<< HEAD
-            await socket_info.close_conn(None)
-=======
             await socket_info.unpin()
         while tasks:
             to_remove = []
@@ -400,7 +391,6 @@
                 tasks.remove(t)
             await asyncio.sleep(0.05)
         await pool.close()
->>>>>>> 74b85d51
 
     async def test_maxConnecting(self):
         client = await self.async_rs_or_single_client()
