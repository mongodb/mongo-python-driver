# Copyright 2015-present MongoDB, Inc.
#
# Licensed under the Apache License, Version 2.0 (the "License");
# you may not use this file except in compliance with the License.
# You may obtain a copy of the License at
#
# http://www.apache.org/licenses/LICENSE-2.0
#
# Unless required by applicable law or agreed to in writing, software
# distributed under the License is distributed on an "AS IS" BASIS,
# WITHOUT WARRANTIES OR CONDITIONS OF ANY KIND, either express or implied.
# See the License for the specific language governing permissions and
# limitations under the License.
from __future__ import annotations

import asyncio
import copy
import datetime
import sys
import time
from typing import Any

sys.path[0:0] = [""]

from test.asynchronous import (
    AsyncIntegrationTest,
    async_client_context,
    client_knobs,
    sanitize_cmd,
    unittest,
)
from test.utils import (
    EventListener,
    OvertCommandListener,
    async_wait_until,
)

from bson.int64 import Int64
from bson.objectid import ObjectId
from bson.son import SON
from pymongo import CursorType, DeleteOne, InsertOne, UpdateOne, monitoring
from pymongo.asynchronous.command_cursor import AsyncCommandCursor
from pymongo.asynchronous.helpers import anext
from pymongo.errors import AutoReconnect, NotPrimaryError, OperationFailure
from pymongo.read_preferences import ReadPreference
from pymongo.write_concern import WriteConcern

_IS_SYNC = False


class AsyncTestCommandMonitoring(AsyncIntegrationTest):
    listener: EventListener

    @classmethod
<<<<<<< HEAD
    def setUpClass(cls) -> None:
        cls.listener = EventListener()
=======
    @async_client_context.require_connection
    async def _setup_class(cls):
        await super()._setup_class()
        cls.listener = OvertCommandListener()
        cls.client = await cls.unmanaged_async_rs_or_single_client(
            event_listeners=[cls.listener], retryWrites=False
        )
>>>>>>> a1ade45d

    @async_client_context.require_connection
    async def asyncSetUp(self) -> None:
        await super().asyncSetUp()
        self.listener.reset()
        self.client = await self.async_rs_or_single_client(
            event_listeners=[self.listener], retryWrites=False
        )

    async def test_started_simple(self):
        await self.client.pymongo_test.command("ping")
        started = self.listener.started_events[0]
        succeeded = self.listener.succeeded_events[0]
        self.assertEqual(0, len(self.listener.failed_events))
        self.assertTrue(isinstance(succeeded, monitoring.CommandSucceededEvent))
        self.assertTrue(isinstance(started, monitoring.CommandStartedEvent))
        self.assertEqualCommand(SON([("ping", 1)]), started.command)
        self.assertEqual("ping", started.command_name)
        self.assertEqual(await self.client.address, started.connection_id)
        self.assertEqual("pymongo_test", started.database_name)
        self.assertTrue(isinstance(started.request_id, int))

    async def test_succeeded_simple(self):
        await self.client.pymongo_test.command("ping")
        started = self.listener.started_events[0]
        succeeded = self.listener.succeeded_events[0]
        self.assertEqual(0, len(self.listener.failed_events))
        self.assertTrue(isinstance(started, monitoring.CommandStartedEvent))
        self.assertTrue(isinstance(succeeded, monitoring.CommandSucceededEvent))
        self.assertEqual("ping", succeeded.command_name)
        self.assertEqual(await self.client.address, succeeded.connection_id)
        self.assertEqual(1, succeeded.reply.get("ok"))
        self.assertTrue(isinstance(succeeded.request_id, int))
        self.assertTrue(isinstance(succeeded.duration_micros, int))

    async def test_failed_simple(self):
        try:
            await self.client.pymongo_test.command("oops!")
        except OperationFailure:
            pass
        started = self.listener.started_events[0]
        failed = self.listener.failed_events[0]
        self.assertEqual(0, len(self.listener.succeeded_events))
        self.assertTrue(isinstance(started, monitoring.CommandStartedEvent))
        self.assertTrue(isinstance(failed, monitoring.CommandFailedEvent))
        self.assertEqual("oops!", failed.command_name)
        self.assertEqual(await self.client.address, failed.connection_id)
        self.assertEqual(0, failed.failure.get("ok"))
        self.assertTrue(isinstance(failed.request_id, int))
        self.assertTrue(isinstance(failed.duration_micros, int))

    async def test_find_one(self):
        await self.client.pymongo_test.test.find_one()
        started = self.listener.started_events[0]
        succeeded = self.listener.succeeded_events[0]
        self.assertEqual(0, len(self.listener.failed_events))
        self.assertTrue(isinstance(succeeded, monitoring.CommandSucceededEvent))
        self.assertTrue(isinstance(started, monitoring.CommandStartedEvent))
        self.assertEqualCommand(
            SON([("find", "test"), ("filter", {}), ("limit", 1), ("singleBatch", True)]),
            started.command,
        )
        self.assertEqual("find", started.command_name)
        self.assertEqual(await self.client.address, started.connection_id)
        self.assertEqual("pymongo_test", started.database_name)
        self.assertTrue(isinstance(started.request_id, int))

    async def test_find_and_get_more(self):
        await self.client.pymongo_test.test.drop()
        await self.client.pymongo_test.test.insert_many([{} for _ in range(10)])
        self.listener.reset()
        cursor = self.client.pymongo_test.test.find(projection={"_id": False}, batch_size=4)
        for _ in range(4):
            await anext(cursor)
        cursor_id = cursor.cursor_id
        started = self.listener.started_events[0]
        succeeded = self.listener.succeeded_events[0]
        self.assertEqual(0, len(self.listener.failed_events))
        self.assertTrue(isinstance(started, monitoring.CommandStartedEvent))
        self.assertEqualCommand(
            SON(
                [("find", "test"), ("filter", {}), ("projection", {"_id": False}), ("batchSize", 4)]
            ),
            started.command,
        )
        self.assertEqual("find", started.command_name)
        self.assertEqual(await self.client.address, started.connection_id)
        self.assertEqual("pymongo_test", started.database_name)
        self.assertTrue(isinstance(started.request_id, int))
        self.assertTrue(isinstance(succeeded, monitoring.CommandSucceededEvent))
        self.assertTrue(isinstance(succeeded.duration_micros, int))
        self.assertEqual("find", succeeded.command_name)
        self.assertTrue(isinstance(succeeded.request_id, int))
        self.assertEqual(cursor.address, succeeded.connection_id)
        csr = succeeded.reply["cursor"]
        self.assertEqual(csr["id"], cursor_id)
        self.assertEqual(csr["ns"], "pymongo_test.test")
        self.assertEqual(csr["firstBatch"], [{} for _ in range(4)])

        self.listener.reset()
        # Next batch. Exhausting the cursor could cause a getMore
        # that returns id of 0 and no results.
        await anext(cursor)
        try:
            started = self.listener.started_events[0]
            succeeded = self.listener.succeeded_events[0]
            self.assertEqual(0, len(self.listener.failed_events))
            self.assertTrue(isinstance(started, monitoring.CommandStartedEvent))
            self.assertEqualCommand(
                SON([("getMore", cursor_id), ("collection", "test"), ("batchSize", 4)]),
                started.command,
            )
            self.assertEqual("getMore", started.command_name)
            self.assertEqual(await self.client.address, started.connection_id)
            self.assertEqual("pymongo_test", started.database_name)
            self.assertTrue(isinstance(started.request_id, int))
            self.assertTrue(isinstance(succeeded, monitoring.CommandSucceededEvent))
            self.assertTrue(isinstance(succeeded.duration_micros, int))
            self.assertEqual("getMore", succeeded.command_name)
            self.assertTrue(isinstance(succeeded.request_id, int))
            self.assertEqual(cursor.address, succeeded.connection_id)
            csr = succeeded.reply["cursor"]
            self.assertEqual(csr["id"], cursor_id)
            self.assertEqual(csr["ns"], "pymongo_test.test")
            self.assertEqual(csr["nextBatch"], [{} for _ in range(4)])
        finally:
            # Exhaust the cursor to avoid kill cursors.
            tuple(await cursor.to_list())

    async def test_find_with_explain(self):
        cmd = SON([("explain", SON([("find", "test"), ("filter", {})]))])
        await self.client.pymongo_test.test.drop()
        await self.client.pymongo_test.test.insert_one({})
        self.listener.reset()
        coll = self.client.pymongo_test.test
        # Test that we publish the unwrapped command.
        if await self.client.is_mongos:
            coll = coll.with_options(read_preference=ReadPreference.PRIMARY_PREFERRED)
        res = await coll.find().explain()
        started = self.listener.started_events[0]
        succeeded = self.listener.succeeded_events[0]
        self.assertEqual(0, len(self.listener.failed_events))
        self.assertTrue(isinstance(started, monitoring.CommandStartedEvent))
        self.assertEqualCommand(cmd, started.command)
        self.assertEqual("explain", started.command_name)
        self.assertEqual(await self.client.address, started.connection_id)
        self.assertEqual("pymongo_test", started.database_name)
        self.assertTrue(isinstance(started.request_id, int))
        self.assertTrue(isinstance(succeeded, monitoring.CommandSucceededEvent))
        self.assertTrue(isinstance(succeeded.duration_micros, int))
        self.assertEqual("explain", succeeded.command_name)
        self.assertTrue(isinstance(succeeded.request_id, int))
        self.assertEqual(await self.client.address, succeeded.connection_id)
        self.assertEqual(res, succeeded.reply)

    async def _test_find_options(self, query, expected_cmd):
        coll = self.client.pymongo_test.test
        await coll.drop()
        await coll.create_index("x")
        await coll.insert_many([{"x": i} for i in range(5)])

        # Test that we publish the unwrapped command.
        self.listener.reset()
        if await self.client.is_mongos:
            coll = coll.with_options(read_preference=ReadPreference.PRIMARY_PREFERRED)

        cursor = coll.find(**query)

        await anext(cursor)
        try:
            started = self.listener.started_events[0]
            succeeded = self.listener.succeeded_events[0]
            self.assertEqual(0, len(self.listener.failed_events))
            self.assertTrue(isinstance(started, monitoring.CommandStartedEvent))
            self.assertEqualCommand(expected_cmd, started.command)
            self.assertEqual("find", started.command_name)
            self.assertEqual(await self.client.address, started.connection_id)
            self.assertEqual("pymongo_test", started.database_name)
            self.assertTrue(isinstance(started.request_id, int))
            self.assertTrue(isinstance(succeeded, monitoring.CommandSucceededEvent))
            self.assertTrue(isinstance(succeeded.duration_micros, int))
            self.assertEqual("find", succeeded.command_name)
            self.assertTrue(isinstance(succeeded.request_id, int))
            self.assertEqual(await self.client.address, succeeded.connection_id)
        finally:
            # Exhaust the cursor to avoid kill cursors.
            tuple(await cursor.to_list())

    async def test_find_options(self):
        query = {
            "filter": {},
            "hint": [("x", 1)],
            "max_time_ms": 10000,
            "max": {"x": 10},
            "min": {"x": -10},
            "return_key": True,
            "show_record_id": True,
            "projection": {"x": False},
            "skip": 1,
            "no_cursor_timeout": True,
            "sort": [("_id", 1)],
            "allow_partial_results": True,
            "comment": "this is a test",
            "batch_size": 2,
        }

        cmd = {
            "find": "test",
            "filter": {},
            "hint": SON([("x", 1)]),
            "comment": "this is a test",
            "maxTimeMS": 10000,
            "max": {"x": 10},
            "min": {"x": -10},
            "returnKey": True,
            "showRecordId": True,
            "sort": SON([("_id", 1)]),
            "projection": {"x": False},
            "skip": 1,
            "batchSize": 2,
            "noCursorTimeout": True,
            "allowPartialResults": True,
        }

        if async_client_context.version < (4, 1, 0, -1):
            query["max_scan"] = 10
            cmd["maxScan"] = 10

        await self._test_find_options(query, cmd)

    @async_client_context.require_version_max(3, 7, 2)
    async def test_find_snapshot(self):
        # Test "snapshot" parameter separately, can't combine with "sort".
        query = {"filter": {}, "snapshot": True}

        cmd = {"find": "test", "filter": {}, "snapshot": True}

        await self._test_find_options(query, cmd)

    async def test_command_and_get_more(self):
        await self.client.pymongo_test.test.drop()
        await self.client.pymongo_test.test.insert_many([{"x": 1} for _ in range(10)])
        self.listener.reset()
        coll = self.client.pymongo_test.test
        # Test that we publish the unwrapped command.
        if await self.client.is_mongos:
            coll = coll.with_options(read_preference=ReadPreference.PRIMARY_PREFERRED)
        cursor = await coll.aggregate([{"$project": {"_id": False, "x": 1}}], batchSize=4)
        for _ in range(4):
            await anext(cursor)
        cursor_id = cursor.cursor_id
        started = self.listener.started_events[0]
        succeeded = self.listener.succeeded_events[0]
        self.assertEqual(0, len(self.listener.failed_events))
        self.assertTrue(isinstance(started, monitoring.CommandStartedEvent))
        self.assertEqualCommand(
            SON(
                [
                    ("aggregate", "test"),
                    ("pipeline", [{"$project": {"_id": False, "x": 1}}]),
                    ("cursor", {"batchSize": 4}),
                ]
            ),
            started.command,
        )
        self.assertEqual("aggregate", started.command_name)
        self.assertEqual(await self.client.address, started.connection_id)
        self.assertEqual("pymongo_test", started.database_name)
        self.assertTrue(isinstance(started.request_id, int))
        self.assertTrue(isinstance(succeeded, monitoring.CommandSucceededEvent))
        self.assertTrue(isinstance(succeeded.duration_micros, int))
        self.assertEqual("aggregate", succeeded.command_name)
        self.assertTrue(isinstance(succeeded.request_id, int))
        self.assertEqual(cursor.address, succeeded.connection_id)
        expected_cursor = {
            "id": cursor_id,
            "ns": "pymongo_test.test",
            "firstBatch": [{"x": 1} for _ in range(4)],
        }
        self.assertEqualCommand(expected_cursor, succeeded.reply.get("cursor"))

        self.listener.reset()
        await anext(cursor)
        try:
            started = self.listener.started_events[0]
            succeeded = self.listener.succeeded_events[0]
            self.assertEqual(0, len(self.listener.failed_events))
            self.assertTrue(isinstance(started, monitoring.CommandStartedEvent))
            self.assertEqualCommand(
                SON([("getMore", cursor_id), ("collection", "test"), ("batchSize", 4)]),
                started.command,
            )
            self.assertEqual("getMore", started.command_name)
            self.assertEqual(await self.client.address, started.connection_id)
            self.assertEqual("pymongo_test", started.database_name)
            self.assertTrue(isinstance(started.request_id, int))
            self.assertTrue(isinstance(succeeded, monitoring.CommandSucceededEvent))
            self.assertTrue(isinstance(succeeded.duration_micros, int))
            self.assertEqual("getMore", succeeded.command_name)
            self.assertTrue(isinstance(succeeded.request_id, int))
            self.assertEqual(cursor.address, succeeded.connection_id)
            expected_result = {
                "cursor": {
                    "id": cursor_id,
                    "ns": "pymongo_test.test",
                    "nextBatch": [{"x": 1} for _ in range(4)],
                },
                "ok": 1.0,
            }
            self.assertEqualReply(expected_result, succeeded.reply)
        finally:
            # Exhaust the cursor to avoid kill cursors.
            tuple(await cursor.to_list())

    async def test_get_more_failure(self):
        address = await self.client.address
        coll = self.client.pymongo_test.test
        cursor_id = Int64(12345)
        cursor_doc = {"id": cursor_id, "firstBatch": [], "ns": coll.full_name}
        cursor = AsyncCommandCursor(coll, cursor_doc, address)
        try:
            await anext(cursor)
        except Exception:
            pass
        started = self.listener.started_events[0]
        self.assertEqual(0, len(self.listener.succeeded_events))
        failed = self.listener.failed_events[0]
        self.assertTrue(isinstance(started, monitoring.CommandStartedEvent))
        self.assertEqualCommand(
            SON([("getMore", cursor_id), ("collection", "test")]), started.command
        )
        self.assertEqual("getMore", started.command_name)
        self.assertEqual(await self.client.address, started.connection_id)
        self.assertEqual("pymongo_test", started.database_name)
        self.assertTrue(isinstance(started.request_id, int))
        self.assertTrue(isinstance(failed, monitoring.CommandFailedEvent))
        self.assertTrue(isinstance(failed.duration_micros, int))
        self.assertEqual("getMore", failed.command_name)
        self.assertTrue(isinstance(failed.request_id, int))
        self.assertEqual(cursor.address, failed.connection_id)
        self.assertEqual(0, failed.failure.get("ok"))

    @async_client_context.require_replica_set
    @async_client_context.require_secondaries_count(1)
    async def test_not_primary_error(self):
        address = next(iter(await async_client_context.client.secondaries))
        client = await self.async_single_client(*address, event_listeners=[self.listener])
        # Clear authentication command results from the listener.
        await client.admin.command("ping")
        self.listener.reset()
        error = None
        try:
            await client.pymongo_test.test.find_one_and_delete({})
        except NotPrimaryError as exc:
            error = exc.errors
        started = self.listener.started_events[0]
        failed = self.listener.failed_events[0]
        self.assertEqual(0, len(self.listener.succeeded_events))
        self.assertTrue(isinstance(started, monitoring.CommandStartedEvent))
        self.assertTrue(isinstance(failed, monitoring.CommandFailedEvent))
        self.assertEqual("findAndModify", failed.command_name)
        self.assertEqual(address, failed.connection_id)
        self.assertEqual(0, failed.failure.get("ok"))
        self.assertTrue(isinstance(failed.request_id, int))
        self.assertTrue(isinstance(failed.duration_micros, int))
        self.assertEqual(error, failed.failure)

    @async_client_context.require_no_mongos
    async def test_exhaust(self):
        await self.client.pymongo_test.test.drop()
        await self.client.pymongo_test.test.insert_many([{} for _ in range(11)])
        self.listener.reset()
        cursor = self.client.pymongo_test.test.find(
            projection={"_id": False}, batch_size=5, cursor_type=CursorType.EXHAUST
        )
        await anext(cursor)
        cursor_id = cursor.cursor_id
        started = self.listener.started_events[0]
        succeeded = self.listener.succeeded_events[0]
        self.assertEqual(0, len(self.listener.failed_events))
        self.assertTrue(isinstance(started, monitoring.CommandStartedEvent))
        self.assertEqualCommand(
            SON(
                [("find", "test"), ("filter", {}), ("projection", {"_id": False}), ("batchSize", 5)]
            ),
            started.command,
        )
        self.assertEqual("find", started.command_name)
        self.assertEqual(cursor.address, started.connection_id)
        self.assertEqual("pymongo_test", started.database_name)
        self.assertTrue(isinstance(started.request_id, int))
        self.assertTrue(isinstance(succeeded, monitoring.CommandSucceededEvent))
        self.assertTrue(isinstance(succeeded.duration_micros, int))
        self.assertEqual("find", succeeded.command_name)
        self.assertTrue(isinstance(succeeded.request_id, int))
        self.assertEqual(cursor.address, succeeded.connection_id)
        expected_result = {
            "cursor": {
                "id": cursor_id,
                "ns": "pymongo_test.test",
                "firstBatch": [{} for _ in range(5)],
            },
            "ok": 1,
        }
        self.assertEqualReply(expected_result, succeeded.reply)

        self.listener.reset()
        tuple(await cursor.to_list())
        self.assertEqual(0, len(self.listener.failed_events))
        for event in self.listener.started_events:
            self.assertTrue(isinstance(event, monitoring.CommandStartedEvent))
            self.assertEqualCommand(
                SON([("getMore", cursor_id), ("collection", "test"), ("batchSize", 5)]),
                event.command,
            )
            self.assertEqual("getMore", event.command_name)
            self.assertEqual(cursor.address, event.connection_id)
            self.assertEqual("pymongo_test", event.database_name)
            self.assertTrue(isinstance(event.request_id, int))
        for event in self.listener.succeeded_events:
            self.assertTrue(isinstance(event, monitoring.CommandSucceededEvent))
            self.assertTrue(isinstance(event.duration_micros, int))
            self.assertEqual("getMore", event.command_name)
            self.assertTrue(isinstance(event.request_id, int))
            self.assertEqual(cursor.address, event.connection_id)
        # Last getMore receives a response with cursor id 0.
        self.assertEqual(0, self.listener.succeeded_events[-1].reply["cursor"]["id"])

    async def test_kill_cursors(self):
        with client_knobs(kill_cursor_frequency=0.01):
            await self.client.pymongo_test.test.drop()
            await self.client.pymongo_test.test.insert_many([{} for _ in range(10)])
            cursor = self.client.pymongo_test.test.find().batch_size(5)
            await anext(cursor)
            cursor_id = cursor.cursor_id
            self.listener.reset()
            await cursor.close()
            await asyncio.sleep(2)
            started = self.listener.started_events[0]
            succeeded = self.listener.succeeded_events[0]
            self.assertEqual(0, len(self.listener.failed_events))
            self.assertTrue(isinstance(started, monitoring.CommandStartedEvent))
            # There could be more than one cursor_id here depending on
            # when the thread last ran.
            self.assertIn(cursor_id, started.command["cursors"])
            self.assertEqual("killCursors", started.command_name)
            self.assertIs(type(started.connection_id), tuple)
            self.assertEqual(cursor.address, started.connection_id)
            self.assertEqual("pymongo_test", started.database_name)
            self.assertTrue(isinstance(started.request_id, int))
            self.assertTrue(isinstance(succeeded, monitoring.CommandSucceededEvent))
            self.assertTrue(isinstance(succeeded.duration_micros, int))
            self.assertEqual("killCursors", succeeded.command_name)
            self.assertTrue(isinstance(succeeded.request_id, int))
            self.assertIs(type(succeeded.connection_id), tuple)
            self.assertEqual(cursor.address, succeeded.connection_id)
            # There could be more than one cursor_id here depending on
            # when the thread last ran.
            self.assertTrue(
                cursor_id in succeeded.reply["cursorsUnknown"]
                or cursor_id in succeeded.reply["cursorsKilled"]
            )

    async def test_non_bulk_writes(self):
        coll = self.client.pymongo_test.test
        await coll.drop()
        self.listener.reset()

        # Implied write concern insert_one
        res = await coll.insert_one({"x": 1})
        started = self.listener.started_events[0]
        succeeded = self.listener.succeeded_events[0]
        self.assertEqual(0, len(self.listener.failed_events))
        self.assertIsInstance(started, monitoring.CommandStartedEvent)
        expected = SON(
            [
                ("insert", coll.name),
                ("ordered", True),
                ("documents", [{"_id": res.inserted_id, "x": 1}]),
            ]
        )
        self.assertEqualCommand(expected, started.command)
        self.assertEqual("pymongo_test", started.database_name)
        self.assertEqual("insert", started.command_name)
        self.assertIsInstance(started.request_id, int)
        self.assertEqual(await self.client.address, started.connection_id)
        self.assertIsInstance(succeeded, monitoring.CommandSucceededEvent)
        self.assertIsInstance(succeeded.duration_micros, int)
        self.assertEqual(started.command_name, succeeded.command_name)
        self.assertEqual(started.request_id, succeeded.request_id)
        self.assertEqual(started.connection_id, succeeded.connection_id)
        reply = succeeded.reply
        self.assertEqual(1, reply.get("ok"))
        self.assertEqual(1, reply.get("n"))

        # Unacknowledged insert_one
        self.listener.reset()
        coll = coll.with_options(write_concern=WriteConcern(w=0))
        res = await coll.insert_one({"x": 1})
        started = self.listener.started_events[0]
        succeeded = self.listener.succeeded_events[0]
        self.assertEqual(0, len(self.listener.failed_events))
        self.assertIsInstance(started, monitoring.CommandStartedEvent)
        expected = SON(
            [
                ("insert", coll.name),
                ("ordered", True),
                ("documents", [{"_id": res.inserted_id, "x": 1}]),
                ("writeConcern", {"w": 0}),
            ]
        )
        self.assertEqualCommand(expected, started.command)
        self.assertEqual("pymongo_test", started.database_name)
        self.assertEqual("insert", started.command_name)
        self.assertIsInstance(started.request_id, int)
        self.assertEqual(await self.client.address, started.connection_id)
        self.assertIsInstance(succeeded, monitoring.CommandSucceededEvent)
        self.assertIsInstance(succeeded.duration_micros, int)
        self.assertEqual(started.command_name, succeeded.command_name)
        self.assertEqual(started.request_id, succeeded.request_id)
        self.assertEqual(started.connection_id, succeeded.connection_id)
        self.assertEqualReply(succeeded.reply, {"ok": 1})

        # Explicit write concern insert_one
        self.listener.reset()
        coll = coll.with_options(write_concern=WriteConcern(w=1))
        res = await coll.insert_one({"x": 1})
        started = self.listener.started_events[0]
        succeeded = self.listener.succeeded_events[0]
        self.assertEqual(0, len(self.listener.failed_events))
        self.assertIsInstance(started, monitoring.CommandStartedEvent)
        expected = SON(
            [
                ("insert", coll.name),
                ("ordered", True),
                ("documents", [{"_id": res.inserted_id, "x": 1}]),
                ("writeConcern", {"w": 1}),
            ]
        )
        self.assertEqualCommand(expected, started.command)
        self.assertEqual("pymongo_test", started.database_name)
        self.assertEqual("insert", started.command_name)
        self.assertIsInstance(started.request_id, int)
        self.assertEqual(await self.client.address, started.connection_id)
        self.assertIsInstance(succeeded, monitoring.CommandSucceededEvent)
        self.assertIsInstance(succeeded.duration_micros, int)
        self.assertEqual(started.command_name, succeeded.command_name)
        self.assertEqual(started.request_id, succeeded.request_id)
        self.assertEqual(started.connection_id, succeeded.connection_id)
        reply = succeeded.reply
        self.assertEqual(1, reply.get("ok"))
        self.assertEqual(1, reply.get("n"))

        # delete_many
        self.listener.reset()
        res = await coll.delete_many({"x": 1})
        started = self.listener.started_events[0]
        succeeded = self.listener.succeeded_events[0]
        self.assertEqual(0, len(self.listener.failed_events))
        self.assertIsInstance(started, monitoring.CommandStartedEvent)
        expected = SON(
            [
                ("delete", coll.name),
                ("ordered", True),
                ("deletes", [SON([("q", {"x": 1}), ("limit", 0)])]),
                ("writeConcern", {"w": 1}),
            ]
        )
        self.assertEqualCommand(expected, started.command)
        self.assertEqual("pymongo_test", started.database_name)
        self.assertEqual("delete", started.command_name)
        self.assertIsInstance(started.request_id, int)
        self.assertEqual(await self.client.address, started.connection_id)
        self.assertIsInstance(succeeded, monitoring.CommandSucceededEvent)
        self.assertIsInstance(succeeded.duration_micros, int)
        self.assertEqual(started.command_name, succeeded.command_name)
        self.assertEqual(started.request_id, succeeded.request_id)
        self.assertEqual(started.connection_id, succeeded.connection_id)
        reply = succeeded.reply
        self.assertEqual(1, reply.get("ok"))
        self.assertEqual(res.deleted_count, reply.get("n"))

        # replace_one
        self.listener.reset()
        oid = ObjectId()
        res = await coll.replace_one({"_id": oid}, {"_id": oid, "x": 1}, upsert=True)
        started = self.listener.started_events[0]
        succeeded = self.listener.succeeded_events[0]
        self.assertEqual(0, len(self.listener.failed_events))
        self.assertIsInstance(started, monitoring.CommandStartedEvent)
        expected = SON(
            [
                ("update", coll.name),
                ("ordered", True),
                (
                    "updates",
                    [
                        SON(
                            [
                                ("q", {"_id": oid}),
                                ("u", {"_id": oid, "x": 1}),
                                ("multi", False),
                                ("upsert", True),
                            ]
                        )
                    ],
                ),
                ("writeConcern", {"w": 1}),
            ]
        )
        self.assertEqualCommand(expected, started.command)
        self.assertEqual("pymongo_test", started.database_name)
        self.assertEqual("update", started.command_name)
        self.assertIsInstance(started.request_id, int)
        self.assertEqual(await self.client.address, started.connection_id)
        self.assertIsInstance(succeeded, monitoring.CommandSucceededEvent)
        self.assertIsInstance(succeeded.duration_micros, int)
        self.assertEqual(started.command_name, succeeded.command_name)
        self.assertEqual(started.request_id, succeeded.request_id)
        self.assertEqual(started.connection_id, succeeded.connection_id)
        reply = succeeded.reply
        self.assertEqual(1, reply.get("ok"))
        self.assertEqual(1, reply.get("n"))
        self.assertEqual([{"index": 0, "_id": oid}], reply.get("upserted"))

        # update_one
        self.listener.reset()
        res = await coll.update_one({"x": 1}, {"$inc": {"x": 1}})
        started = self.listener.started_events[0]
        succeeded = self.listener.succeeded_events[0]
        self.assertEqual(0, len(self.listener.failed_events))
        self.assertIsInstance(started, monitoring.CommandStartedEvent)
        expected = SON(
            [
                ("update", coll.name),
                ("ordered", True),
                (
                    "updates",
                    [
                        SON(
                            [
                                ("q", {"x": 1}),
                                ("u", {"$inc": {"x": 1}}),
                                ("multi", False),
                                ("upsert", False),
                            ]
                        )
                    ],
                ),
                ("writeConcern", {"w": 1}),
            ]
        )
        self.assertEqualCommand(expected, started.command)
        self.assertEqual("pymongo_test", started.database_name)
        self.assertEqual("update", started.command_name)
        self.assertIsInstance(started.request_id, int)
        self.assertEqual(await self.client.address, started.connection_id)
        self.assertIsInstance(succeeded, monitoring.CommandSucceededEvent)
        self.assertIsInstance(succeeded.duration_micros, int)
        self.assertEqual(started.command_name, succeeded.command_name)
        self.assertEqual(started.request_id, succeeded.request_id)
        self.assertEqual(started.connection_id, succeeded.connection_id)
        reply = succeeded.reply
        self.assertEqual(1, reply.get("ok"))
        self.assertEqual(1, reply.get("n"))

        # update_many
        self.listener.reset()
        res = await coll.update_many({"x": 2}, {"$inc": {"x": 1}})
        started = self.listener.started_events[0]
        succeeded = self.listener.succeeded_events[0]
        self.assertEqual(0, len(self.listener.failed_events))
        self.assertIsInstance(started, monitoring.CommandStartedEvent)
        expected = SON(
            [
                ("update", coll.name),
                ("ordered", True),
                (
                    "updates",
                    [
                        SON(
                            [
                                ("q", {"x": 2}),
                                ("u", {"$inc": {"x": 1}}),
                                ("multi", True),
                                ("upsert", False),
                            ]
                        )
                    ],
                ),
                ("writeConcern", {"w": 1}),
            ]
        )
        self.assertEqualCommand(expected, started.command)
        self.assertEqual("pymongo_test", started.database_name)
        self.assertEqual("update", started.command_name)
        self.assertIsInstance(started.request_id, int)
        self.assertEqual(await self.client.address, started.connection_id)
        self.assertIsInstance(succeeded, monitoring.CommandSucceededEvent)
        self.assertIsInstance(succeeded.duration_micros, int)
        self.assertEqual(started.command_name, succeeded.command_name)
        self.assertEqual(started.request_id, succeeded.request_id)
        self.assertEqual(started.connection_id, succeeded.connection_id)
        reply = succeeded.reply
        self.assertEqual(1, reply.get("ok"))
        self.assertEqual(1, reply.get("n"))

        # delete_one
        self.listener.reset()
        _ = await coll.delete_one({"x": 3})
        started = self.listener.started_events[0]
        succeeded = self.listener.succeeded_events[0]
        self.assertEqual(0, len(self.listener.failed_events))
        self.assertIsInstance(started, monitoring.CommandStartedEvent)
        expected = SON(
            [
                ("delete", coll.name),
                ("ordered", True),
                ("deletes", [SON([("q", {"x": 3}), ("limit", 1)])]),
                ("writeConcern", {"w": 1}),
            ]
        )
        self.assertEqualCommand(expected, started.command)
        self.assertEqual("pymongo_test", started.database_name)
        self.assertEqual("delete", started.command_name)
        self.assertIsInstance(started.request_id, int)
        self.assertEqual(await self.client.address, started.connection_id)
        self.assertIsInstance(succeeded, monitoring.CommandSucceededEvent)
        self.assertIsInstance(succeeded.duration_micros, int)
        self.assertEqual(started.command_name, succeeded.command_name)
        self.assertEqual(started.request_id, succeeded.request_id)
        self.assertEqual(started.connection_id, succeeded.connection_id)
        reply = succeeded.reply
        self.assertEqual(1, reply.get("ok"))
        self.assertEqual(1, reply.get("n"))

        self.assertEqual(0, await coll.count_documents({}))

        # write errors
        await coll.insert_one({"_id": 1})
        try:
            self.listener.reset()
            await coll.insert_one({"_id": 1})
        except OperationFailure:
            pass
        started = self.listener.started_events[0]
        succeeded = self.listener.succeeded_events[0]
        self.assertEqual(0, len(self.listener.failed_events))
        self.assertIsInstance(started, monitoring.CommandStartedEvent)
        expected = SON(
            [
                ("insert", coll.name),
                ("ordered", True),
                ("documents", [{"_id": 1}]),
                ("writeConcern", {"w": 1}),
            ]
        )
        self.assertEqualCommand(expected, started.command)
        self.assertEqual("pymongo_test", started.database_name)
        self.assertEqual("insert", started.command_name)
        self.assertIsInstance(started.request_id, int)
        self.assertEqual(await self.client.address, started.connection_id)
        self.assertIsInstance(succeeded, monitoring.CommandSucceededEvent)
        self.assertIsInstance(succeeded.duration_micros, int)
        self.assertEqual(started.command_name, succeeded.command_name)
        self.assertEqual(started.request_id, succeeded.request_id)
        self.assertEqual(started.connection_id, succeeded.connection_id)
        reply = succeeded.reply
        self.assertEqual(1, reply.get("ok"))
        self.assertEqual(0, reply.get("n"))
        errors = reply.get("writeErrors")
        self.assertIsInstance(errors, list)
        error = errors[0]
        self.assertEqual(0, error.get("index"))
        self.assertIsInstance(error.get("code"), int)
        self.assertIsInstance(error.get("errmsg"), str)

    async def test_insert_many(self):
        # This always uses the bulk API.
        coll = self.client.pymongo_test.test
        await coll.drop()
        self.listener.reset()

        big = "x" * (1024 * 1024 * 4)
        docs = [{"_id": i, "big": big} for i in range(6)]
        await coll.insert_many(docs)
        started = self.listener.started_events
        succeeded = self.listener.succeeded_events
        self.assertEqual(0, len(self.listener.failed_events))
        documents = []
        count = 0
        operation_id = started[0].operation_id
        self.assertIsInstance(operation_id, int)
        for start, succeed in zip(started, succeeded):
            self.assertIsInstance(start, monitoring.CommandStartedEvent)
            cmd = sanitize_cmd(start.command)
            self.assertEqual(["insert", "ordered", "documents"], list(cmd.keys()))
            self.assertEqual(coll.name, cmd["insert"])
            self.assertIs(True, cmd["ordered"])
            documents.extend(cmd["documents"])
            self.assertEqual("pymongo_test", start.database_name)
            self.assertEqual("insert", start.command_name)
            self.assertIsInstance(start.request_id, int)
            self.assertEqual(await self.client.address, start.connection_id)
            self.assertIsInstance(succeed, monitoring.CommandSucceededEvent)
            self.assertIsInstance(succeed.duration_micros, int)
            self.assertEqual(start.command_name, succeed.command_name)
            self.assertEqual(start.request_id, succeed.request_id)
            self.assertEqual(start.connection_id, succeed.connection_id)
            self.assertEqual(start.operation_id, operation_id)
            self.assertEqual(succeed.operation_id, operation_id)
            reply = succeed.reply
            self.assertEqual(1, reply.get("ok"))
            count += reply.get("n", 0)
        self.assertEqual(documents, docs)
        self.assertEqual(6, count)

    async def test_insert_many_unacknowledged(self):
        coll = self.client.pymongo_test.test
        await coll.drop()
        unack_coll = coll.with_options(write_concern=WriteConcern(w=0))
        self.listener.reset()

        # Force two batches on legacy servers.
        big = "x" * (1024 * 1024 * 12)
        docs = [{"_id": i, "big": big} for i in range(6)]
        await unack_coll.insert_many(docs)
        started = self.listener.started_events
        succeeded = self.listener.succeeded_events
        self.assertEqual(0, len(self.listener.failed_events))
        documents = []
        operation_id = started[0].operation_id
        self.assertIsInstance(operation_id, int)
        for start, succeed in zip(started, succeeded):
            self.assertIsInstance(start, monitoring.CommandStartedEvent)
            cmd = sanitize_cmd(start.command)
            cmd.pop("writeConcern", None)
            self.assertEqual(["insert", "ordered", "documents"], list(cmd.keys()))
            self.assertEqual(coll.name, cmd["insert"])
            self.assertIs(True, cmd["ordered"])
            documents.extend(cmd["documents"])
            self.assertEqual("pymongo_test", start.database_name)
            self.assertEqual("insert", start.command_name)
            self.assertIsInstance(start.request_id, int)
            self.assertEqual(await self.client.address, start.connection_id)
            self.assertIsInstance(succeed, monitoring.CommandSucceededEvent)
            self.assertIsInstance(succeed.duration_micros, int)
            self.assertEqual(start.command_name, succeed.command_name)
            self.assertEqual(start.request_id, succeed.request_id)
            self.assertEqual(start.connection_id, succeed.connection_id)
            self.assertEqual(start.operation_id, operation_id)
            self.assertEqual(succeed.operation_id, operation_id)
            self.assertEqual(1, succeed.reply.get("ok"))
        self.assertEqual(documents, docs)

        async def check():
            return await coll.count_documents({}) == 6

        await async_wait_until(check, "insert documents with w=0")

    async def test_bulk_write(self):
        coll = self.client.pymongo_test.test
        await coll.drop()
        self.listener.reset()

        await coll.bulk_write(
            [
                InsertOne({"_id": 1}),
                UpdateOne({"_id": 1}, {"$set": {"x": 1}}),
                DeleteOne({"_id": 1}),
            ]
        )
        started = self.listener.started_events
        succeeded = self.listener.succeeded_events
        self.assertEqual(0, len(self.listener.failed_events))
        operation_id = started[0].operation_id
        pairs = list(zip(started, succeeded))
        self.assertEqual(3, len(pairs))
        for start, succeed in pairs:
            self.assertIsInstance(start, monitoring.CommandStartedEvent)
            self.assertEqual("pymongo_test", start.database_name)
            self.assertIsInstance(start.request_id, int)
            self.assertEqual(await self.client.address, start.connection_id)
            self.assertIsInstance(succeed, monitoring.CommandSucceededEvent)
            self.assertIsInstance(succeed.duration_micros, int)
            self.assertEqual(start.command_name, succeed.command_name)
            self.assertEqual(start.request_id, succeed.request_id)
            self.assertEqual(start.connection_id, succeed.connection_id)
            self.assertEqual(start.operation_id, operation_id)
            self.assertEqual(succeed.operation_id, operation_id)

        expected = SON([("insert", coll.name), ("ordered", True), ("documents", [{"_id": 1}])])
        self.assertEqualCommand(expected, started[0].command)
        expected = SON(
            [
                ("update", coll.name),
                ("ordered", True),
                (
                    "updates",
                    [
                        SON(
                            [
                                ("q", {"_id": 1}),
                                ("u", {"$set": {"x": 1}}),
                                ("multi", False),
                                ("upsert", False),
                            ]
                        )
                    ],
                ),
            ]
        )
        self.assertEqualCommand(expected, started[1].command)
        expected = SON(
            [
                ("delete", coll.name),
                ("ordered", True),
                ("deletes", [SON([("q", {"_id": 1}), ("limit", 1)])]),
            ]
        )
        self.assertEqualCommand(expected, started[2].command)

    @async_client_context.require_failCommand_fail_point
    async def test_bulk_write_command_network_error(self):
        coll = self.client.pymongo_test.test
        self.listener.reset()

        insert_network_error = {
            "configureFailPoint": "failCommand",
            "mode": {"times": 1},
            "data": {
                "failCommands": ["insert"],
                "closeConnection": True,
            },
        }
        async with self.fail_point(insert_network_error):
            with self.assertRaises(AutoReconnect):
                await coll.bulk_write([InsertOne({"_id": 1})])
        failed = self.listener.failed_events
        self.assertEqual(1, len(failed))
        event = failed[0]
        self.assertEqual(event.command_name, "insert")
        self.assertIsInstance(event.failure, dict)
        self.assertEqual(event.failure["errtype"], "AutoReconnect")
        self.assertTrue(event.failure["errmsg"])

    @async_client_context.require_failCommand_fail_point
    async def test_bulk_write_command_error(self):
        coll = self.client.pymongo_test.test
        self.listener.reset()

        insert_command_error = {
            "configureFailPoint": "failCommand",
            "mode": {"times": 1},
            "data": {
                "failCommands": ["insert"],
                "await acloseAsyncConnection": False,
                "errorCode": 10107,  # Not primary
            },
        }
        async with self.fail_point(insert_command_error):
            with self.assertRaises(NotPrimaryError):
                await coll.bulk_write([InsertOne({"_id": 1})])
        failed = self.listener.failed_events
        self.assertEqual(1, len(failed))
        event = failed[0]
        self.assertEqual(event.command_name, "insert")
        self.assertIsInstance(event.failure, dict)
        self.assertEqual(event.failure["code"], 10107)
        self.assertTrue(event.failure["errmsg"])

    async def test_write_errors(self):
        coll = self.client.pymongo_test.test
        await coll.drop()
        self.listener.reset()

        try:
            await coll.bulk_write(
                [
                    InsertOne({"_id": 1}),
                    InsertOne({"_id": 1}),
                    InsertOne({"_id": 1}),
                    DeleteOne({"_id": 1}),
                ],
                ordered=False,
            )
        except OperationFailure:
            pass
        started = self.listener.started_events
        succeeded = self.listener.succeeded_events
        self.assertEqual(0, len(self.listener.failed_events))
        operation_id = started[0].operation_id
        pairs = list(zip(started, succeeded))
        errors = []
        for start, succeed in pairs:
            self.assertIsInstance(start, monitoring.CommandStartedEvent)
            self.assertEqual("pymongo_test", start.database_name)
            self.assertIsInstance(start.request_id, int)
            self.assertEqual(await self.client.address, start.connection_id)
            self.assertIsInstance(succeed, monitoring.CommandSucceededEvent)
            self.assertIsInstance(succeed.duration_micros, int)
            self.assertEqual(start.command_name, succeed.command_name)
            self.assertEqual(start.request_id, succeed.request_id)
            self.assertEqual(start.connection_id, succeed.connection_id)
            self.assertEqual(start.operation_id, operation_id)
            self.assertEqual(succeed.operation_id, operation_id)
            if "writeErrors" in succeed.reply:
                errors.extend(succeed.reply["writeErrors"])

        self.assertEqual(2, len(errors))
        fields = {"index", "code", "errmsg"}
        for error in errors:
            self.assertTrue(fields.issubset(set(error)))

    async def test_first_batch_helper(self):
        # Regardless of server version and use of helpers._first_batch
        # this test should still pass.
        self.listener.reset()
        tuple(await (await self.client.pymongo_test.test.list_indexes()).to_list())
        started = self.listener.started_events[0]
        succeeded = self.listener.succeeded_events[0]
        self.assertEqual(0, len(self.listener.failed_events))
        self.assertIsInstance(started, monitoring.CommandStartedEvent)
        expected = SON([("listIndexes", "test"), ("cursor", {})])
        self.assertEqualCommand(expected, started.command)
        self.assertEqual("pymongo_test", started.database_name)
        self.assertEqual("listIndexes", started.command_name)
        self.assertIsInstance(started.request_id, int)
        self.assertEqual(await self.client.address, started.connection_id)
        self.assertIsInstance(succeeded, monitoring.CommandSucceededEvent)
        self.assertIsInstance(succeeded.duration_micros, int)
        self.assertEqual(started.command_name, succeeded.command_name)
        self.assertEqual(started.request_id, succeeded.request_id)
        self.assertEqual(started.connection_id, succeeded.connection_id)
        self.assertTrue("cursor" in succeeded.reply)
        self.assertTrue("ok" in succeeded.reply)

        self.listener.reset()

    @async_client_context.require_version_max(6, 1, 99)
    async def test_sensitive_commands(self):
        listener = EventListener()
        client = await self.async_rs_or_single_client(event_listeners=[listener])
        listeners = client._event_listeners

        listener.reset()
        cmd = SON([("getnonce", 1)])
        listeners.publish_command_start(cmd, "pymongo_test", 12345, await client.address, None)  # type: ignore[arg-type]
        delta = datetime.timedelta(milliseconds=100)
        listeners.publish_command_success(
            delta,
            {"nonce": "e474f4561c5eb40b", "ok": 1.0},
            "getnonce",
            12345,
            await self.client.address,  # type: ignore[arg-type]
            None,
            database_name="pymongo_test",
        )
        started = listener.started_events[0]
        succeeded = listener.succeeded_events[0]
        self.assertEqual(0, len(listener.failed_events))
        self.assertIsInstance(started, monitoring.CommandStartedEvent)
        self.assertEqual({}, started.command)
        self.assertEqual("pymongo_test", started.database_name)
        self.assertEqual("getnonce", started.command_name)
        self.assertIsInstance(started.request_id, int)
        self.assertEqual(await client.address, started.connection_id)
        self.assertIsInstance(succeeded, monitoring.CommandSucceededEvent)
        self.assertEqual(succeeded.duration_micros, 100000)
        self.assertEqual(started.command_name, succeeded.command_name)
        self.assertEqual(started.request_id, succeeded.request_id)
        self.assertEqual(started.connection_id, succeeded.connection_id)
        self.assertEqual({}, succeeded.reply)


class AsyncTestGlobalListener(AsyncIntegrationTest):
    listener: EventListener
    saved_listeners: Any

    @classmethod
<<<<<<< HEAD
    def setUpClass(cls) -> None:
        cls.listener = EventListener()
=======
    @async_client_context.require_connection
    async def _setup_class(cls):
        await super()._setup_class()
        cls.listener = OvertCommandListener()
>>>>>>> a1ade45d
        # We plan to call register(), which internally modifies _LISTENERS.
        cls.saved_listeners = copy.deepcopy(monitoring._LISTENERS)
        monitoring.register(cls.listener)

    @async_client_context.require_connection
    async def asyncSetUp(self):
        await super().asyncSetUp()
        self.listener = EventListener()
        # We plan to call register(), which internally modifies _LISTENERS.
        self.saved_listeners = copy.deepcopy(monitoring._LISTENERS)
        monitoring.register(self.listener)
        self.client = await self.async_single_client()
        # Get one (authenticated) socket in the pool.
        await self.client.pymongo_test.command("ping")

    async def asyncTearDown(self) -> None:
        self.listener.reset()

    @classmethod
    def tearDownClass(cls):
        monitoring._LISTENERS = cls.saved_listeners

    async def test_simple(self):
        await self.client.pymongo_test.command("ping")
        started = self.listener.started_events[0]
        succeeded = self.listener.succeeded_events[0]
        self.assertEqual(0, len(self.listener.failed_events))
        self.assertTrue(isinstance(succeeded, monitoring.CommandSucceededEvent))
        self.assertTrue(isinstance(started, monitoring.CommandStartedEvent))
        self.assertEqualCommand(SON([("ping", 1)]), started.command)
        self.assertEqual("ping", started.command_name)
        self.assertEqual(await self.client.address, started.connection_id)
        self.assertEqual("pymongo_test", started.database_name)
        self.assertTrue(isinstance(started.request_id, int))


class AsyncTestEventClasses(unittest.IsolatedAsyncioTestCase):
    def test_command_event_repr(self):
        request_id, connection_id, operation_id, db_name = 1, ("localhost", 27017), 2, "admin"
        event = monitoring.CommandStartedEvent(
            {"ping": 1}, db_name, request_id, connection_id, operation_id
        )
        self.assertEqual(
            repr(event),
            "<CommandStartedEvent ('localhost', 27017) db: 'admin', "
            "command: 'ping', operation_id: 2, service_id: None, server_connection_id: None>",
        )
        delta = datetime.timedelta(milliseconds=100)
        event = monitoring.CommandSucceededEvent(
            delta, {"ok": 1}, "ping", request_id, connection_id, operation_id, database_name=db_name
        )
        self.assertEqual(
            repr(event),
            "<CommandSucceededEvent ('localhost', 27017) db: 'admin', "
            "command: 'ping', operation_id: 2, duration_micros: 100000, "
            "service_id: None, server_connection_id: None>",
        )
        event = monitoring.CommandFailedEvent(
            delta, {"ok": 0}, "ping", request_id, connection_id, operation_id, database_name=db_name
        )
        self.assertEqual(
            repr(event),
            "<CommandFailedEvent ('localhost', 27017) db: 'admin', "
            "command: 'ping', operation_id: 2, duration_micros: 100000, "
            "failure: {'ok': 0}, service_id: None, server_connection_id: None>",
        )

    def test_server_heartbeat_event_repr(self):
        connection_id = ("localhost", 27017)
        event = monitoring.ServerHeartbeatStartedEvent(connection_id)
        self.assertEqual(
            repr(event), "<ServerHeartbeatStartedEvent ('localhost', 27017) awaited: False>"
        )
        delta = 0.1
        event = monitoring.ServerHeartbeatSucceededEvent(
            delta,
            {"ok": 1},  # type: ignore[arg-type]
            connection_id,
        )
        self.assertEqual(
            repr(event),
            "<ServerHeartbeatSucceededEvent ('localhost', 27017) "
            "duration: 0.1, awaited: False, reply: {'ok': 1}>",
        )
        event = monitoring.ServerHeartbeatFailedEvent(
            delta,
            "ERROR",  # type: ignore[arg-type]
            connection_id,
        )
        self.assertEqual(
            repr(event),
            "<ServerHeartbeatFailedEvent ('localhost', 27017) "
            "duration: 0.1, awaited: False, reply: 'ERROR'>",
        )

    def test_server_event_repr(self):
        server_address = ("localhost", 27017)
        topology_id = ObjectId("000000000000000000000001")
        event = monitoring.ServerOpeningEvent(server_address, topology_id)
        self.assertEqual(
            repr(event),
            "<ServerOpeningEvent ('localhost', 27017) topology_id: 000000000000000000000001>",
        )
        event = monitoring.ServerDescriptionChangedEvent(
            "PREV",  # type: ignore[arg-type]
            "NEW",  # type: ignore[arg-type]
            server_address,
            topology_id,
        )
        self.assertEqual(
            repr(event),
            "<ServerDescriptionChangedEvent ('localhost', 27017) changed from: PREV, to: NEW>",
        )
        event = monitoring.ServerClosedEvent(server_address, topology_id)
        self.assertEqual(
            repr(event),
            "<ServerClosedEvent ('localhost', 27017) topology_id: 000000000000000000000001>",
        )

    def test_topology_event_repr(self):
        topology_id = ObjectId("000000000000000000000001")
        event = monitoring.TopologyOpenedEvent(topology_id)
        self.assertEqual(repr(event), "<TopologyOpenedEvent topology_id: 000000000000000000000001>")
        event = monitoring.TopologyDescriptionChangedEvent(
            "PREV",  # type: ignore[arg-type]
            "NEW",  # type: ignore[arg-type]
            topology_id,
        )
        self.assertEqual(
            repr(event),
            "<TopologyDescriptionChangedEvent "
            "topology_id: 000000000000000000000001 "
            "changed from: PREV, to: NEW>",
        )
        event = monitoring.TopologyClosedEvent(topology_id)
        self.assertEqual(repr(event), "<TopologyClosedEvent topology_id: 000000000000000000000001>")


if __name__ == "__main__":
    unittest.main()<|MERGE_RESOLUTION|>--- conflicted
+++ resolved
@@ -52,18 +52,8 @@
     listener: EventListener
 
     @classmethod
-<<<<<<< HEAD
     def setUpClass(cls) -> None:
-        cls.listener = EventListener()
-=======
-    @async_client_context.require_connection
-    async def _setup_class(cls):
-        await super()._setup_class()
         cls.listener = OvertCommandListener()
-        cls.client = await cls.unmanaged_async_rs_or_single_client(
-            event_listeners=[cls.listener], retryWrites=False
-        )
->>>>>>> a1ade45d
 
     @async_client_context.require_connection
     async def asyncSetUp(self) -> None:
@@ -1144,15 +1134,8 @@
     saved_listeners: Any
 
     @classmethod
-<<<<<<< HEAD
     def setUpClass(cls) -> None:
-        cls.listener = EventListener()
-=======
-    @async_client_context.require_connection
-    async def _setup_class(cls):
-        await super()._setup_class()
         cls.listener = OvertCommandListener()
->>>>>>> a1ade45d
         # We plan to call register(), which internally modifies _LISTENERS.
         cls.saved_listeners = copy.deepcopy(monitoring._LISTENERS)
         monitoring.register(cls.listener)
@@ -1160,16 +1143,10 @@
     @async_client_context.require_connection
     async def asyncSetUp(self):
         await super().asyncSetUp()
-        self.listener = EventListener()
-        # We plan to call register(), which internally modifies _LISTENERS.
-        self.saved_listeners = copy.deepcopy(monitoring._LISTENERS)
-        monitoring.register(self.listener)
+        self.listener.reset()
         self.client = await self.async_single_client()
         # Get one (authenticated) socket in the pool.
         await self.client.pymongo_test.command("ping")
-
-    async def asyncTearDown(self) -> None:
-        self.listener.reset()
 
     @classmethod
     def tearDownClass(cls):
