# Copyright 2024-present MongoDB, Inc.
#
# Licensed under the Apache License, Version 2.0 (the "License");
# you may not use this file except in compliance with the License.
# You may obtain a copy of the License at
#
# http://www.apache.org/licenses/LICENSE-2.0
#
# Unless required by applicable law or agreed to in writing, software
# distributed under the License is distributed on an "AS IS" BASIS,
# WITHOUT WARRANTIES OR CONDITIONS OF ANY KIND, either express or implied.
# See the License for the specific language governing permissions and
# limitations under the License.

"""Shared constants and helper methods for pymongo, bson, and gridfs test suites."""
from __future__ import annotations

import asyncio
import base64
import gc
import multiprocessing
import os
import signal
import socket
import subprocess
import sys
import threading
import time
import traceback
import unittest
import warnings
from asyncio import iscoroutinefunction

from pymongo._asyncio_task import create_task

try:
    import ipaddress

    HAVE_IPADDRESS = True
except ImportError:
    HAVE_IPADDRESS = False
from functools import wraps
from typing import Any, Callable, Dict, Generator, Optional, no_type_check
from unittest import SkipTest

from bson.son import SON
from pymongo import common, message
from pymongo.read_preferences import ReadPreference
from pymongo.ssl_support import HAVE_SSL, _ssl  # type:ignore[attr-defined]
from pymongo.uri_parser import parse_uri

if HAVE_SSL:
    import ssl

_IS_SYNC = False

# Enable debug output for uncollectable objects. PyPy does not have set_debug.
if hasattr(gc, "set_debug"):
    gc.set_debug(
        gc.DEBUG_UNCOLLECTABLE | getattr(gc, "DEBUG_OBJECTS", 0) | getattr(gc, "DEBUG_INSTANCES", 0)
    )

# The host and port of a single mongod or mongos, or the seed host
# for a replica set.
host = os.environ.get("DB_IP", "localhost")
port = int(os.environ.get("DB_PORT", 27017))
IS_SRV = "mongodb+srv" in host

db_user = os.environ.get("DB_USER", "user")
db_pwd = os.environ.get("DB_PASSWORD", "password")

CERT_PATH = os.path.join(os.path.dirname(os.path.realpath(__file__)), "certificates")
CLIENT_PEM = os.environ.get("CLIENT_PEM", os.path.join(CERT_PATH, "client.pem"))
CA_PEM = os.environ.get("CA_PEM", os.path.join(CERT_PATH, "ca.pem"))

TLS_OPTIONS: Dict = {"tls": True}
if CLIENT_PEM:
    TLS_OPTIONS["tlsCertificateKeyFile"] = CLIENT_PEM
if CA_PEM:
    TLS_OPTIONS["tlsCAFile"] = CA_PEM

COMPRESSORS = os.environ.get("COMPRESSORS")
MONGODB_API_VERSION = os.environ.get("MONGODB_API_VERSION")
TEST_LOADBALANCER = bool(os.environ.get("TEST_LOADBALANCER"))
TEST_SERVERLESS = bool(os.environ.get("TEST_SERVERLESS"))
SINGLE_MONGOS_LB_URI = os.environ.get("SINGLE_MONGOS_LB_URI")
MULTI_MONGOS_LB_URI = os.environ.get("MULTI_MONGOS_LB_URI")

if TEST_LOADBALANCER:
    res = parse_uri(SINGLE_MONGOS_LB_URI or "")
    host, port = res["nodelist"][0]
    db_user = res["username"] or db_user
    db_pwd = res["password"] or db_pwd
elif TEST_SERVERLESS:
    TEST_LOADBALANCER = True
    res = parse_uri(SINGLE_MONGOS_LB_URI or "")
    host, port = res["nodelist"][0]
    db_user = res["username"] or db_user
    db_pwd = res["password"] or db_pwd
    TLS_OPTIONS = {"tls": True}
    # Spec says serverless tests must be run with compression.
    COMPRESSORS = COMPRESSORS or "zlib"


# Shared KMS data.
LOCAL_MASTER_KEY = base64.b64decode(
    b"Mng0NCt4ZHVUYUJCa1kxNkVyNUR1QURhZ2h2UzR2d2RrZzh0cFBwM3R6NmdWMDFBMUN3YkQ"
    b"5aXRRMkhGRGdQV09wOGVNYUMxT2k3NjZKelhaQmRCZGJkTXVyZG9uSjFk"
)
AWS_CREDS = {
    "accessKeyId": os.environ.get("FLE_AWS_KEY", ""),
    "secretAccessKey": os.environ.get("FLE_AWS_SECRET", ""),
}
AWS_CREDS_2 = {
    "accessKeyId": os.environ.get("FLE_AWS_KEY2", ""),
    "secretAccessKey": os.environ.get("FLE_AWS_SECRET2", ""),
}
AZURE_CREDS = {
    "tenantId": os.environ.get("FLE_AZURE_TENANTID", ""),
    "clientId": os.environ.get("FLE_AZURE_CLIENTID", ""),
    "clientSecret": os.environ.get("FLE_AZURE_CLIENTSECRET", ""),
}
GCP_CREDS = {
    "email": os.environ.get("FLE_GCP_EMAIL", ""),
    "privateKey": os.environ.get("FLE_GCP_PRIVATEKEY", ""),
}
KMIP_CREDS = {"endpoint": os.environ.get("FLE_KMIP_ENDPOINT", "localhost:5698")}

# Ensure Evergreen metadata doesn't result in truncation
os.environ.setdefault("MONGOB_LOG_MAX_DOCUMENT_LENGTH", "2000")


def is_server_resolvable():
    """Returns True if 'server' is resolvable."""
    socket_timeout = socket.getdefaulttimeout()
    socket.setdefaulttimeout(1)
    try:
        try:
            socket.gethostbyname("server")
            return True
        except OSError:
            return False
    finally:
        socket.setdefaulttimeout(socket_timeout)


def _create_user(authdb, user, pwd=None, roles=None, **kwargs):
    cmd = SON([("createUser", user)])
    # X509 doesn't use a password
    if pwd:
        cmd["pwd"] = pwd
    cmd["roles"] = roles or ["root"]
    cmd.update(**kwargs)
    return authdb.command(cmd)


async def async_repl_set_step_down(client, **kwargs):
    """Run replSetStepDown, first unfreezing a secondary with replSetFreeze."""
    cmd = SON([("replSetStepDown", 1)])
    cmd.update(kwargs)

    # Unfreeze a secondary to ensure a speedy election.
    await client.admin.command("replSetFreeze", 0, read_preference=ReadPreference.SECONDARY)
    await client.admin.command(cmd)


class client_knobs:
    def __init__(
        self,
        heartbeat_frequency=None,
        min_heartbeat_interval=None,
        kill_cursor_frequency=None,
        events_queue_frequency=None,
    ):
        self.heartbeat_frequency = heartbeat_frequency
        self.min_heartbeat_interval = min_heartbeat_interval
        self.kill_cursor_frequency = kill_cursor_frequency
        self.events_queue_frequency = events_queue_frequency

        self.old_heartbeat_frequency = None
        self.old_min_heartbeat_interval = None
        self.old_kill_cursor_frequency = None
        self.old_events_queue_frequency = None
        self._enabled = False
        self._stack = None

    def enable(self):
        self.old_heartbeat_frequency = common.HEARTBEAT_FREQUENCY
        self.old_min_heartbeat_interval = common.MIN_HEARTBEAT_INTERVAL
        self.old_kill_cursor_frequency = common.KILL_CURSOR_FREQUENCY
        self.old_events_queue_frequency = common.EVENTS_QUEUE_FREQUENCY

        if self.heartbeat_frequency is not None:
            common.HEARTBEAT_FREQUENCY = self.heartbeat_frequency

        if self.min_heartbeat_interval is not None:
            common.MIN_HEARTBEAT_INTERVAL = self.min_heartbeat_interval

        if self.kill_cursor_frequency is not None:
            common.KILL_CURSOR_FREQUENCY = self.kill_cursor_frequency

        if self.events_queue_frequency is not None:
            common.EVENTS_QUEUE_FREQUENCY = self.events_queue_frequency
        self._enabled = True
        # Store the allocation traceback to catch non-disabled client_knobs.
        self._stack = "".join(traceback.format_stack())

    def __enter__(self):
        self.enable()

    @no_type_check
    def disable(self):
        common.HEARTBEAT_FREQUENCY = self.old_heartbeat_frequency
        common.MIN_HEARTBEAT_INTERVAL = self.old_min_heartbeat_interval
        common.KILL_CURSOR_FREQUENCY = self.old_kill_cursor_frequency
        common.EVENTS_QUEUE_FREQUENCY = self.old_events_queue_frequency
        self._enabled = False

    def __exit__(self, exc_type, exc_val, exc_tb):
        self.disable()

    def __call__(self, func):
        def make_wrapper(f):
            @wraps(f)
            async def wrap(*args, **kwargs):
                with self:
                    return await f(*args, **kwargs)

            return wrap

        return make_wrapper(func)

    def __del__(self):
        if self._enabled:
            msg = (
                "ERROR: client_knobs still enabled! HEARTBEAT_FREQUENCY={}, "
                "MIN_HEARTBEAT_INTERVAL={}, KILL_CURSOR_FREQUENCY={}, "
                "EVENTS_QUEUE_FREQUENCY={}, stack:\n{}".format(
                    common.HEARTBEAT_FREQUENCY,
                    common.MIN_HEARTBEAT_INTERVAL,
                    common.KILL_CURSOR_FREQUENCY,
                    common.EVENTS_QUEUE_FREQUENCY,
                    self._stack,
                )
            )
            self.disable()
            raise Exception(msg)


def _all_users(db):
    return {u["user"] for u in db.command("usersInfo").get("users", [])}


def sanitize_cmd(cmd):
    cp = cmd.copy()
    cp.pop("$clusterTime", None)
    cp.pop("$db", None)
    cp.pop("$readPreference", None)
    cp.pop("lsid", None)
    if MONGODB_API_VERSION:
        # Stable API parameters
        cp.pop("apiVersion", None)
    # OP_MSG encoding may move the payload type one field to the
    # end of the command. Do the same here.
    name = next(iter(cp))
    try:
        identifier = message._FIELD_MAP[name]
        docs = cp.pop(identifier)
        cp[identifier] = docs
    except KeyError:
        pass
    return cp


def sanitize_reply(reply):
    cp = reply.copy()
    cp.pop("$clusterTime", None)
    cp.pop("operationTime", None)
    return cp


def print_thread_tracebacks() -> None:
    """Print all Python thread tracebacks."""
    for thread_id, frame in sys._current_frames().items():
        sys.stderr.write(f"\n--- Traceback for thread {thread_id} ---\n")
        traceback.print_stack(frame, file=sys.stderr)


def print_thread_stacks(pid: int) -> None:
    """Print all C-level thread stacks for a given process id."""
    if sys.platform == "darwin":
        cmd = ["lldb", "--attach-pid", f"{pid}", "--batch", "--one-line", '"thread backtrace all"']
    else:
        cmd = ["gdb", f"--pid={pid}", "--batch", '--eval-command="thread apply all bt"']

    try:
        res = subprocess.run(
            cmd, stdout=subprocess.PIPE, stderr=subprocess.STDOUT, encoding="utf-8"
        )
    except Exception as exc:
        sys.stderr.write(f"Could not print C-level thread stacks because {cmd[0]} failed: {exc}")
    else:
        sys.stderr.write(res.stdout)


# Global knobs to speed up the test suite.
global_knobs = client_knobs(events_queue_frequency=0.05)


def _get_executors(topology):
    executors = []
    for server in topology._servers.values():
        # Some MockMonitor do not have an _executor.
        if hasattr(server._monitor, "_executor"):
            executors.append(server._monitor._executor)
        if hasattr(server._monitor, "_rtt_monitor"):
            executors.append(server._monitor._rtt_monitor._executor)
    executors.append(topology._Topology__events_executor)
    if topology._srv_monitor:
        executors.append(topology._srv_monitor._executor)

    return [e for e in executors if e is not None]


def print_running_topology(topology):
    running = [e for e in _get_executors(topology) if not e._stopped]
    if running:
        print(
            "WARNING: found Topology with running threads:\n"
            f"  Threads: {running}\n"
            f"  Topology: {topology}\n"
            f"  Creation traceback:\n{topology._settings._stack}"
        )


def test_cases(suite):
    """Iterator over all TestCases within a TestSuite."""
    for suite_or_case in suite._tests:
        if isinstance(suite_or_case, unittest.TestCase):
            # unittest.TestCase
            yield suite_or_case
        else:
            # unittest.TestSuite
            yield from test_cases(suite_or_case)


# Helper method to workaround https://bugs.python.org/issue21724
def clear_warning_registry():
    """Clear the __warningregistry__ for all modules."""
    for _, module in list(sys.modules.items()):
        if hasattr(module, "__warningregistry__"):
            module.__warningregistry__ = {}  # type:ignore[attr-defined]


class SystemCertsPatcher:
    def __init__(self, ca_certs):
        if (
            ssl.OPENSSL_VERSION.lower().startswith("libressl")
            and sys.platform == "darwin"
            and not _ssl.IS_PYOPENSSL
        ):
            raise SkipTest(
                "LibreSSL on OSX doesn't support setting CA certificates "
                "using SSL_CERT_FILE environment variable."
            )
        self.original_certs = os.environ.get("SSL_CERT_FILE")
        # Tell OpenSSL where CA certificates live.
        os.environ["SSL_CERT_FILE"] = ca_certs

    def disable(self):
        if self.original_certs is None:
            os.environ.pop("SSL_CERT_FILE")
        else:
            os.environ["SSL_CERT_FILE"] = self.original_certs


if _IS_SYNC:
    PARENT = threading.Thread
else:
    PARENT = object


class ConcurrentRunner(PARENT):
    def __init__(self, **kwargs):
        if _IS_SYNC:
            super().__init__(**kwargs)
        self.name = kwargs.get("name", "ConcurrentRunner")
        self.stopped = False
        self.task = None
        self.target = kwargs.get("target", None)
        self.args = kwargs.get("args", [])

    if not _IS_SYNC:

        async def start(self):
            self.task = create_task(self.run(), name=self.name)

<<<<<<< HEAD
        async def join(self, timeout: float | None = None):  # type: ignore[override]
=======
        async def join(self, timeout: Optional[float] = None):  # type: ignore[override]
>>>>>>> 3dd44e6e
            if self.task is not None:
                await asyncio.wait([self.task], timeout=timeout)

        def is_alive(self):
            return not self.stopped

    async def run(self):
        try:
            await self.target(*self.args)
        finally:
            self.stopped = True


class ExceptionCatchingTask(ConcurrentRunner):
    """A Task that stores any exception encountered while running."""

    def __init__(self, **kwargs):
        super().__init__(**kwargs)
        self.exc = None

    async def run(self):
        try:
            await super().run()
        except BaseException as exc:
            self.exc = exc
            raise<|MERGE_RESOLUTION|>--- conflicted
+++ resolved
@@ -395,11 +395,7 @@
         async def start(self):
             self.task = create_task(self.run(), name=self.name)
 
-<<<<<<< HEAD
-        async def join(self, timeout: float | None = None):  # type: ignore[override]
-=======
         async def join(self, timeout: Optional[float] = None):  # type: ignore[override]
->>>>>>> 3dd44e6e
             if self.task is not None:
                 await asyncio.wait([self.task], timeout=timeout)
 
