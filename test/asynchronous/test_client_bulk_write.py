--- conflicted
+++ resolved
@@ -566,12 +566,8 @@
                 timeoutMS=2000,
                 w="majority",
             )
-<<<<<<< HEAD
             self.addAsyncCleanup(client.close)
-=======
-            self.addAsyncCleanup(client.aclose)
             await client.admin.command("ping")  # Init the client first.
->>>>>>> 47b22570
             with self.assertRaises(ClientBulkWriteException) as context:
                 await client.bulk_write(models=models)
             self.assertIsInstance(context.exception.error, NetworkTimeout)
