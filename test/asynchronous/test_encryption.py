--- conflicted
+++ resolved
@@ -626,7 +626,6 @@
 KMS_TLS_OPTS = {"kmip": {"tlsCAFile": CA_PEM, "tlsCertificateKeyFile": CLIENT_PEM}}
 
 
-<<<<<<< HEAD
 class AsyncTestSpec(AsyncSpecRunner):
     @classmethod
     @unittest.skipUnless(_HAVE_PYMONGOCRYPT, "pymongocrypt is not installed")
@@ -692,6 +691,8 @@
             self.skipTest("PYTHON-3706 flaky test on Windows/macOS")
         if "type=symbol" in desc:
             self.skipTest("PyMongo does not support the symbol type")
+        if "timeoutms applied to listcollections to get collection schema" in desc and not _IS_SYNC:
+            self.skipTest("PYTHON-4844 flaky test on async")
 
     async def setup_scenario(self, scenario_def):
         """Override a test's setup."""
@@ -749,138 +750,6 @@
         generate_test_classes(
             os.path.join(SPEC_PATH, "unified"),
             module=__name__,
-=======
-if _IS_SYNC:
-    # TODO: Add asynchronous SpecRunner (https://jira.mongodb.org/browse/PYTHON-4700)
-    class TestSpec(AsyncSpecRunner):
-        @classmethod
-        @unittest.skipUnless(_HAVE_PYMONGOCRYPT, "pymongocrypt is not installed")
-        def setUpClass(cls):
-            super().setUpClass()
-
-        def parse_auto_encrypt_opts(self, opts):
-            """Parse clientOptions.autoEncryptOpts."""
-            opts = camel_to_snake_args(opts)
-            kms_providers = opts["kms_providers"]
-            if "aws" in kms_providers:
-                kms_providers["aws"] = AWS_CREDS
-                if not any(AWS_CREDS.values()):
-                    self.skipTest("AWS environment credentials are not set")
-            if "awsTemporary" in kms_providers:
-                kms_providers["aws"] = AWS_TEMP_CREDS
-                del kms_providers["awsTemporary"]
-                if not any(AWS_TEMP_CREDS.values()):
-                    self.skipTest("AWS Temp environment credentials are not set")
-            if "awsTemporaryNoSessionToken" in kms_providers:
-                kms_providers["aws"] = AWS_TEMP_NO_SESSION_CREDS
-                del kms_providers["awsTemporaryNoSessionToken"]
-                if not any(AWS_TEMP_NO_SESSION_CREDS.values()):
-                    self.skipTest("AWS Temp environment credentials are not set")
-            if "azure" in kms_providers:
-                kms_providers["azure"] = AZURE_CREDS
-                if not any(AZURE_CREDS.values()):
-                    self.skipTest("Azure environment credentials are not set")
-            if "gcp" in kms_providers:
-                kms_providers["gcp"] = GCP_CREDS
-                if not any(AZURE_CREDS.values()):
-                    self.skipTest("GCP environment credentials are not set")
-            if "kmip" in kms_providers:
-                kms_providers["kmip"] = KMIP_CREDS
-                opts["kms_tls_options"] = KMS_TLS_OPTS
-            if "key_vault_namespace" not in opts:
-                opts["key_vault_namespace"] = "keyvault.datakeys"
-            if "extra_options" in opts:
-                opts.update(camel_to_snake_args(opts.pop("extra_options")))
-
-            opts = dict(opts)
-            return AutoEncryptionOpts(**opts)
-
-        def parse_client_options(self, opts):
-            """Override clientOptions parsing to support autoEncryptOpts."""
-            encrypt_opts = opts.pop("autoEncryptOpts", None)
-            if encrypt_opts:
-                opts["auto_encryption_opts"] = self.parse_auto_encrypt_opts(encrypt_opts)
-
-            return super().parse_client_options(opts)
-
-        def get_object_name(self, op):
-            """Default object is collection."""
-            return op.get("object", "collection")
-
-        def maybe_skip_scenario(self, test):
-            super().maybe_skip_scenario(test)
-            desc = test["description"].lower()
-            if (
-                "timeoutms applied to listcollections to get collection schema" in desc
-                and sys.platform in ("win32", "darwin")
-            ):
-                self.skipTest("PYTHON-3706 flaky test on Windows/macOS")
-            if "type=symbol" in desc:
-                self.skipTest("PyMongo does not support the symbol type")
-            if (
-                "timeoutms applied to listcollections to get collection schema" in desc
-                and not _IS_SYNC
-            ):
-                self.skipTest("PYTHON-4844 flaky test on async")
-
-        def setup_scenario(self, scenario_def):
-            """Override a test's setup."""
-            key_vault_data = scenario_def["key_vault_data"]
-            encrypted_fields = scenario_def["encrypted_fields"]
-            json_schema = scenario_def["json_schema"]
-            data = scenario_def["data"]
-            coll = async_client_context.client.get_database("keyvault", codec_options=OPTS)[
-                "datakeys"
-            ]
-            coll.delete_many({})
-            if key_vault_data:
-                coll.insert_many(key_vault_data)
-
-            db_name = self.get_scenario_db_name(scenario_def)
-            coll_name = self.get_scenario_coll_name(scenario_def)
-            db = async_client_context.client.get_database(db_name, codec_options=OPTS)
-            coll = db.drop_collection(coll_name, encrypted_fields=encrypted_fields)
-            wc = WriteConcern(w="majority")
-            kwargs: Dict[str, Any] = {}
-            if json_schema:
-                kwargs["validator"] = {"$jsonSchema": json_schema}
-                kwargs["codec_options"] = OPTS
-            if not data:
-                kwargs["write_concern"] = wc
-            if encrypted_fields:
-                kwargs["encryptedFields"] = encrypted_fields
-            db.create_collection(coll_name, **kwargs)
-            coll = db[coll_name]
-            if data:
-                # Load data.
-                coll.with_options(write_concern=wc).insert_many(scenario_def["data"])
-
-        def allowable_errors(self, op):
-            """Override expected error classes."""
-            errors = super().allowable_errors(op)
-            # An updateOne test expects encryption to error when no $ operator
-            # appears but pymongo raises a client side ValueError in this case.
-            if op["name"] == "updateOne":
-                errors += (ValueError,)
-            return errors
-
-    def create_test(scenario_def, test, name):
-        @async_client_context.require_test_commands
-        def run_scenario(self):
-            self.run_scenario(scenario_def, test)
-
-        return run_scenario
-
-    test_creator = SpecTestCreator(create_test, TestSpec, os.path.join(SPEC_PATH, "legacy"))
-    test_creator.create_tests()
-
-    if _HAVE_PYMONGOCRYPT:
-        globals().update(
-            generate_test_classes(
-                os.path.join(SPEC_PATH, "unified"),
-                module=__name__,
-            )
->>>>>>> 8118aea9
         )
     )
 
