--- conflicted
+++ resolved
@@ -763,13 +763,8 @@
         self.assertEqual(5, len(result.inserted_ids))
         for doc in docs:
             _id = doc["_id"]
-<<<<<<< HEAD
-            self.assertTrue(isinstance(_id, ObjectId))
+            self.assertIsInstance(_id, ObjectId)
             self.assertIn(_id, result.inserted_ids)
-=======
-            self.assertIsInstance(_id, ObjectId)
-            self.assertTrue(_id in result.inserted_ids)
->>>>>>> 65089ead
             self.assertEqual(1, await db.test.count_documents({"_id": _id}))
         self.assertTrue(result.acknowledged)
 
@@ -780,13 +775,8 @@
         self.assertEqual(5, len(result.inserted_ids))
         for doc in docs:
             _id = doc["_id"]
-<<<<<<< HEAD
-            self.assertTrue(isinstance(_id, int))
+            self.assertIsInstance(_id, int)
             self.assertIn(_id, result.inserted_ids)
-=======
-            self.assertIsInstance(_id, int)
-            self.assertTrue(_id in result.inserted_ids)
->>>>>>> 65089ead
             self.assertEqual(1, await db.test.count_documents({"_id": _id}))
         self.assertTrue(result.acknowledged)
 
@@ -952,13 +942,8 @@
         self.assertTrue(97, len(result.inserted_ids))
         for doc in docs:
             _id = doc["_id"]
-<<<<<<< HEAD
-            self.assertTrue(isinstance(_id, int))
+            self.assertIsInstance(_id, int)
             self.assertIn(_id, result.inserted_ids)
-=======
-            self.assertIsInstance(_id, int)
-            self.assertTrue(_id in result.inserted_ids)
->>>>>>> 65089ead
             self.assertEqual(1, await db.test.count_documents({"x": doc["x"]}))
         self.assertTrue(result.acknowledged)
         docs = [{"_id": i, "a": 200 - i} for i in range(100, 200)]
@@ -967,13 +952,8 @@
         self.assertTrue(97, len(result.inserted_ids))
         for doc in docs:
             _id = doc["_id"]
-<<<<<<< HEAD
-            self.assertTrue(isinstance(_id, int))
+            self.assertIsInstance(_id, int)
             self.assertIn(_id, result.inserted_ids)
-=======
-            self.assertIsInstance(_id, int)
-            self.assertTrue(_id in result.inserted_ids)
->>>>>>> 65089ead
             self.assertEqual(1, await db.test.count_documents({"a": doc["a"]}))
         self.assertTrue(result.acknowledged)
 
@@ -1389,13 +1369,8 @@
         result = await db.test.replace_one({"x": 2}, {"y": 2}, True)
         self.assertIsInstance(result, UpdateResult)
         self.assertEqual(0, result.matched_count)
-<<<<<<< HEAD
         self.assertIn(result.modified_count, (None, 0))
-        self.assertTrue(isinstance(result.upserted_id, ObjectId))
-=======
-        self.assertTrue(result.modified_count in (None, 0))
         self.assertIsInstance(result.upserted_id, ObjectId)
->>>>>>> 65089ead
         self.assertTrue(result.acknowledged)
         self.assertEqual(1, await db.test.count_documents({"y": 2}))
 
@@ -1436,13 +1411,8 @@
         result = await db.test.update_one({"x": 2}, {"$set": {"y": 1}}, True)
         self.assertIsInstance(result, UpdateResult)
         self.assertEqual(0, result.matched_count)
-<<<<<<< HEAD
         self.assertIn(result.modified_count, (None, 0))
-        self.assertTrue(isinstance(result.upserted_id, ObjectId))
-=======
-        self.assertTrue(result.modified_count in (None, 0))
         self.assertIsInstance(result.upserted_id, ObjectId)
->>>>>>> 65089ead
         self.assertTrue(result.acknowledged)
 
         db = db.client.get_database(db.name, write_concern=WriteConcern(w=0))
@@ -1496,13 +1466,8 @@
         result = await db.test.update_many({"x": 2}, {"$set": {"y": 1}}, True)
         self.assertIsInstance(result, UpdateResult)
         self.assertEqual(0, result.matched_count)
-<<<<<<< HEAD
         self.assertIn(result.modified_count, (None, 0))
-        self.assertTrue(isinstance(result.upserted_id, ObjectId))
-=======
-        self.assertTrue(result.modified_count in (None, 0))
         self.assertIsInstance(result.upserted_id, ObjectId)
->>>>>>> 65089ead
         self.assertTrue(result.acknowledged)
 
         db = db.client.get_database(db.name, write_concern=WriteConcern(w=0))
