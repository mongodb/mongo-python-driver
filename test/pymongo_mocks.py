# Copyright 2013-present MongoDB, Inc.
#
# Licensed under the Apache License, Version 2.0 (the "License");
# you may not use this file except in compliance with the License.
# You may obtain a copy of the License at
#
# http://www.apache.org/licenses/LICENSE-2.0
#
# Unless required by applicable law or agreed to in writing, software
# distributed under the License is distributed on an "AS IS" BASIS,
# WITHOUT WARRANTIES OR CONDITIONS OF ANY KIND, either express or implied.
# See the License for the specific language governing permissions and
# limitations under the License.

"""Tools for mocking parts of PyMongo to test other parts."""
from __future__ import annotations

import contextlib
import weakref
from functools import partial
from test import client_context

from pymongo import MongoClient, common
from pymongo.errors import AutoReconnect, NetworkTimeout
from pymongo.hello import Hello, HelloCompat
from pymongo.server_description import ServerDescription
from pymongo.synchronous.monitor import Monitor
from pymongo.synchronous.pool import Pool

_IS_SYNC = True


class MockPool(Pool):
    def __init__(self, client, pair, *args, **kwargs):
        # MockPool gets a 'client' arg, regular pools don't. Weakref it to
        # avoid cycle with __del__, causing ResourceWarnings in Python 3.3.
        self.client = weakref.proxy(client)
        self.mock_host, self.mock_port = pair

        # Actually connect to the default server.
        Pool.__init__(self, (client_context.host, client_context.port), *args, **kwargs)

    @contextlib.contextmanager
    def checkout(self, handler=None):
        client = self.client
        host_and_port = f"{self.mock_host}:{self.mock_port}"
        if host_and_port in client.mock_down_hosts:
            raise AutoReconnect("mock error")

        assert host_and_port in (
            client.mock_standalones + client.mock_members + client.mock_mongoses
        ), "bad host: %s" % host_and_port

        with Pool.checkout(self, handler) as conn:
            conn.mock_host = self.mock_host
            conn.mock_port = self.mock_port
            yield conn


class DummyMonitor:
    def __init__(self, server_description, topology, pool, topology_settings):
        self._server_description = server_description
        self.opened = False

    def cancel_check(self):
        pass

    def join(self):
        pass

    def open(self):
        self.opened = True

    def request_check(self):
        pass

    def close(self):
        self.opened = False


class SyncMockMonitor(Monitor):
    def __init__(self, client, server_description, topology, pool, topology_settings):
        # MockMonitor gets a 'client' arg, regular monitors don't. Weakref it
        # to avoid cycles.
        self.client = weakref.proxy(client)
        Monitor.__init__(self, server_description, topology, pool, topology_settings)

    def _check_once(self):
        client = self.client
        address = self._server_description.address
        response, rtt = client.mock_hello("%s:%d" % address)  # type: ignore[str-format]
        return ServerDescription(address, Hello(response), rtt)


class MockClient(MongoClient):
    def __init__(
        self,
        standalones,
        members,
        mongoses,
        hello_hosts=None,
        arbiters=None,
        down_hosts=None,
        *args,
        **kwargs,
    ):
        """A MongoClient connected to the default server, with a mock topology.

        standalones, members, mongoses, arbiters, and down_hosts determine the
        configuration of the topology. They are formatted like ['a:1', 'b:2'].
        hello_hosts provides an alternative host list for the server's
        mocked hello response; see test_connect_with_internal_ips.
        """
        self.mock_standalones = standalones[:]
        self.mock_members = members[:]

        if self.mock_members:
            self.mock_primary = self.mock_members[0]
        else:
            self.mock_primary = None

        # Hosts that should be considered an arbiter.
        self.mock_arbiters = arbiters[:] if arbiters else []

        if hello_hosts is not None:
            self.mock_hello_hosts = hello_hosts
        else:
            self.mock_hello_hosts = members[:]

        self.mock_mongoses = mongoses[:]

        # Hosts that should raise socket errors.
        self.mock_down_hosts = down_hosts[:] if down_hosts else []

        # Hostname -> (min wire version, max wire version)
        self.mock_wire_versions = {}

        # Hostname -> max write batch size
        self.mock_max_write_batch_sizes = {}

        # Hostname -> round trip time
        self.mock_rtts = {}

        kwargs["_pool_class"] = partial(MockPool, self)
        kwargs["_monitor_class"] = partial(SyncMockMonitor, self)

        client_options = client_context.default_client_options.copy()
        client_options.update(kwargs)

        super().__init__(*args, **client_options)

    @classmethod
    def get_mock_client(
        cls,
        standalones,
        members,
        mongoses,
        hello_hosts=None,
        arbiters=None,
        down_hosts=None,
        *args,
        **kwargs,
    ):
        c = MockClient(
            standalones, members, mongoses, hello_hosts, arbiters, down_hosts, *args, **kwargs
        )

<<<<<<< HEAD
        c.connect()
=======
        c._connect()
>>>>>>> d0193eb0
        return c

    def kill_host(self, host):
        """Host is like 'a:1'."""
        self.mock_down_hosts.append(host)

    def revive_host(self, host):
        """Host is like 'a:1'."""
        self.mock_down_hosts.remove(host)

    def set_wire_version_range(self, host, min_version, max_version):
        self.mock_wire_versions[host] = (min_version, max_version)

    def set_max_write_batch_size(self, host, size):
        self.mock_max_write_batch_sizes[host] = size

    def mock_hello(self, host):
        """Return mock hello response (a dict) and round trip time."""
        if host in self.mock_wire_versions:
            min_wire_version, max_wire_version = self.mock_wire_versions[host]
        else:
            min_wire_version = common.MIN_SUPPORTED_WIRE_VERSION
            max_wire_version = common.MAX_SUPPORTED_WIRE_VERSION

        max_write_batch_size = self.mock_max_write_batch_sizes.get(
            host, common.MAX_WRITE_BATCH_SIZE
        )

        rtt = self.mock_rtts.get(host, 0)

        # host is like 'a:1'.
        if host in self.mock_down_hosts:
            raise NetworkTimeout("mock timeout")

        elif host in self.mock_standalones:
            response = {
                "ok": 1,
                HelloCompat.LEGACY_CMD: True,
                "minWireVersion": min_wire_version,
                "maxWireVersion": max_wire_version,
                "maxWriteBatchSize": max_write_batch_size,
            }
        elif host in self.mock_members:
            primary = host == self.mock_primary

            # Simulate a replica set member.
            response = {
                "ok": 1,
                HelloCompat.LEGACY_CMD: primary,
                "secondary": not primary,
                "setName": "rs",
                "hosts": self.mock_hello_hosts,
                "minWireVersion": min_wire_version,
                "maxWireVersion": max_wire_version,
                "maxWriteBatchSize": max_write_batch_size,
            }

            if self.mock_primary:
                response["primary"] = self.mock_primary

            if host in self.mock_arbiters:
                response["arbiterOnly"] = True
                response["secondary"] = False
        elif host in self.mock_mongoses:
            response = {
                "ok": 1,
                HelloCompat.LEGACY_CMD: True,
                "minWireVersion": min_wire_version,
                "maxWireVersion": max_wire_version,
                "msg": "isdbgrid",
                "maxWriteBatchSize": max_write_batch_size,
            }
        else:
            # In test_internal_ips(), we try to connect to a host listed
            # in hello['hosts'] but not publicly accessible.
            raise AutoReconnect("Unknown host: %s" % host)

        return response, rtt

    def _process_periodic_tasks(self):
        # Avoid the background thread causing races, e.g. a surprising
        # reconnect while we're trying to test a disconnected client.
        pass<|MERGE_RESOLUTION|>--- conflicted
+++ resolved
@@ -165,11 +165,7 @@
             standalones, members, mongoses, hello_hosts, arbiters, down_hosts, *args, **kwargs
         )
 
-<<<<<<< HEAD
-        c.connect()
-=======
         c._connect()
->>>>>>> d0193eb0
         return c
 
     def kill_host(self, host):
