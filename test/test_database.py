# Copyright 2009-present MongoDB, Inc.
#
# Licensed under the Apache License, Version 2.0 (the "License");
# you may not use this file except in compliance with the License.
# You may obtain a copy of the License at
#
# http://www.apache.org/licenses/LICENSE-2.0
#
# Unless required by applicable law or agreed to in writing, software
# distributed under the License is distributed on an "AS IS" BASIS,
# WITHOUT WARRANTIES OR CONDITIONS OF ANY KIND, either express or implied.
# See the License for the specific language governing permissions and
# limitations under the License.

"""Test the database module."""

import datetime
import re
import sys

sys.path[0:0] = [""]

from bson.codec_options import CodecOptions
from bson.int64 import Int64
from bson.regex import Regex
from bson.dbref import DBRef
from bson.objectid import ObjectId
from bson.son import SON
from pymongo import (auth,
                     helpers)
from pymongo.collection import Collection
from pymongo.database import Database
from pymongo.errors import (CollectionInvalid,
                            ConfigurationError,
                            ExecutionTimeout,
                            InvalidName,
                            OperationFailure,
                            WriteConcernError)
from pymongo.mongo_client import MongoClient
from pymongo.read_concern import ReadConcern
from pymongo.read_preferences import ReadPreference
from pymongo.write_concern import WriteConcern
from test import (client_context,
                  SkipTest,
                  unittest,
                  IntegrationTest)
from test.utils import (ignore_deprecations,
                        rs_or_single_client,
                        server_started_with_auth,
                        wait_until,
                        DeprecationFilter,
                        IMPOSSIBLE_WRITE_CONCERN,
                        OvertCommandListener)
from test.test_custom_types import DECIMAL_CODECOPTS


class TestDatabaseNoConnect(unittest.TestCase):
    """Test Database features on a client that does not connect.
    """

    @classmethod
    def setUpClass(cls):
        cls.client = MongoClient(connect=False)

    def test_name(self):
        self.assertRaises(TypeError, Database, self.client, 4)
        self.assertRaises(InvalidName, Database, self.client, "my db")
        self.assertRaises(InvalidName, Database, self.client, 'my"db')
        self.assertRaises(InvalidName, Database, self.client, "my\x00db")
        self.assertRaises(InvalidName, Database,
                          self.client, "my\u0000db")
        self.assertEqual("name", Database(self.client, "name").name)

    def test_get_collection(self):
        codec_options = CodecOptions(tz_aware=True)
        write_concern = WriteConcern(w=2, j=True)
        read_concern = ReadConcern('majority')
        coll = self.client.pymongo_test.get_collection(
            'foo', codec_options, ReadPreference.SECONDARY, write_concern,
            read_concern)
        self.assertEqual('foo', coll.name)
        self.assertEqual(codec_options, coll.codec_options)
        self.assertEqual(ReadPreference.SECONDARY, coll.read_preference)
        self.assertEqual(write_concern, coll.write_concern)
        self.assertEqual(read_concern, coll.read_concern)

    def test_getattr(self):
        db = self.client.pymongo_test
        self.assertTrue(isinstance(db['_does_not_exist'], Collection))

        with self.assertRaises(AttributeError) as context:
            db._does_not_exist

        # Message should be: "AttributeError: Database has no attribute
        # '_does_not_exist'. To access the _does_not_exist collection,
        # use database['_does_not_exist']".
        self.assertIn("has no attribute '_does_not_exist'",
                      str(context.exception))

    def test_iteration(self):
        self.assertRaises(TypeError, next, self.client.pymongo_test)


class TestDatabase(IntegrationTest):

    def test_equality(self):
        self.assertNotEqual(Database(self.client, "test"),
                            Database(self.client, "mike"))
        self.assertEqual(Database(self.client, "test"),
                         Database(self.client, "test"))

        # Explicitly test inequality
        self.assertFalse(Database(self.client, "test") !=
                         Database(self.client, "test"))

    def test_hashable(self):
        self.assertIn(self.client.test, {Database(self.client, "test")})

    def test_get_coll(self):
        db = Database(self.client, "pymongo_test")
        self.assertEqual(db.test, db["test"])
        self.assertEqual(db.test, Collection(db, "test"))
        self.assertNotEqual(db.test, Collection(db, "mike"))
        self.assertEqual(db.test.mike, db["test.mike"])

    def test_repr(self):
        self.assertEqual(repr(Database(self.client, "pymongo_test")),
                         "Database(%r, %s)" % (self.client,
                                               repr("pymongo_test")))

    def test_create_collection(self):
        db = Database(self.client, "pymongo_test")

        db.test.insert_one({"hello": "world"})
        self.assertRaises(CollectionInvalid, db.create_collection, "test")

        db.drop_collection("test")

        self.assertRaises(TypeError, db.create_collection, 5)
        self.assertRaises(TypeError, db.create_collection, None)
        self.assertRaises(InvalidName, db.create_collection, "coll..ection")

        test = db.create_collection("test")
        self.assertTrue("test" in db.list_collection_names())
        test.insert_one({"hello": "world"})
        self.assertEqual(db.test.find_one()["hello"], "world")

        db.drop_collection("test.foo")
        db.create_collection("test.foo")
        self.assertTrue("test.foo" in db.list_collection_names())
        self.assertRaises(CollectionInvalid, db.create_collection, "test.foo")

    def test_list_collection_names(self):
        db = Database(self.client, "pymongo_test")
        db.test.insert_one({"dummy": "object"})
        db.test.mike.insert_one({"dummy": "object"})

        colls = db.list_collection_names()
        self.assertTrue("test" in colls)
        self.assertTrue("test.mike" in colls)
        for coll in colls:
            self.assertTrue("$" not in coll)

        db.systemcoll.test.insert_one({})
        no_system_collections = db.list_collection_names(
                filter={"name": {"$regex": r"^(?!system\.)"}})
        for coll in no_system_collections:
            self.assertTrue(not coll.startswith("system."))
        self.assertIn("systemcoll.test", no_system_collections)

        # Force more than one batch.
        db = self.client.many_collections
        for i in range(101):
            db["coll" + str(i)].insert_one({})
        # No Error
        try:
            db.list_collection_names()
        finally:
            self.client.drop_database("many_collections")

    def test_list_collection_names_filter(self):
        listener = OvertCommandListener()
        results = listener.results
        client = rs_or_single_client(event_listeners=[listener])
        db = client[self.db.name]
        db.capped.drop()
        db.create_collection("capped", capped=True, size=4096)
        db.capped.insert_one({})
        db.non_capped.insert_one({})
        self.addCleanup(client.drop_database, db.name)

        # Should not send nameOnly.
        for filter in ({'options.capped': True},
                       {'options.capped': True, 'name': 'capped'}):
            results.clear()
            names = db.list_collection_names(filter=filter)
            self.assertEqual(names, ["capped"])
            self.assertNotIn("nameOnly", results["started"][0].command)

        # Should send nameOnly (except on 2.6).
        for filter in (None, {}, {'name': {'$in': ['capped', 'non_capped']}}):
            results.clear()
            names = db.list_collection_names(filter=filter)
            self.assertIn("capped", names)
            self.assertIn("non_capped", names)
            command = results["started"][0].command
            self.assertIn("nameOnly", command)
            self.assertTrue(command["nameOnly"])

    def test_list_collections(self):
        self.client.drop_database("pymongo_test")
        db = Database(self.client, "pymongo_test")
        db.test.insert_one({"dummy": "object"})
        db.test.mike.insert_one({"dummy": "object"})

        results = db.list_collections()
        colls = [result["name"] for result in results]

        # All the collections present.
        self.assertTrue("test" in colls)
        self.assertTrue("test.mike" in colls)

        # No collection containing a '$'.
        for coll in colls:
            self.assertTrue("$" not in coll)

        # Duplicate check.
        coll_cnt = {}
        for coll in colls:
            try:
                # Found duplicate.
                coll_cnt[coll] += 1
                self.assertTrue(False)
            except KeyError:
                coll_cnt[coll] = 1
        coll_cnt = {}

        # Checking if is there any collection which don't exists.
        if (len(set(colls) - set(["test","test.mike"])) == 0 or
            len(set(colls) - set(["test","test.mike","system.indexes"])) == 0):
            self.assertTrue(True)
        else:
            self.assertTrue(False)

        colls = db.list_collections(filter={"name": {"$regex": "^test$"}})
        self.assertEqual(1, len(list(colls)))

        colls = db.list_collections(filter={"name": {"$regex": "^test.mike$"}})
        self.assertEqual(1, len(list(colls)))

        db.drop_collection("test")

        db.create_collection("test", capped=True, size=4096)
        results = db.list_collections(filter={'options.capped': True})
        colls = [result["name"] for result in results]

        # Checking only capped collections are present
        self.assertTrue("test" in colls)
        self.assertFalse("test.mike" in colls)

        # No collection containing a '$'.
        for coll in colls:
            self.assertTrue("$" not in coll)

        # Duplicate check.
        coll_cnt = {}
        for coll in colls:
            try:
                # Found duplicate.
                coll_cnt[coll] += 1
                self.assertTrue(False)
            except KeyError:
                coll_cnt[coll] = 1
        coll_cnt = {}

        # Checking if is there any collection which don't exists.
        if (len(set(colls) - set(["test"])) == 0 or
            len(set(colls) - set(["test","system.indexes"])) == 0):
            self.assertTrue(True)
        else:
            self.assertTrue(False)

        self.client.drop_database("pymongo_test")

    def test_list_collection_names_single_socket(self):
        client = rs_or_single_client(maxPoolSize=1)
        client.drop_database('test_collection_names_single_socket')
        db = client.test_collection_names_single_socket
        for i in range(200):
            db.create_collection(str(i))

        db.list_collection_names()  # Must not hang.
        client.drop_database('test_collection_names_single_socket')

    def test_drop_collection(self):
        db = Database(self.client, "pymongo_test")

        self.assertRaises(TypeError, db.drop_collection, 5)
        self.assertRaises(TypeError, db.drop_collection, None)

        db.test.insert_one({"dummy": "object"})
        self.assertTrue("test" in db.list_collection_names())
        db.drop_collection("test")
        self.assertFalse("test" in db.list_collection_names())

        db.test.insert_one({"dummy": "object"})
        self.assertTrue("test" in db.list_collection_names())
        db.drop_collection("test")
        self.assertFalse("test" in db.list_collection_names())

        db.test.insert_one({"dummy": "object"})
        self.assertTrue("test" in db.list_collection_names())
        db.drop_collection(db.test)
        self.assertFalse("test" in db.list_collection_names())

        db.test.insert_one({"dummy": "object"})
        self.assertTrue("test" in db.list_collection_names())
        db.test.drop()
        self.assertFalse("test" in db.list_collection_names())
        db.test.drop()

        db.drop_collection(db.test.doesnotexist)

        if client_context.is_rs:
            db_wc = Database(self.client, 'pymongo_test',
                             write_concern=IMPOSSIBLE_WRITE_CONCERN)
            with self.assertRaises(WriteConcernError):
                db_wc.drop_collection('test')

    def test_validate_collection(self):
        db = self.client.pymongo_test

        self.assertRaises(TypeError, db.validate_collection, 5)
        self.assertRaises(TypeError, db.validate_collection, None)

        db.test.insert_one({"dummy": "object"})

        self.assertRaises(OperationFailure, db.validate_collection,
                          "test.doesnotexist")
        self.assertRaises(OperationFailure, db.validate_collection,
                          db.test.doesnotexist)

        self.assertTrue(db.validate_collection("test"))
        self.assertTrue(db.validate_collection(db.test))
        self.assertTrue(db.validate_collection(db.test, full=True))
        self.assertTrue(db.validate_collection(db.test, scandata=True))
        self.assertTrue(db.validate_collection(db.test, scandata=True, full=True))
        self.assertTrue(db.validate_collection(db.test, True, True))

    @client_context.require_version_min(4, 3, 3)
    def test_validate_collection_background(self):
        db = self.client.pymongo_test
        db.test.insert_one({"dummy": "object"})
        coll = db.test
        self.assertTrue(db.validate_collection(coll, background=False))
        # The inMemory storage engine does not support background=True.
        if client_context.storage_engine != 'inMemory':
            self.assertTrue(db.validate_collection(coll, background=True))
            self.assertTrue(
                db.validate_collection(coll, scandata=True, background=True))
            # The server does not support background=True with full=True.
            # Assert that we actually send the background option by checking
            # that this combination fails.
            with self.assertRaises(OperationFailure):
                db.validate_collection(coll, full=True, background=True)

    def test_command(self):
        self.maxDiff = None
        db = self.client.admin
        first = db.command("buildinfo")
        second = db.command({"buildinfo": 1})
        third = db.command("buildinfo", 1)
        self.assertEqualReply(first, second)
        self.assertEqualReply(second, third)

    # We use 'aggregate' as our example command, since it's an easy way to
    # retrieve a BSON regex from a collection using a command.
    def test_command_with_regex(self):
        db = self.client.pymongo_test
        db.test.drop()
        db.test.insert_one({'r': re.compile('.*')})
        db.test.insert_one({'r': Regex('.*')})

        result = db.command('aggregate', 'test', pipeline=[], cursor={})
        for doc in result['cursor']['firstBatch']:
            self.assertTrue(isinstance(doc['r'], Regex))

    def test_password_digest(self):
        self.assertRaises(TypeError, auth._password_digest, 5)
        self.assertRaises(TypeError, auth._password_digest, True)
        self.assertRaises(TypeError, auth._password_digest, None)

        self.assertTrue(isinstance(auth._password_digest("mike", "password"),
                                   str))
        self.assertEqual(auth._password_digest("mike", "password"),
                         "cd7e45b3b2767dc2fa9b6b548457ed00")
        self.assertEqual(auth._password_digest("Gustave", "Dor\xe9"),
                         "81e0e2364499209f466e75926a162d73")

    def test_id_ordering(self):
        # PyMongo attempts to have _id show up first
        # when you iterate key/value pairs in a document.
        # This isn't reliable since python dicts don't
        # guarantee any particular order. This will never
        # work right in Jython or any Python or environment
        # with hash randomization enabled (e.g. tox).
        db = self.client.pymongo_test
        db.test.drop()
        db.test.insert_one(SON([("hello", "world"),
                                ("_id", 5)]))

        db = self.client.get_database(
            "pymongo_test", codec_options=CodecOptions(document_class=SON))
        cursor = db.test.find()
        for x in cursor:
            for (k, v) in x.items():
                self.assertEqual(k, "_id")
                break

    def test_deref(self):
        db = self.client.pymongo_test
        db.test.drop()

        self.assertRaises(TypeError, db.dereference, 5)
        self.assertRaises(TypeError, db.dereference, "hello")
        self.assertRaises(TypeError, db.dereference, None)

        self.assertEqual(None, db.dereference(DBRef("test", ObjectId())))
        obj = {"x": True}
        key = db.test.insert_one(obj).inserted_id
        self.assertEqual(obj, db.dereference(DBRef("test", key)))
        self.assertEqual(obj,
                         db.dereference(DBRef("test", key, "pymongo_test")))
        self.assertRaises(ValueError,
                          db.dereference, DBRef("test", key, "foo"))

        self.assertEqual(None, db.dereference(DBRef("test", 4)))
        obj = {"_id": 4}
        db.test.insert_one(obj)
        self.assertEqual(obj, db.dereference(DBRef("test", 4)))

    def test_deref_kwargs(self):
        db = self.client.pymongo_test
        db.test.drop()

        db.test.insert_one({"_id": 4, "foo": "bar"})
        db = self.client.get_database(
            "pymongo_test", codec_options=CodecOptions(document_class=SON))
        self.assertEqual(SON([("foo", "bar")]),
                         db.dereference(DBRef("test", 4),
                                        projection={"_id": False}))

    # TODO some of these tests belong in the collection level testing.
    def test_insert_find_one(self):
        db = self.client.pymongo_test
        db.test.drop()

        a_doc = SON({"hello": "world"})
        a_key = db.test.insert_one(a_doc).inserted_id
        self.assertTrue(isinstance(a_doc["_id"], ObjectId))
        self.assertEqual(a_doc["_id"], a_key)
        self.assertEqual(a_doc, db.test.find_one({"_id": a_doc["_id"]}))
        self.assertEqual(a_doc, db.test.find_one(a_key))
        self.assertEqual(None, db.test.find_one(ObjectId()))
        self.assertEqual(a_doc, db.test.find_one({"hello": "world"}))
        self.assertEqual(None, db.test.find_one({"hello": "test"}))

        b = db.test.find_one()
        b["hello"] = "mike"
        db.test.replace_one({"_id": b["_id"]}, b)

        self.assertNotEqual(a_doc, db.test.find_one(a_key))
        self.assertEqual(b, db.test.find_one(a_key))
        self.assertEqual(b, db.test.find_one())

        count = 0
        for _ in db.test.find():
            count += 1
        self.assertEqual(count, 1)

    def test_long(self):
        db = self.client.pymongo_test
        db.test.drop()
        db.test.insert_one({"x": 9223372036854775807})
        retrieved = db.test.find_one()['x']
        self.assertEqual(Int64(9223372036854775807), retrieved)
        self.assertIsInstance(retrieved, Int64)
        db.test.delete_many({})
        db.test.insert_one({"x": Int64(1)})
        retrieved = db.test.find_one()['x']
        self.assertEqual(Int64(1), retrieved)
        self.assertIsInstance(retrieved, Int64)

    def test_delete(self):
        db = self.client.pymongo_test
        db.test.drop()

        db.test.insert_one({"x": 1})
        db.test.insert_one({"x": 2})
        db.test.insert_one({"x": 3})
        length = 0
        for _ in db.test.find():
            length += 1
        self.assertEqual(length, 3)

        db.test.delete_one({"x": 1})
        length = 0
        for _ in db.test.find():
            length += 1
        self.assertEqual(length, 2)

        db.test.delete_one(db.test.find_one())
        db.test.delete_one(db.test.find_one())
        self.assertEqual(db.test.find_one(), None)

        db.test.insert_one({"x": 1})
        db.test.insert_one({"x": 2})
        db.test.insert_one({"x": 3})

        self.assertTrue(db.test.find_one({"x": 2}))
        db.test.delete_one({"x": 2})
        self.assertFalse(db.test.find_one({"x": 2}))

        self.assertTrue(db.test.find_one())
        db.test.delete_many({})
        self.assertFalse(db.test.find_one())

    def test_command_response_without_ok(self):
        # Sometimes (SERVER-10891) the server's response to a badly-formatted
        # command document will have no 'ok' field. We should raise
        # OperationFailure instead of KeyError.
        self.assertRaises(OperationFailure,
                          helpers._check_command_response, {}, None)

        try:
            helpers._check_command_response({'$err': 'foo'}, None)
        except OperationFailure as e:
            self.assertEqual(e.args[0], "foo, full error: {'$err': 'foo'}")
        else:
            self.fail("_check_command_response didn't raise OperationFailure")

    def test_mongos_response(self):
        error_document = {
            'ok': 0,
            'errmsg': 'outer',
            'raw': {'shard0/host0,host1': {'ok': 0, 'errmsg': 'inner'}}}

        with self.assertRaises(OperationFailure) as context:
            helpers._check_command_response(error_document, None)

        self.assertIn('inner', str(context.exception))

        # If a shard has no primary and you run a command like dbstats, which
        # cannot be run on a secondary, mongos's response includes empty "raw"
        # errors. See SERVER-15428.
        error_document = {
            'ok': 0,
            'errmsg': 'outer',
            'raw': {'shard0/host0,host1': {}}}

        with self.assertRaises(OperationFailure) as context:
            helpers._check_command_response(error_document, None)

        self.assertIn('outer', str(context.exception))

        # Raw error has ok: 0 but no errmsg. Not a known case, but test it.
        error_document = {
            'ok': 0,
            'errmsg': 'outer',
            'raw': {'shard0/host0,host1': {'ok': 0}}}

        with self.assertRaises(OperationFailure) as context:
            helpers._check_command_response(error_document, None)

        self.assertIn('outer', str(context.exception))

    @client_context.require_test_commands
    @client_context.require_no_mongos
    def test_command_max_time_ms(self):
        self.client.admin.command("configureFailPoint",
                                  "maxTimeAlwaysTimeOut",
                                  mode="alwaysOn")
        try:
            db = self.client.pymongo_test
            db.command('count', 'test')
            self.assertRaises(ExecutionTimeout, db.command,
                              'count', 'test', maxTimeMS=1)
            pipeline = [{'$project': {'name': 1, 'count': 1}}]
            # Database command helper.
            db.command('aggregate', 'test', pipeline=pipeline, cursor={})
            self.assertRaises(ExecutionTimeout, db.command,
                              'aggregate', 'test',
                              pipeline=pipeline, cursor={}, maxTimeMS=1)
            # Collection helper.
            db.test.aggregate(pipeline=pipeline)
            self.assertRaises(ExecutionTimeout,
                              db.test.aggregate, pipeline, maxTimeMS=1)
        finally:
            self.client.admin.command("configureFailPoint",
                                      "maxTimeAlwaysTimeOut",
                                      mode="off")

    def test_with_options(self):
        codec_options = DECIMAL_CODECOPTS
        read_preference = ReadPreference.SECONDARY_PREFERRED
        write_concern = WriteConcern(j=True)
        read_concern = ReadConcern(level="majority")

        # List of all options to compare.
        allopts = ['name', 'client', 'codec_options',
                   'read_preference', 'write_concern', 'read_concern']

        db1 = self.client.get_database(
            'with_options_test', codec_options=codec_options,
            read_preference=read_preference, write_concern=write_concern,
            read_concern=read_concern)

        # Case 1: swap no options
        db2 = db1.with_options()
        for opt in allopts:
            self.assertEqual(getattr(db1, opt), getattr(db2, opt))

        # Case 2: swap all options
        newopts = {'codec_options': CodecOptions(),
                   'read_preference': ReadPreference.PRIMARY,
                   'write_concern': WriteConcern(w=1),
                   'read_concern': ReadConcern(level="local")}
        db2 = db1.with_options(**newopts)
        for opt in newopts:
            self.assertEqual(
                getattr(db2, opt), newopts.get(opt, getattr(db1, opt)))


class TestDatabaseAggregation(IntegrationTest):
    def setUp(self):
        self.pipeline = [{"$listLocalSessions": {}},
                         {"$limit": 1},
                         {"$addFields": {"dummy": "dummy field"}},
                         {"$project": {"_id": 0, "dummy": 1}}]
        self.result = {"dummy": "dummy field"}
        self.admin = self.client.admin

    def test_database_aggregation(self):
        with self.admin.aggregate(self.pipeline) as cursor:
            result = next(cursor)
            self.assertEqual(result, self.result)

    @client_context.require_no_mongos
    def test_database_aggregation_fake_cursor(self):
        coll_name = "test_output"
        if client_context.version < (4, 3):
            db_name = "admin"
            write_stage = {"$out": coll_name}
        else:
            # SERVER-43287 disallows writing with $out to the admin db, use
            # $merge instead.
            db_name = "pymongo_test"
            write_stage = {
                "$merge": {"into": {"db": db_name, "coll": coll_name}}}
        output_coll = self.client[db_name][coll_name]
        output_coll.drop()
        self.addCleanup(output_coll.drop)

        admin = self.admin.with_options(write_concern=WriteConcern(w=0))
        pipeline = self.pipeline[:]
        pipeline.append(write_stage)
        with admin.aggregate(pipeline) as cursor:
            with self.assertRaises(StopIteration):
                next(cursor)

        result = wait_until(output_coll.find_one, "read unacknowledged write")
        self.assertEqual(result["dummy"], self.result["dummy"])

<<<<<<< HEAD
=======
    @client_context.require_version_max(3, 6, 0, -1)
    def test_database_aggregation_unsupported(self):
        err_msg = r"Database.aggregate\(\) is only supported on MongoDB 3.6\+."
        with self.assertRaisesRegex(ConfigurationError, err_msg):
            with self.admin.aggregate(self.pipeline) as _:
                pass

    def test_bool(self):
        with self.assertRaises(NotImplementedError):
            bool(Database(self.client, "test"))

>>>>>>> 88e744d5

if __name__ == "__main__":
    unittest.main()<|MERGE_RESOLUTION|>--- conflicted
+++ resolved
@@ -671,20 +671,10 @@
         result = wait_until(output_coll.find_one, "read unacknowledged write")
         self.assertEqual(result["dummy"], self.result["dummy"])
 
-<<<<<<< HEAD
-=======
-    @client_context.require_version_max(3, 6, 0, -1)
-    def test_database_aggregation_unsupported(self):
-        err_msg = r"Database.aggregate\(\) is only supported on MongoDB 3.6\+."
-        with self.assertRaisesRegex(ConfigurationError, err_msg):
-            with self.admin.aggregate(self.pipeline) as _:
-                pass
-
     def test_bool(self):
         with self.assertRaises(NotImplementedError):
             bool(Database(self.client, "test"))
 
->>>>>>> 88e744d5
 
 if __name__ == "__main__":
     unittest.main()