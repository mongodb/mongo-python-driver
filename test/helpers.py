--- conflicted
+++ resolved
@@ -409,22 +409,6 @@
             self.stopped = True
 
 
-<<<<<<< HEAD
-def create_barrier(N_TASKS, timeout: float | None = None):
-    return threading.Barrier(N_TASKS, timeout)
-
-
-def create_barrier(N_TASKS, timeout: float | None = None):
-    return asyncio.Barrier(N_TASKS)
-
-
-def barrier_wait(barrier, timeout: float | None = None):
-    barrier.wait()
-
-
-def barrier_wait(barrier, timeout: float | None = None):
-    asyncio.wait_for(barrier.wait(), timeout)
-=======
 class ExceptionCatchingTask(ConcurrentRunner):
     """A Task that stores any exception encountered while running."""
 
@@ -438,4 +422,19 @@
         except BaseException as exc:
             self.exc = exc
             raise
->>>>>>> 1a7239c5
+
+
+def create_barrier(N_TASKS, timeout: float | None = None):
+    return threading.Barrier(N_TASKS, timeout)
+
+
+def create_barrier(N_TASKS, timeout: float | None = None):
+    return asyncio.Barrier(N_TASKS)
+
+
+def barrier_wait(barrier, timeout: float | None = None):
+    barrier.wait()
+
+
+def barrier_wait(barrier, timeout: float | None = None):
+    asyncio.wait_for(barrier.wait(), timeout)
