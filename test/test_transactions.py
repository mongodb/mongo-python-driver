--- conflicted
+++ resolved
@@ -17,6 +17,7 @@
 
 import sys
 from io import BytesIO
+from test.utils_spec_runner import SpecRunner
 
 from gridfs.synchronous.grid_file import GridFS, GridFSBucket
 
@@ -57,14 +58,13 @@
 UNPIN_TEST_MAX_ATTEMPTS = 50
 
 
-<<<<<<< HEAD
 class TransactionsBase(SpecRunner):
     @classmethod
     def _setup_class(cls):
         super()._setup_class()
         if client_context.supports_transactions():
             for address in client_context.mongoses:
-                cls.mongos_clients.append(cls.single_client("{}:{}".format(*address)))
+                cls.mongos_clients.append(cls.unmanaged_single_client("{}:{}".format(*address)))
 
     def maybe_skip_scenario(self, test):
         super().maybe_skip_scenario(test)
@@ -77,9 +77,6 @@
 
 
 class TestTransactions(TransactionsBase):
-=======
-class TestTransactions(IntegrationTest):
->>>>>>> 63d957c2
     RUN_ON_SERVERLESS = True
 
     @client_context.require_transactions
@@ -409,14 +406,14 @@
         client_session._WITH_TRANSACTION_RETRY_TIME_LIMIT = self.real_timeout
 
 
-class TestTransactionsConvenientAPI(IntegrationTest):
+class TestTransactionsConvenientAPI(TransactionsBase):
     @classmethod
     def _setup_class(cls):
         super()._setup_class()
         cls.mongos_clients = []
         if client_context.supports_transactions():
             for address in client_context.mongoses:
-                cls.mongos_clients.append(single_client("{}:{}".format(*address)))
+                cls.mongos_clients.append(cls.unmanaged_single_client("{}:{}".format(*address)))
 
     @classmethod
     def _tearDown_class(cls):
