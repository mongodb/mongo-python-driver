--- conflicted
+++ resolved
@@ -169,18 +169,13 @@
     PLACEHOLDER_MAP["/uriOptions/authMechanismProperties"] = {"ENVIRONMENT": "test"}
 elif OIDC_ENV == "azure":
     PLACEHOLDER_MAP["/uriOptions/authMechanismProperties"] = {
-<<<<<<< HEAD
-        "PROVIDER_NAME": "azure",
-        "TOKEN_AUDIENCE": os.environ["OIDC_AUDIENCE"],
+        "ENVIRONMENT": "azure",
+        "TOKEN_AUDIENCE": os.environ["AZUREOIDC_RESOURCE"],
     }
-elif PROVIDER_NAME == "gcp":
+elif OIDC_ENV == "gcp":
     PLACEHOLDER_MAP["/uriOptions/authMechanismProperties"] = {
-        "PROVIDER_NAME": "gcp",
-        "TOKEN_AUDIENCE": os.environ["OIDC_AUDIENCE"],
-=======
-        "ENVIRONMENT": "azure",
-        "TOKEN_RESOURCE": os.environ["AZUREOIDC_RESOURCE"],
->>>>>>> bce047df
+        "ENVIRONMENT": "gcp",
+        "TOKEN_RESOURCE": os.environ["GCPOIDC_RESOURCE"],
     }
 
 
