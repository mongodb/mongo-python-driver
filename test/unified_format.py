--- conflicted
+++ resolved
@@ -944,11 +944,7 @@
     a class attribute ``TEST_SPEC``.
     """
 
-<<<<<<< HEAD
     SCHEMA_VERSION = Version.from_string("1.19")
-=======
-    SCHEMA_VERSION = Version.from_string("1.18")
->>>>>>> b185e50e
     RUN_ON_LOAD_BALANCER = True
     RUN_ON_SERVERLESS = True
     TEST_SPEC: Any
