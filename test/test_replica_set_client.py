# Copyright 2011-2012 10gen, Inc.
#
# Licensed under the Apache License, Version 2.0 (the "License");
# you may not use this file except in compliance with the License.
# You may obtain a copy of the License at
#
# http://www.apache.org/licenses/LICENSE-2.0
#
# Unless required by applicable law or agreed to in writing, software
# distributed under the License is distributed on an "AS IS" BASIS,
# WITHOUT WARRANTIES OR CONDITIONS OF ANY KIND, either express or implied.
# See the License for the specific language governing permissions and
# limitations under the License.

"""Test the replica_set_connection module."""

# TODO: anywhere we wait for refresh in tests, consider just refreshing w/ sync

import copy
import datetime
import os
import signal
import socket
import sys
import time
import thread
import threading
import traceback
import unittest

sys.path[0:0] = [""]

from nose.plugins.skip import SkipTest

from bson.son import SON
from bson.tz_util import utc
from pymongo.mongo_client import MongoClient
from pymongo.read_preferences import ReadPreference
from pymongo.mongo_replica_set_client import MongoReplicaSetClient
<<<<<<< HEAD
from pymongo.mongo_replica_set_client import _partition_node
=======
from pymongo.mongo_replica_set_client import PRIMARY, SECONDARY, OTHER
from pymongo.mongo_replica_set_client import _partition_node, have_gevent
>>>>>>> 43d5f6ad
from pymongo.database import Database
from pymongo.pool import SocketInfo
from pymongo.errors import (AutoReconnect,
                            ConfigurationError,
                            ConnectionFailure,
                            InvalidName,
                            OperationFailure)
from test import version, port, pair
from test.utils import (
    delay, assertReadFrom, assertReadFromAll, read_from_which_host,
    assertRaisesExactly, TestRequestMixin, one)

have_gevent = False
try:
    import gevent
    have_gevent = True
except ImportError:
    pass


class TestReplicaSetClientAgainstStandalone(unittest.TestCase):
    """This is a funny beast -- we want to run tests for MongoReplicaSetClient
    but only if the database at DB_IP and DB_PORT is a standalone.
    """
    def setUp(self):
        client = MongoClient(pair)
        response = client.admin.command('ismaster')
        if 'setName' in response:
            raise SkipTest("Connected to a replica set, not a standalone mongod")

    def test_connect(self):
        self.assertRaises(ConfigurationError, MongoReplicaSetClient,
                          pair, replicaSet='anything',
                          connectTimeoutMS=600)


class TestReplicaSetClientBase(unittest.TestCase):
    def setUp(self):
        client = MongoClient(pair)
        response = client.admin.command('ismaster')
        if 'setName' in response:
            self.name = str(response['setName'])
            self.w = len(response['hosts'])
            self.hosts = set([_partition_node(h)
                              for h in response["hosts"]])
            self.arbiters = set([_partition_node(h)
                                 for h in response.get("arbiters", [])])

            repl_set_status = client.admin.command('replSetGetStatus')
            primary_info = [
                m for m in repl_set_status['members']
                if m['stateStr'] == 'PRIMARY'
            ][0]

            self.primary = _partition_node(primary_info['name'])
            self.secondaries = [
                _partition_node(m['name']) for m in repl_set_status['members']
                if m['stateStr'] == 'SECONDARY'
            ]
        else:
            raise SkipTest("Not connected to a replica set")

    def _get_client(self, **kwargs):
        return MongoReplicaSetClient(pair,
            replicaSet=self.name,
            **kwargs)


class TestReplicaSetClient(TestReplicaSetClientBase, TestRequestMixin):
    def test_init_disconnected(self):
        c = self._get_client(_connect=False)

        # No errors
        c.seeds
        c.hosts
        c.arbiters
        c.is_mongos
        c.max_pool_size
        c.use_greenlets
        c.get_document_class
        c.tz_aware
        c.max_bson_size
        c.auto_start_request
        self.assertFalse(c.primary)
        self.assertFalse(c.secondaries)

        c.pymongo_test.test.find_one()  # Auto-connect for read.
        self.assertTrue(c.primary)
        self.assertTrue(c.secondaries)

        c = self._get_client(_connect=False)
        c.pymongo_test.test.insert({})  # Auto-connect for write.
        self.assertTrue(c.primary)

        c = MongoReplicaSetClient(
            "somedomainthatdoesntexist.org", replicaSet="rs",
            connectTimeoutMS=1, _connect=False)

        self.assertRaises(ConnectionFailure, c.pymongo_test.test.find_one)

    def test_init_disconnected_with_auth_failure(self):
        c = MongoReplicaSetClient(
            "mongodb://user:pass@somedomainthatdoesntexist", replicaSet="rs",
            connectTimeoutMS=1, _connect=False)

        self.assertRaises(ConnectionFailure, c.pymongo_test.test.find_one)

    def test_init_disconnected_with_auth(self):
        c = self._get_client()
        c.admin.system.users.remove({})
        c.pymongo_test.system.users.remove({})

        try:
            c.admin.add_user("admin", "pass")
            c.admin.authenticate("admin", "pass")
            c.pymongo_test.add_user("user", "pass")

            # Auth with lazy connection.
            host = one(self.hosts)
            uri = "mongodb://user:pass@%s:%d/pymongo_test?replicaSet=%s" % (
                host[0], host[1], self.name)

            authenticated_client = MongoReplicaSetClient(uri, _connect=False)
            authenticated_client.pymongo_test.test.find_one()

            # Wrong password.
            bad_uri = "mongodb://user:wrong@%s:%d/pymongo_test?replicaSet=%s" % (
                host[0], host[1], self.name)

            bad_client = MongoReplicaSetClient(bad_uri, _connect=False)
            self.assertRaises(
                OperationFailure, bad_client.pymongo_test.test.find_one)

        finally:
            # Clean up.
            c.admin.system.users.remove({})
            c.pymongo_test.system.users.remove({})

    def test_connect(self):
        assertRaisesExactly(ConnectionFailure, MongoReplicaSetClient,
                          "somedomainthatdoesntexist.org:27017",
                          replicaSet=self.name,
                          connectTimeoutMS=600)
        self.assertRaises(ConfigurationError, MongoReplicaSetClient,
                          pair, replicaSet='fdlksjfdslkjfd')
        self.assertTrue(MongoReplicaSetClient(pair, replicaSet=self.name))

    def test_repr(self):
        client = self._get_client()

        # Quirk: the RS client makes a frozenset of hosts from a dict's keys,
        # so we must do the same to achieve the same order.
        host_dict = dict([(host, 1) for host in self.hosts])
        hosts_set = frozenset(host_dict)
        hosts_repr = ', '.join([
            repr(unicode('%s:%s' % host)) for host in hosts_set])

        self.assertEqual(repr(client),
<<<<<<< HEAD
                         "MongoReplicaSetClient(%r)" % (["%s:%d" % n
                                                         for n in
                                                         self.hosts],))
=======
                         "MongoReplicaSetClient([%s])" % hosts_repr)
>>>>>>> 43d5f6ad

    def test_properties(self):
        c = MongoReplicaSetClient(pair, replicaSet=self.name)
        c.admin.command('ping')
        self.assertEqual(c.primary, self.primary)
        self.assertEqual(c.hosts, self.hosts)
        self.assertEqual(c.arbiters, self.arbiters)
        self.assertEqual(c.max_pool_size, 10)
        self.assertEqual(c.document_class, dict)
        self.assertEqual(c.tz_aware, False)

        # Make sure MRSC's properties are copied to Database and Collection
        for obj in c, c.pymongo_test, c.pymongo_test.test:
            self.assertEqual(obj.read_preference, ReadPreference.PRIMARY)
            self.assertEqual(obj.tag_sets, [{}])
            self.assertEqual(obj.secondary_acceptable_latency_ms, 15)
            self.assertEqual(obj.slave_okay, False)
            self.assertEqual(obj.write_concern, {})

        cursor = c.pymongo_test.test.find()
        self.assertEqual(
            ReadPreference.PRIMARY, cursor._Cursor__read_preference)
        self.assertEqual([{}], cursor._Cursor__tag_sets)
        self.assertEqual(15, cursor._Cursor__secondary_acceptable_latency_ms)
        self.assertEqual(False, cursor._Cursor__slave_okay)
        c.close()

        tag_sets = [{'dc': 'la', 'rack': '2'}, {'foo': 'bar'}]
        c = MongoReplicaSetClient(pair, replicaSet=self.name, max_pool_size=25,
                                 document_class=SON, tz_aware=True,
                                 slaveOk=False,
                                 read_preference=ReadPreference.SECONDARY,
                                 tag_sets=copy.deepcopy(tag_sets),
                                 secondary_acceptable_latency_ms=77)
        c.admin.command('ping')
        self.assertEqual(c.primary, self.primary)
        self.assertEqual(c.hosts, self.hosts)
        self.assertEqual(c.arbiters, self.arbiters)
        self.assertEqual(c.max_pool_size, 25)
        self.assertEqual(c.document_class, SON)
        self.assertEqual(c.tz_aware, True)

        for obj in c, c.pymongo_test, c.pymongo_test.test:
            self.assertEqual(obj.read_preference, ReadPreference.SECONDARY)
            self.assertEqual(obj.tag_sets, tag_sets)
            self.assertEqual(obj.secondary_acceptable_latency_ms, 77)
            self.assertEqual(obj.slave_okay, False)
            self.assertEqual(obj.safe, True)

        cursor = c.pymongo_test.test.find()
        self.assertEqual(
            ReadPreference.SECONDARY, cursor._Cursor__read_preference)
        self.assertEqual(tag_sets, cursor._Cursor__tag_sets)
        self.assertEqual(77, cursor._Cursor__secondary_acceptable_latency_ms)
        self.assertEqual(False, cursor._Cursor__slave_okay)

        cursor = c.pymongo_test.test.find(
            read_preference=ReadPreference.NEAREST,
            tag_sets=[{'dc':'ny'}, {}],
            secondary_acceptable_latency_ms=123)

        self.assertEqual(
            ReadPreference.NEAREST, cursor._Cursor__read_preference)
        self.assertEqual([{'dc':'ny'}, {}], cursor._Cursor__tag_sets)
        self.assertEqual(123, cursor._Cursor__secondary_acceptable_latency_ms)
        self.assertEqual(False, cursor._Cursor__slave_okay)

        if version.at_least(c, (1, 7, 4)):
            self.assertEqual(c.max_bson_size, 16777216)
        else:
            self.assertEqual(c.max_bson_size, 4194304)
        c.close()

    def test_use_greenlets(self):
        self.assertFalse(
            MongoReplicaSetClient(pair, replicaSet=self.name).use_greenlets)

        if have_gevent:
            self.assertTrue(MongoReplicaSetClient(
                pair, replicaSet=self.name, use_greenlets=True).use_greenlets)

    def test_get_db(self):
        client = self._get_client()

        def make_db(base, name):
            return base[name]

        self.assertRaises(InvalidName, make_db, client, "")
        self.assertRaises(InvalidName, make_db, client, "te$t")
        self.assertRaises(InvalidName, make_db, client, "te.t")
        self.assertRaises(InvalidName, make_db, client, "te\\t")
        self.assertRaises(InvalidName, make_db, client, "te/t")
        self.assertRaises(InvalidName, make_db, client, "te st")

        self.assertTrue(isinstance(client.test, Database))
        self.assertEqual(client.test, client["test"])
        self.assertEqual(client.test, Database(client, "test"))
        client.close()

    def test_auto_reconnect_exception_when_read_preference_is_secondary(self):
        c = self._get_client()
        db = c.pymongo_test

        def raise_socket_error(*args, **kwargs):
            raise socket.error

        old_sendall = socket.socket.sendall
        socket.socket.sendall = raise_socket_error

        try:
            cursor = db.test.find(read_preference=ReadPreference.SECONDARY)
            self.assertRaises(AutoReconnect, cursor.next)
        finally:
            socket.socket.sendall = old_sendall

    def test_operations(self):
        c = self._get_client()

        # Check explicitly for a case we've commonly hit in tests:
        # a replica set is started with a tiny oplog, a previous
        # test does a big insert that leaves the secondaries
        # permanently "RECOVERING", and our insert(w=self.w) hangs
        # forever.
        rs_status = c.admin.command('replSetGetStatus')
        members = rs_status['members']
        self.assertFalse(
            [m for m in members if m['stateStr'] == 'RECOVERING'],
            "Replica set is recovering, try a larger oplogSize next time"
        )

        db = c.pymongo_test
        db.test.remove({})
        self.assertEqual(0, db.test.count())
        db.test.insert({'foo': 'x'}, w=self.w, wtimeout=10000)
        self.assertEqual(1, db.test.count())

        cursor = db.test.find()
        doc = cursor.next()
        self.assertEqual('x', doc['foo'])
        # Ensure we read from the primary
        self.assertEqual(c.primary, cursor._Cursor__connection_id)

        cursor = db.test.find(read_preference=ReadPreference.SECONDARY)
        doc = cursor.next()
        self.assertEqual('x', doc['foo'])
        # Ensure we didn't read from the primary
        self.assertTrue(cursor._Cursor__connection_id in c.secondaries)

        self.assertEqual(1, db.test.count())
        db.test.remove({})
        self.assertEqual(0, db.test.count())
        db.test.drop()
        c.close()

    def test_database_names(self):
        client = self._get_client()

        client.pymongo_test.test.save({"dummy": u"object"})
        client.pymongo_test_mike.test.save({"dummy": u"object"})

        dbs = client.database_names()
        self.assertTrue("pymongo_test" in dbs)
        self.assertTrue("pymongo_test_mike" in dbs)
        client.close()

    def test_drop_database(self):
        client = self._get_client()

        self.assertRaises(TypeError, client.drop_database, 5)
        self.assertRaises(TypeError, client.drop_database, None)

        client.pymongo_test.test.save({"dummy": u"object"})
        dbs = client.database_names()
        self.assertTrue("pymongo_test" in dbs)
        client.drop_database("pymongo_test")
        dbs = client.database_names()
        self.assertTrue("pymongo_test" not in dbs)

        client.pymongo_test.test.save({"dummy": u"object"})
        dbs = client.database_names()
        self.assertTrue("pymongo_test" in dbs)
        client.drop_database(client.pymongo_test)
        dbs = client.database_names()
        self.assertTrue("pymongo_test" not in dbs)
        client.close()

    def test_copy_db(self):
        c = self._get_client()
        # We test copy twice; once starting in a request and once not. In
        # either case the copy should succeed (because it starts a request
        # internally) and should leave us in the same state as before the copy.
        c.start_request()

        self.assertRaises(TypeError, c.copy_database, 4, "foo")
        self.assertRaises(TypeError, c.copy_database, "foo", 4)

        self.assertRaises(InvalidName, c.copy_database, "foo", "$foo")

        c.pymongo_test.test.drop()
        c.drop_database("pymongo_test1")
        c.drop_database("pymongo_test2")

        c.pymongo_test.test.insert({"foo": "bar"})

        self.assertFalse("pymongo_test1" in c.database_names())
        self.assertFalse("pymongo_test2" in c.database_names())

        c.copy_database("pymongo_test", "pymongo_test1")
        # copy_database() didn't accidentally end the request
        self.assertTrue(c.in_request())

        self.assertTrue("pymongo_test1" in c.database_names())
        self.assertEqual("bar", c.pymongo_test1.test.find_one()["foo"])

        c.end_request()

        self.assertFalse(c.in_request())
        c.copy_database("pymongo_test", "pymongo_test2", pair)
        # copy_database() didn't accidentally restart the request
        self.assertFalse(c.in_request())

        time.sleep(1)

        self.assertTrue("pymongo_test2" in c.database_names())
        self.assertEqual("bar", c.pymongo_test2.test.find_one()["foo"])

        if version.at_least(c, (1, 3, 3, 1)):
            c.drop_database("pymongo_test1")

            c.pymongo_test.add_user("mike", "password")

            self.assertRaises(OperationFailure, c.copy_database,
                              "pymongo_test", "pymongo_test1",
                              username="foo", password="bar")
            self.assertFalse("pymongo_test1" in c.database_names())

            self.assertRaises(OperationFailure, c.copy_database,
                              "pymongo_test", "pymongo_test1",
                              username="mike", password="bar")
            self.assertFalse("pymongo_test1" in c.database_names())

            c.copy_database("pymongo_test", "pymongo_test1",
                            username="mike", password="password")
            self.assertTrue("pymongo_test1" in c.database_names())
            time.sleep(2)
            self.assertEqual("bar", c.pymongo_test1.test.find_one()["foo"])
        c.close()

    def test_iteration(self):
        client = self._get_client()

        def iterate():
            [a for a in client]

        self.assertRaises(TypeError, iterate)
        client.close()

    def test_disconnect(self):
        c = self._get_client()
        coll = c.pymongo_test.bar

        c.disconnect()
        c.disconnect()

        coll.count()

        c.disconnect()
        c.disconnect()

        coll.count()

    def test_fork(self):
        # Test using a client before and after a fork.
        if sys.platform == "win32":
            raise SkipTest("Can't fork on Windows")

        try:
            from multiprocessing import Process, Pipe
        except ImportError:
            raise SkipTest("No multiprocessing module")

        db = self._get_client().pymongo_test

        # Failure occurs if the client is used before the fork
        db.test.find_one()
        #db.connection.end_request()

        def loop(pipe):
            while True:
                try:
                    db.test.insert({"a": "b"})
                    for _ in db.test.find():
                        pass
                except:
                    traceback.print_exc()
                    pipe.send(True)
                    os._exit(1)

        cp1, cc1 = Pipe()
        cp2, cc2 = Pipe()

        p1 = Process(target=loop, args=(cc1,))
        p2 = Process(target=loop, args=(cc2,))

        p1.start()
        p2.start()

        p1.join(1)
        p2.join(1)

        p1.terminate()
        p2.terminate()

        p1.join()
        p2.join()

        cc1.close()
        cc2.close()

        # recv will only have data if the subprocess failed
        try:
            cp1.recv()
            self.fail()
        except EOFError:
            pass
        try:
            cp2.recv()
            self.fail()
        except EOFError:
            pass

        db.connection.close()

    def test_document_class(self):
        c = self._get_client()
        db = c.pymongo_test
        db.test.insert({"x": 1})

        self.assertEqual(dict, c.document_class)
        self.assertTrue(isinstance(db.test.find_one(), dict))
        self.assertFalse(isinstance(db.test.find_one(), SON))

        c.document_class = SON

        self.assertEqual(SON, c.document_class)
        self.assertTrue(isinstance(db.test.find_one(), SON))
        self.assertFalse(isinstance(db.test.find_one(as_class=dict), SON))
        c.close()

        c = self._get_client(document_class=SON)
        db = c.pymongo_test

        self.assertEqual(SON, c.document_class)
        self.assertTrue(isinstance(db.test.find_one(), SON))
        self.assertFalse(isinstance(db.test.find_one(as_class=dict), SON))

        c.document_class = dict

        self.assertEqual(dict, c.document_class)
        self.assertTrue(isinstance(db.test.find_one(), dict))
        self.assertFalse(isinstance(db.test.find_one(), SON))
        c.close()

    def test_network_timeout_validation(self):
        c = self._get_client(socketTimeoutMS=10 * 1000)
        self.assertEqual(10, c._MongoReplicaSetClient__net_timeout)

        c = self._get_client(socketTimeoutMS=None)
        self.assertEqual(None, c._MongoReplicaSetClient__net_timeout)

        self.assertRaises(ConfigurationError,
            self._get_client, socketTimeoutMS=0)

        self.assertRaises(ConfigurationError,
            self._get_client, socketTimeoutMS=-1)

        self.assertRaises(ConfigurationError,
            self._get_client, socketTimeoutMS=1e10)

        self.assertRaises(ConfigurationError,
            self._get_client, socketTimeoutMS='foo')

        # network_timeout is gone from MongoReplicaSetClient, remains in
        # deprecated ReplicaSetConnection
        self.assertRaises(ConfigurationError,
            self._get_client, network_timeout=10)

    def test_network_timeout(self):
        no_timeout = self._get_client()
        timeout_sec = 1
        timeout = self._get_client(socketTimeoutMS=timeout_sec*1000)

        no_timeout.pymongo_test.drop_collection("test")
        no_timeout.pymongo_test.test.insert({"x": 1})

        # A $where clause that takes a second longer than the timeout
        where_func = delay(1 + timeout_sec)

        def get_x(db):
            doc = db.test.find().where(where_func).next()
            return doc["x"]
        self.assertEqual(1, get_x(no_timeout.pymongo_test))
        self.assertRaises(ConnectionFailure, get_x, timeout.pymongo_test)

        def get_x_timeout(db, t):
            doc = db.test.find(network_timeout=t).where(where_func).next()
            return doc["x"]
        self.assertEqual(1, get_x_timeout(timeout.pymongo_test, None))
        self.assertRaises(ConnectionFailure, get_x_timeout,
                          no_timeout.pymongo_test, 0.1)
        no_timeout.close()
        timeout.close()

    def test_socket_error_marks_member_down(self):
        # A socket error (besides timeout) changes a member's state to "down".
        c = self._get_client()
        collection = c.pymongo_test.test
        collection.insert({}, w=self.w)
        previous_writer = c._MongoReplicaSetClient__rs_state.writer

        def kill_sockets():
            for member in c._MongoReplicaSetClient__rs_state.members:
                for socket_info in member.pool.sockets:
                    socket_info.sock.close()

        kill_sockets()

        # Query the primary.
        self.assertRaises(ConnectionFailure, collection.find_one)

        # primary_member returns None if primary is marked "down".
        rs_state = c._MongoReplicaSetClient__rs_state

        self.assertEqual(None, rs_state.writer)
        self.assertFalse(rs_state.get(previous_writer).up)

        collection.find_one()  # No error, we recovered.
        rs_state = c._MongoReplicaSetClient__rs_state
        self.assertTrue(rs_state.get(rs_state.writer).up)

        kill_sockets()

        # Query secondaries. Client marks them "down" as they fail, and tries
        # up to 3 of them before raising.
        self.assertRaises(
            ConnectionFailure,
            collection.find_one,
            read_preference=SECONDARY)

        # Secondaries were either removed from state or marked "down".
        rs_state = c._MongoReplicaSetClient__rs_state
        for secondary_host in rs_state.secondaries:
            self.assertFalse(rs_state.get(secondary_host).up)

    def test_timeout_does_not_mark_member_down(self):
        # If a query times out, the RS client shouldn't mark the member "down".
        c = self._get_client(socketTimeoutMS=3000)
        collection = c.pymongo_test.test
        collection.insert({}, w=self.w)

        # Query the primary.
        self.assertRaises(
            ConnectionFailure,
            collection.find_one,
            {'$where': delay(5)})

        # primary_member returns None if primary is marked "down".
        rs_state = c._MongoReplicaSetClient__rs_state
        self.assertTrue(rs_state.primary_member)

        collection.find_one()  # No error.

        # Query the secondary.
        self.assertRaises(
            ConnectionFailure,
            collection.find_one,
            {'$where': delay(5)},
            read_preference=SECONDARY)

        rs_state = c._MongoReplicaSetClient__rs_state
        secondary_host = one(rs_state.secondaries)
        self.assertTrue(rs_state.get(secondary_host).up)
        collection.find_one(read_preference=SECONDARY)  # No error.

    def test_tz_aware(self):
        self.assertRaises(ConfigurationError, MongoReplicaSetClient,
                          tz_aware='foo', replicaSet=self.name)

        aware = self._get_client(tz_aware=True)
        naive = self._get_client()
        aware.pymongo_test.drop_collection("test")

        now = datetime.datetime.utcnow()
        aware.pymongo_test.test.insert({"x": now})
        time.sleep(1)

        self.assertEqual(None, naive.pymongo_test.test.find_one()["x"].tzinfo)
        self.assertEqual(utc, aware.pymongo_test.test.find_one()["x"].tzinfo)
        self.assertEqual(
                aware.pymongo_test.test.find_one()["x"].replace(tzinfo=None),
                naive.pymongo_test.test.find_one()["x"])

    def test_ipv6(self):
        try:
            client = MongoReplicaSetClient("[::1]:%d" % (port,),
                                              replicaSet=self.name)
        except:
            # Either mongod was started without --ipv6
            # or the OS doesn't support it (or both).
            raise SkipTest("No IPv6")

        # Try a few simple things
        client = MongoReplicaSetClient("mongodb://[::1]:%d" % (port,),
                                          replicaSet=self.name)
        client = MongoReplicaSetClient("mongodb://[::1]:%d/?safe=true;"
                                          "replicaSet=%s" % (port, self.name))
        client = MongoReplicaSetClient("[::1]:%d,localhost:"
                                          "%d" % (port, port),
                                          replicaSet=self.name)
        client = MongoReplicaSetClient("localhost:%d,[::1]:"
                                          "%d" % (port, port),
                                          replicaSet=self.name)
        client.pymongo_test.test.save({"dummy": u"object"})
        client.pymongo_test_bernie.test.save({"dummy": u"object"})

        dbs = client.database_names()
        self.assertTrue("pymongo_test" in dbs)
        self.assertTrue("pymongo_test_bernie" in dbs)
        client.close()

    def _test_kill_cursor_explicit(self, read_pref):
        c = self._get_client(read_preference=read_pref)
        db = c.pymongo_test
        db.drop_collection("test")

        test = db.test
        test.insert([{"i": i} for i in range(20)], w=1 + len(c.secondaries))

        # Partially evaluate cursor so it's left alive, then kill it
        cursor = test.find().batch_size(10)
        cursor.next()
        self.assertNotEqual(0, cursor.cursor_id)

        connection_id = cursor._Cursor__connection_id
        writer = c._MongoReplicaSetClient__rs_state.writer
        if read_pref == ReadPreference.PRIMARY:
            msg = "Expected cursor's connection_id to be %s, got %s" % (
                writer, connection_id)

            self.assertEqual(connection_id, writer, msg)
        else:
            self.assertNotEqual(connection_id, writer,
                "Expected cursor's connection_id not to be primary")

        cursor_id = cursor.cursor_id

        # Cursor dead on server - trigger a getMore on the same cursor_id and
        # check that the server returns an error.
        cursor2 = cursor.clone()
        cursor2._Cursor__id = cursor_id

        if (sys.platform.startswith('java') or
            'PyPy' in sys.version):
            # Explicitly kill cursor.
            cursor.close()
        else:
            # Implicitly kill it in CPython.
            del cursor

        self.assertRaises(OperationFailure, lambda: list(cursor2))

    def test_kill_cursor_explicit_primary(self):
        self._test_kill_cursor_explicit(ReadPreference.PRIMARY)

    def test_kill_cursor_explicit_secondary(self):
        self._test_kill_cursor_explicit(ReadPreference.SECONDARY)

    def test_interrupt_signal(self):
        if sys.platform.startswith('java'):
            raise SkipTest("Can't test interrupts in Jython")

        # Test fix for PYTHON-294 -- make sure client closes its socket if it
        # gets an interrupt while waiting to recv() from it.
        c = self._get_client()
        db = c.pymongo_test

        # A $where clause which takes 1.5 sec to execute
        where = delay(1.5)

        # Need exactly 1 document so find() will execute its $where clause once
        db.drop_collection('foo')
        db.foo.insert({'_id': 1})

        old_signal_handler = None

        try:
            # Platform-specific hacks for raising a KeyboardInterrupt on the main
            # thread while find() is in-progress: On Windows, SIGALRM is unavailable
            # so we use second thread. In our Bamboo setup on Linux, the thread
            # technique causes an error in the test at sock.recv():
            #    TypeError: 'int' object is not callable
            # We don't know what causes this in Bamboo, so we hack around it.
            if sys.platform == 'win32':
                def interrupter():
                    time.sleep(0.25)

                    # Raises KeyboardInterrupt in the main thread
                    thread.interrupt_main()

                thread.start_new_thread(interrupter, ())
            else:
                # Convert SIGALRM to SIGINT -- it's hard to schedule a SIGINT for one
                # second in the future, but easy to schedule SIGALRM.
                def sigalarm(num, frame):
                    raise KeyboardInterrupt

                old_signal_handler = signal.signal(signal.SIGALRM, sigalarm)
                signal.alarm(1)

            raised = False
            try:
                # Will be interrupted by a KeyboardInterrupt.
                db.foo.find({'$where': where}).next()
            except KeyboardInterrupt:
                raised = True

            # Can't use self.assertRaises() because it doesn't catch system
            # exceptions
            self.assertTrue(raised, "Didn't raise expected ConnectionFailure")

            # Raises AssertionError due to PYTHON-294 -- Mongo's response to the
            # previous find() is still waiting to be read on the socket, so the
            # request id's don't match.
            self.assertEqual(
                {'_id': 1},
                db.foo.find().next()
            )
        finally:
            if old_signal_handler:
                signal.signal(signal.SIGALRM, old_signal_handler)

    def test_operation_failure_without_request(self):
        # Ensure MongoReplicaSetClient doesn't close socket after it gets an
        # error response to getLastError. PYTHON-395.
        c = self._get_client(auto_start_request=False)
        pool = c._MongoReplicaSetClient__rs_state.get(self.primary).pool
        self.assertEqual(1, len(pool.sockets))
        old_sock_info = iter(pool.sockets).next()
        c.pymongo_test.test.drop()
        c.pymongo_test.test.insert({'_id': 'foo'})
        self.assertRaises(
            OperationFailure,
            c.pymongo_test.test.insert, {'_id': 'foo'})

        self.assertEqual(1, len(pool.sockets))
        new_sock_info = iter(pool.sockets).next()

        self.assertEqual(old_sock_info, new_sock_info)
        c.close()

    def test_operation_failure_with_request(self):
        # Ensure MongoReplicaSetClient doesn't close socket after it gets an
        # error response to getLastError. PYTHON-395.
        c = self._get_client(auto_start_request=True)
        c.pymongo_test.test.find_one()
        pool = c._MongoReplicaSetClient__rs_state.get(self.primary).pool

        # Client reserved a socket for this thread
        self.assertTrue(isinstance(pool._get_request_state(), SocketInfo))

        old_sock_info = pool._get_request_state()
        c.pymongo_test.test.drop()
        c.pymongo_test.test.insert({'_id': 'foo'})
        self.assertRaises(
            OperationFailure,
            c.pymongo_test.test.insert, {'_id': 'foo'})

        # OperationFailure doesn't affect the request socket
        self.assertEqual(old_sock_info, pool._get_request_state())
        c.close()

    def test_auto_start_request(self):
        for bad_horrible_value in (None, 5, 'hi!'):
            self.assertRaises(
                (TypeError, ConfigurationError),
                lambda: self._get_client(auto_start_request=bad_horrible_value)
            )

        client = self._get_client(auto_start_request=True)
        self.assertTrue(client.auto_start_request)
        pools = [member.pool for member in
                 client._MongoReplicaSetClient__rs_state.members]

        self.assertInRequestAndSameSock(client, pools)

        primary_pool = \
            client._MongoReplicaSetClient__rs_state.get(client.primary).pool

        # Trigger the RSC to actually start a request on primary pool
        client.pymongo_test.test.find_one()
        self.assertTrue(primary_pool.in_request())

        # Trigger the RSC to actually start a request on secondary pool
        cursor = client.pymongo_test.test.find(
                read_preference=ReadPreference.SECONDARY)
        try:
            cursor.next()
        except StopIteration:
            # No results, no problem
            pass

        secondary = cursor._Cursor__connection_id
        rs_state = client._MongoReplicaSetClient__rs_state
        secondary_pool = rs_state.get(secondary).pool
        self.assertTrue(secondary_pool.in_request())

        client.end_request()
        self.assertNotInRequestAndDifferentSock(client, pools)
        for pool in pools:
            self.assertFalse(pool.in_request())
        client.start_request()
        self.assertInRequestAndSameSock(client, pools)
        client.close()

        client = self._get_client()
        pools = [mongo.pool for mongo in
                 client._MongoReplicaSetClient__rs_state.members]

        self.assertNotInRequestAndDifferentSock(client, pools)
        client.start_request()
        self.assertInRequestAndSameSock(client, pools)
        client.end_request()
        self.assertNotInRequestAndDifferentSock(client, pools)
        client.close()

    def test_nested_request(self):
        client = self._get_client(auto_start_request=True)
        try:
            pools = [member.pool for member in
                     client._MongoReplicaSetClient__rs_state.members]
            self.assertTrue(client.in_request())

            # Start and end request - we're still in "outer" original request
            client.start_request()
            self.assertInRequestAndSameSock(client, pools)
            client.end_request()
            self.assertInRequestAndSameSock(client, pools)

            # Double-nesting
            client.start_request()
            client.start_request()
            self.assertEqual(
                3, client._MongoReplicaSetClient__request_counter.get())

            for pool in pools:
                # MRSC only called start_request() once per pool, although its
                # own counter is 2.
                self.assertEqual(1, pool._request_counter.get())

            client.end_request()
            client.end_request()
            self.assertInRequestAndSameSock(client, pools)

            self.assertEqual(
                1, client._MongoReplicaSetClient__request_counter.get())

            for pool in pools:
                self.assertEqual(1, pool._request_counter.get())

            # Finally, end original request
            client.end_request()
            for pool in pools:
                self.assertFalse(pool.in_request())

            self.assertNotInRequestAndDifferentSock(client, pools)
        finally:
            client.close()

    def test_request_threads(self):
        client = self._get_client()
        try:
            pools = [member.pool for member in
                     client._MongoReplicaSetClient__rs_state.members]
            self.assertNotInRequestAndDifferentSock(client, pools)

            started_request, ended_request = threading.Event(), threading.Event()
            checked_request = threading.Event()
            thread_done = [False]

            # Starting a request in one thread doesn't put the other thread in a
            # request
            def f():
                self.assertNotInRequestAndDifferentSock(client, pools)
                client.start_request()
                self.assertInRequestAndSameSock(client, pools)
                started_request.set()
                checked_request.wait()
                checked_request.clear()
                self.assertInRequestAndSameSock(client, pools)
                client.end_request()
                self.assertNotInRequestAndDifferentSock(client, pools)
                ended_request.set()
                checked_request.wait()
                thread_done[0] = True

            t = threading.Thread(target=f)
            t.setDaemon(True)
            t.start()
            started_request.wait()
            self.assertNotInRequestAndDifferentSock(client, pools)
            checked_request.set()
            ended_request.wait()
            self.assertNotInRequestAndDifferentSock(client, pools)
            checked_request.set()
            t.join()
            self.assertNotInRequestAndDifferentSock(client, pools)
            self.assertTrue(thread_done[0], "Thread didn't complete")
        finally:
            client.close()

    def test_schedule_refresh(self):
        client = self._get_client()
        new_rs_state = rs_state = client._MongoReplicaSetClient__rs_state
        for host in rs_state.hosts:
            new_rs_state = new_rs_state.clone_with_host_down(host, 'error!')

        client._MongoReplicaSetClient__rs_state = new_rs_state
        client._MongoReplicaSetClient__schedule_refresh(sync=True)
        rs_state = client._MongoReplicaSetClient__rs_state
        for member in rs_state.members:
            self.assertTrue(
                member.up, "MongoReplicaSetClient didn't detect member is up")

        client.close()

    def test_pinned_member(self):
        latency = 1000 * 1000
        client = self._get_client(secondary_acceptable_latency_ms=latency)

        host = read_from_which_host(client, ReadPreference.SECONDARY)
        self.assertTrue(host in client.secondaries)

        # No pinning since we're not in a request
        assertReadFromAll(
            self, client, client.secondaries,
            ReadPreference.SECONDARY, None, latency)

        assertReadFromAll(
            self, client, list(client.secondaries) + [client.primary],
            ReadPreference.NEAREST, None, latency)

        client.start_request()
        host = read_from_which_host(client, ReadPreference.SECONDARY)
        self.assertTrue(host in client.secondaries)
        assertReadFrom(self, client, host, ReadPreference.SECONDARY)

        # Changing any part of read preference (mode, tag_sets, latency)
        # unpins the current host and pins to a new one
        primary = client.primary
        assertReadFrom(self, client, primary, ReadPreference.PRIMARY_PREFERRED)

        host = read_from_which_host(client, ReadPreference.NEAREST)
        assertReadFrom(self, client, host, ReadPreference.NEAREST)

        assertReadFrom(self, client, primary, ReadPreference.PRIMARY_PREFERRED)

        host = read_from_which_host(client, ReadPreference.SECONDARY_PREFERRED)
        self.assertTrue(host in client.secondaries)
        assertReadFrom(self, client, host, ReadPreference.SECONDARY_PREFERRED)

        # Unpin
        client.end_request()
        assertReadFromAll(
            self, client, list(client.secondaries) + [client.primary],
            ReadPreference.NEAREST, None, latency)


if __name__ == "__main__":
    unittest.main()<|MERGE_RESOLUTION|>--- conflicted
+++ resolved
@@ -37,12 +37,8 @@
 from pymongo.mongo_client import MongoClient
 from pymongo.read_preferences import ReadPreference
 from pymongo.mongo_replica_set_client import MongoReplicaSetClient
-<<<<<<< HEAD
+from pymongo.mongo_replica_set_client import PRIMARY, SECONDARY, OTHER
 from pymongo.mongo_replica_set_client import _partition_node
-=======
-from pymongo.mongo_replica_set_client import PRIMARY, SECONDARY, OTHER
-from pymongo.mongo_replica_set_client import _partition_node, have_gevent
->>>>>>> 43d5f6ad
 from pymongo.database import Database
 from pymongo.pool import SocketInfo
 from pymongo.errors import (AutoReconnect,
@@ -201,13 +197,7 @@
             repr(unicode('%s:%s' % host)) for host in hosts_set])
 
         self.assertEqual(repr(client),
-<<<<<<< HEAD
-                         "MongoReplicaSetClient(%r)" % (["%s:%d" % n
-                                                         for n in
-                                                         self.hosts],))
-=======
                          "MongoReplicaSetClient([%s])" % hosts_repr)
->>>>>>> 43d5f6ad
 
     def test_properties(self):
         c = MongoReplicaSetClient(pair, replicaSet=self.name)
