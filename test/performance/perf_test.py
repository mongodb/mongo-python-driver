--- conflicted
+++ resolved
@@ -321,17 +321,8 @@
             command("hello", True)
 
 
-<<<<<<< HEAD
-class TestRunCommand4Threads(TestRunCommand):
-    n_threads = 4
-
-
-class TestRunCommand16Threads(TestRunCommand):
-    n_threads = 16
-=======
 class TestRunCommand8Threads(TestRunCommand):
     n_threads = 8
->>>>>>> e40ff351
 
 
 class TestDocument(PerformanceTest):
@@ -382,17 +373,8 @@
             find_one({"_id": _id})
 
 
-<<<<<<< HEAD
-class TestFindOneByID4Threads(TestFindOneByID):
-    n_threads = 4
-
-
-class TestFindOneByID16Threads(TestFindOneByID):
-    n_threads = 16
-=======
 class TestFindOneByID8Threads(TestFindOneByID):
     n_threads = 8
->>>>>>> e40ff351
 
 
 class SmallDocInsertTest(TestDocument):
@@ -434,17 +416,8 @@
         list(self.corpus.find())
 
 
-<<<<<<< HEAD
-class TestFindManyAndEmptyCursor4Threads(TestFindManyAndEmptyCursor):
-    n_threads = 4
-
-
-class TestFindManyAndEmptyCursor16Threads(TestFindManyAndEmptyCursor):
-    n_threads = 16
-=======
 class TestFindManyAndEmptyCursor8Threads(TestFindManyAndEmptyCursor):
     n_threads = 8
->>>>>>> e40ff351
 
 
 class TestSmallDocBulkInsert(SmallDocInsertTest, unittest.TestCase):
