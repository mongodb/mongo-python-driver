--- conflicted
+++ resolved
@@ -34,14 +34,8 @@
 from test.utils import (
     CMAPListener,
     OvertCommandListener,
-<<<<<<< HEAD
-    rs_client,
-    rs_or_single_client,
-=======
->>>>>>> e03f8f24
     set_fail_point,
 )
-from test.utils_spec_runner import SpecRunner, SpecTestCreator
 
 from pymongo.monitoring import (
     ConnectionCheckedOutEvent,
