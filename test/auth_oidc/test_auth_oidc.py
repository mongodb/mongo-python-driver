--- conflicted
+++ resolved
@@ -32,18 +32,11 @@
 
 from bson import SON
 from pymongo import MongoClient
-<<<<<<< HEAD
-=======
 from pymongo._azure_helpers import _get_azure_response
->>>>>>> fe37841f
 from pymongo.auth_oidc import (
     OIDCCallback,
     OIDCCallbackResult,
 )
-<<<<<<< HEAD
-from pymongo.azure_helpers import _get_azure_response
-=======
->>>>>>> fe37841f
 from pymongo.cursor import CursorType
 from pymongo.errors import AutoReconnect, ConfigurationError, OperationFailure
 from pymongo.hello import HelloCompat
