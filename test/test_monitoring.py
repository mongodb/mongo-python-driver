--- conflicted
+++ resolved
@@ -52,18 +52,8 @@
     listener: EventListener
 
     @classmethod
-<<<<<<< HEAD
     def setUpClass(cls) -> None:
-        cls.listener = EventListener()
-=======
-    @client_context.require_connection
-    def _setup_class(cls):
-        super()._setup_class()
         cls.listener = OvertCommandListener()
-        cls.client = cls.unmanaged_rs_or_single_client(
-            event_listeners=[cls.listener], retryWrites=False
-        )
->>>>>>> a1ade45d
 
     @client_context.require_connection
     def setUp(self) -> None:
@@ -1142,15 +1132,8 @@
     saved_listeners: Any
 
     @classmethod
-<<<<<<< HEAD
     def setUpClass(cls) -> None:
-        cls.listener = EventListener()
-=======
-    @client_context.require_connection
-    def _setup_class(cls):
-        super()._setup_class()
         cls.listener = OvertCommandListener()
->>>>>>> a1ade45d
         # We plan to call register(), which internally modifies _LISTENERS.
         cls.saved_listeners = copy.deepcopy(monitoring._LISTENERS)
         monitoring.register(cls.listener)
@@ -1158,16 +1141,10 @@
     @client_context.require_connection
     def setUp(self):
         super().setUp()
-        self.listener = EventListener()
-        # We plan to call register(), which internally modifies _LISTENERS.
-        self.saved_listeners = copy.deepcopy(monitoring._LISTENERS)
-        monitoring.register(self.listener)
+        self.listener.reset()
         self.client = self.single_client()
         # Get one (authenticated) socket in the pool.
         self.client.pymongo_test.command("ping")
-
-    def tearDown(self) -> None:
-        self.listener.reset()
 
     @classmethod
     def tearDownClass(cls):
