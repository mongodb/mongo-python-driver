--- conflicted
+++ resolved
@@ -48,13 +48,7 @@
 [dependency-groups]
 dev = []
 pip = ["pip"]
-<<<<<<< HEAD
 gevent = ["gevent>=20.6.0"]
-eventlet = ["eventlet"]
-=======
-# TODO: PYTHON-5464
-gevent = ["gevent", "cffi>=2.0.0b1;python_version=='3.14'"]
->>>>>>> 448a4944
 coverage = [
     "pytest-cov",
     "coverage>=5,<=7.10.6"
