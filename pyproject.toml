[build-system]
requires = ["setuptools>=63.0"]
build-backend = "setuptools.build_meta"

[project]
name = "pymongo"
dynamic = ["version"]
description = "Python driver for MongoDB <http://www.mongodb.org>"
readme = "README.md"
license = {file="LICENSE"}
requires-python = ">=3.7"
authors = [
    { name = "The MongoDB Python Team" },
]
keywords = [
    "bson",
    "gridfs",
    "mongo",
    "mongodb",
    "pymongo",
]
classifiers = [
    "Development Status :: 5 - Production/Stable",
    "Intended Audience :: Developers",
    "License :: OSI Approved :: Apache Software License",
    "Operating System :: MacOS :: MacOS X",
    "Operating System :: Microsoft :: Windows",
    "Operating System :: POSIX",
    "Programming Language :: Python :: Implementation :: CPython",
    "Programming Language :: Python :: Implementation :: PyPy",
    "Programming Language :: Python :: 3",
    "Programming Language :: Python :: 3 :: Only",
    "Programming Language :: Python :: 3.7",
    "Programming Language :: Python :: 3.8",
    "Programming Language :: Python :: 3.9",
    "Programming Language :: Python :: 3.10",
    "Programming Language :: Python :: 3.11",
    "Programming Language :: Python :: 3.12",
    "Topic :: Database",
    "Typing :: Typed",
]
dependencies = [
    "dnspython>=1.16.0,<3.0.0",
]

[project.optional-dependencies]
aws = [
    "pymongo-auth-aws<2.0.0",
]
encryption = [
    "pymongo[aws]",
    "pymongocrypt>=1.6.0,<2.0.0",
    "certifi;os.name=='nt' or sys_platform=='darwin'",
]
gssapi = [
    "pykerberos;os.name!='nt'",
    "winkerberos>=0.5.0;os.name=='nt'"
]
# PyOpenSSL 17.0.0 introduced support for OCSP. 17.1.0 introduced
# a related feature we need. 17.2.0 fixes a bug
# in set_default_verify_paths we should really avoid.
# service_identity 18.1.0 introduced support for IP addr matching.
# Fallback to certifi on Windows if we can't load CA certs from the system
# store and just use certifi on macOS.
# https://www.pyopenssl.org/en/stable/api/ssl.html#OpenSSL.SSL.Context.set_default_verify_paths
ocsp = [
    "certifi;os.name=='nt' or sys_platform=='darwin'",
    "pyopenssl>=17.2.0",
    "requests<3.0.0",
    "cryptography>=2.5",
    "service_identity>=18.1.0",
]
snappy = [
    "python-snappy",
]
# PYTHON-3423 Removed in 4.3 but kept here to avoid pip warnings.
srv = []
tls = []
# PYTHON-2133 Removed in 4.0 but kept here to avoid pip warnings.
zstd = [
    "zstandard",
]
test = ["pytest>=7"]

[project.urls]
Homepage = "https://www.mongodb.org"
Documentation = "https://pymongo.readthedocs.io"
Source = "https://github.com/mongodb/pymongo"
Tracker = "https://jira.mongodb.org/projects/PYTHON/issues"

[tool.setuptools.dynamic]
version = {attr = "pymongo._version.__version__"}

[tool.setuptools.packages.find]
include = ["bson","gridfs", "pymongo"]

[tool.setuptools.package-data]
bson=["py.typed", "*.pyi"]
pymongo=["py.typed", "*.pyi"]
gridfs=["py.typed", "*.pyi"]

[tool.pytest.ini_options]
minversion = "7"
addopts = ["-ra", "--strict-config", "--strict-markers", "--junitxml=xunit-results/TEST-results.xml"]
testpaths = ["test"]
log_cli_level = "INFO"
norecursedirs = ["test/*"]
faulthandler_timeout = 1500
xfail_strict = true
filterwarnings = [
    "error",
    # Internal warnings raised during tests.
    "module:use an explicit session with no_cursor_timeout=True:UserWarning",
    "module:serverselectiontimeoutms must be:UserWarning",
    "module:Unsupported compressor:UserWarning",
    "module:zlibcompressionlevel must be:UserWarning",
    "module:Wire protocol compression with:UserWarning",
    # TODO: Remove as part of PYTHON-3923.
    "module:unclosed <eventlet.green.ssl.GreenSSLSocket:ResourceWarning",
    "module:unclosed <socket.socket:ResourceWarning",
    "module:unclosed <ssl.SSLSocket:ResourceWarning",
    "module:unclosed <socket object:ResourceWarning",
    # https://github.com/eventlet/eventlet/issues/818
    "module:please use dns.resolver.Resolver.resolve:DeprecationWarning",
    # https://github.com/dateutil/dateutil/issues/1314
    "module:datetime.datetime.utc:DeprecationWarning:dateutil",
]

[tool.mypy]
python_version = "3.7"
strict = true
show_error_codes = true
pretty = true
disable_error_code = ["type-arg", "no-any-return"]

[[tool.mypy.overrides]]
module = ["test.*"]
disable_error_code = ["no-untyped-def", "no-untyped-call"]

[tool.ruff]
target-version = "py37"
line-length = 100

[tool.ruff.lint]
select = [
  "E", "F", "W", # flake8
  "B",           # flake8-bugbear
  "I",           # isort
  "ARG",         # flake8-unused-arguments
  "C4",          # flake8-comprehensions
  "EM",          # flake8-errmsg
  "ICN",         # flake8-import-conventions
  "G",           # flake8-logging-format
  "PGH",         # pygrep-hooks
  "PIE",         # flake8-pie
  "PL",          # pylint
  "PT",          # flake8-pytest-style
  "PTH",         # flake8-use-pathlib
  "RET",         # flake8-return
  "RUF",         # Ruff-specific
  "S",           # flake8-bandit
  "SIM",         # flake8-simplify
  "T20",         # flake8-print
  "UP",          # pyupgrade
  "YTT",         # flake8-2020
  "EXE",         # flake8-executable
]
ignore = [
  "PLR",    # Design related pylint codes
  "E501",   # Line too long
  "PT004",  # Use underscore for non-returning fixture (use usefixture instead)
  "UP007",  # Use `X | Y` for type annotation
  "EM101",  # Exception must not use a string literal, assign to variable first
  "EM102",  # Exception must not use an f-string literal, assign to variable first
  "G004",   # Logging statement uses f-string"
  "UP006",  # Use `type` instead of `Type` for type annotation"
  "RET505", # Unnecessary `elif` after `return` statement"
  "RET506", # Unnecessary `elif` after `raise` statement
  "SIM108", # Use ternary operator"
  "PTH123", # `open()` should be replaced by `Path.open()`"
  "SIM102", # Use a single `if` statement instead of nested `if` statements
  "SIM105", # Use `contextlib.suppress(OSError)` instead of `try`-`except`-`pass`
  "ARG002", # Unused method argument:
  "S101",   # Use of `assert` detected
  "SIM114", # Combine `if` branches using logical `or` operator
  "PGH003", # Use specific rule codes when ignoring type issues
  "RUF012", # Mutable class attributes should be annotated with `typing.ClassVar`
  "EM103",  # Exception must not use a `.format()` string directly, assign to variable first
  "C408",   # Unnecessary `dict` call (rewrite as a literal)
  "SIM117", # Use a single `with` statement with multiple contexts instead of nested `with` statements
]
unfixable = [
  "RUF100", # Unused noqa
  "T20",  # Removes print statements
  "F841", # Removes unused variables
]
exclude = []
flake8-unused-arguments.ignore-variadic-names = true
isort.required-imports = ["from __future__ import annotations"]
dummy-variable-rgx = "^(_+|(_+[a-zA-Z0-9_]*[a-zA-Z0-9]+?)|dummy.*)$"

[tool.ruff.lint.per-file-ignores]
"pymongo/__init__.py" = ["E402"]
"test/*.py" = ["PT", "E402", "PLW", "SIM", "E741", "PTH", "S", "B904", "E722", "T201",
    "RET", "ARG", "F405", "B028", "PGH001", "B018", "F403", "RUF015", "E731", "B007",
    "UP031", "F401", "B023", "F811"]
"green_framework_test.py" = ["T201"]

[tool.coverage.run]
branch = true
source = ["pymongo", "bson", "gridfs" ]
relative_files = true

[tool.coverage.report]
exclude_lines = [
    "if (.*and +)*_use_c( and.*)*:",
    "def has_c",
    "def get_version_string",
    "^except AttributeError:",
    "except ImportError:",
    "raise NotImplementedError",
    "return NotImplemented",
    "_use_c = true",
    "if __name__ == '__main__':",
    "if TYPE_CHECKING:"
    ]
partial_branches = ["if (.*and +)*not _use_c( and.*)*:"]

[tool.coverage.html]
directory = "htmlcov"

[tool.cibuildwheel]
skip = "pp* *-musllinux*"
build-frontend = "build"
test-command = "python {project}/tools/fail_if_no_c.py"

[tool.cibuildwheel.linux]
<<<<<<< HEAD
archs = "x86_64 aarch64 ppc64le s390x i686"
=======
archs = "x86_64 aarch64 ppc64le s390x i686"

[tool.cibuildwheel.macos]
archs = "x86_64 arm64"
>>>>>>> fe37841f
<|MERGE_RESOLUTION|>--- conflicted
+++ resolved
@@ -235,11 +235,6 @@
 test-command = "python {project}/tools/fail_if_no_c.py"
 
 [tool.cibuildwheel.linux]
-<<<<<<< HEAD
 archs = "x86_64 aarch64 ppc64le s390x i686"
-=======
-archs = "x86_64 aarch64 ppc64le s390x i686"
-
 [tool.cibuildwheel.macos]
-archs = "x86_64 arm64"
->>>>>>> fe37841f
+archs = "x86_64 arm64"