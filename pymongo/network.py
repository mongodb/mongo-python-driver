--- conflicted
+++ resolved
@@ -229,11 +229,7 @@
 
 
 def receive_message(
-<<<<<<< HEAD
-    sock_info: SocketInfo, request_id: Optional[int], max_message_size: int = MAX_MESSAGE_SIZE
-=======
     conn: Connection, request_id: int, max_message_size: int = MAX_MESSAGE_SIZE
->>>>>>> c88ae79e
 ) -> Union[_OpReply, _OpMsg]:
     """Receive a raw BSON message or raise socket.error."""
     if _csot.get_timeout():
