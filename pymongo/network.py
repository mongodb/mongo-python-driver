--- conflicted
+++ resolved
@@ -54,11 +54,7 @@
     from pymongo.pool import Connection
     from pymongo.read_concern import ReadConcern
     from pymongo.read_preferences import _ServerMode
-<<<<<<< HEAD
-    from pymongo.typings import _Address, _CollationIn
-=======
-    from pymongo.typings import _Address, _DocumentOut
->>>>>>> 43046e04
+    from pymongo.typings import _Address, _CollationIn, _DocumentOut
     from pymongo.write_concern import WriteConcern
 
 _UNPACK_HEADER = struct.Struct("<iiii").unpack
