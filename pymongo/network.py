# Copyright 2015-present MongoDB, Inc.
#
# Licensed under the Apache License, Version 2.0 (the "License");
# you may not use this file except in compliance with the License.
# You may obtain a copy of the License at
#
# http://www.apache.org/licenses/LICENSE-2.0
#
# Unless required by applicable law or agreed to in writing, software
# distributed under the License is distributed on an "AS IS" BASIS,
# WITHOUT WARRANTIES OR CONDITIONS OF ANY KIND, either express or implied.
# See the License for the specific language governing permissions and
# limitations under the License.

"""Internal network layer helper methods."""
from __future__ import annotations

import datetime
import errno
import logging
import socket
import struct
import time
from typing import (
    TYPE_CHECKING,
    Any,
    Mapping,
    MutableMapping,
    Optional,
    Sequence,
    Union,
)

from bson import _decode_all_selective
from pymongo import _csot, helpers, message, ssl_support
from pymongo.common import MAX_MESSAGE_SIZE
from pymongo.compression_support import _NO_COMPRESSION, decompress
from pymongo.errors import (
    NotPrimaryError,
    OperationFailure,
    ProtocolError,
    _OperationCancelled,
)
from pymongo.logger import StructuredMessage
from pymongo.message import _UNPACK_REPLY, _OpMsg, _OpReply
from pymongo.monitoring import _is_speculative_authenticate
from pymongo.socket_checker import _errno_from_exception

if TYPE_CHECKING:
    from bson import CodecOptions
    from pymongo.client_session import ClientSession
    from pymongo.compression_support import SnappyContext, ZlibContext, ZstdContext
    from pymongo.mongo_client import MongoClient
    from pymongo.monitoring import _EventListeners
    from pymongo.pool import Connection
    from pymongo.read_concern import ReadConcern
    from pymongo.read_preferences import _ServerMode
    from pymongo.typings import _Address, _CollationIn, _DocumentOut, _DocumentType
    from pymongo.write_concern import WriteConcern

_UNPACK_HEADER = struct.Struct("<iiii").unpack


def command(
    conn: Connection,
    dbname: str,
    spec: MutableMapping[str, Any],
    is_mongos: bool,
    read_preference: Optional[_ServerMode],
    codec_options: CodecOptions[_DocumentType],
    session: Optional[ClientSession],
    client: Optional[MongoClient],
    check: bool = True,
    allowable_errors: Optional[Sequence[Union[str, int]]] = None,
    address: Optional[_Address] = None,
    listeners: Optional[_EventListeners] = None,
    max_bson_size: Optional[int] = None,
    read_concern: Optional[ReadConcern] = None,
    parse_write_concern_error: bool = False,
    collation: Optional[_CollationIn] = None,
    compression_ctx: Union[SnappyContext, ZlibContext, ZstdContext, None] = None,
    use_op_msg: bool = False,
    unacknowledged: bool = False,
    user_fields: Optional[Mapping[str, Any]] = None,
    exhaust_allowed: bool = False,
    write_concern: Optional[WriteConcern] = None,
) -> _DocumentType:
    """Execute a command over the socket, or raise socket.error.

    :Parameters:
      - `conn`: a Connection instance
      - `dbname`: name of the database on which to run the command
      - `spec`: a command document as an ordered dict type, eg SON.
      - `is_mongos`: are we connected to a mongos?
      - `read_preference`: a read preference
      - `codec_options`: a CodecOptions instance
      - `session`: optional ClientSession instance.
      - `client`: optional MongoClient instance for updating $clusterTime.
      - `check`: raise OperationFailure if there are errors
      - `allowable_errors`: errors to ignore if `check` is True
      - `address`: the (host, port) of `conn`
      - `listeners`: An instance of :class:`~pymongo.monitoring.EventListeners`
      - `max_bson_size`: The maximum encoded bson size for this server
      - `read_concern`: The read concern for this command.
      - `parse_write_concern_error`: Whether to parse the ``writeConcernError``
        field in the command response.
      - `collation`: The collation for this command.
      - `compression_ctx`: optional compression Context.
      - `use_op_msg`: True if we should use OP_MSG.
      - `unacknowledged`: True if this is an unacknowledged command.
      - `user_fields` (optional): Response fields that should be decoded
        using the TypeDecoders from codec_options, passed to
        bson._decode_all_selective.
      - `exhaust_allowed`: True if we should enable OP_MSG exhaustAllowed.
    """
    name = next(iter(spec))
    ns = dbname + ".$cmd"
    speculative_hello = False

    # Publish the original command document, perhaps with lsid and $clusterTime.
    orig = spec
    if is_mongos and not use_op_msg:
        assert read_preference is not None
        spec = message._maybe_add_read_preference(spec, read_preference)
    if read_concern and not (session and session.in_transaction):
        if read_concern.level:
            spec["readConcern"] = read_concern.document
        if session:
            session._update_read_concern(spec, conn)
    if collation is not None:
        spec["collation"] = collation

    publish = listeners is not None and listeners.enabled_for_commands
    start = datetime.datetime.now()
    if publish:
        speculative_hello = _is_speculative_authenticate(name, spec)

    if compression_ctx and name.lower() in _NO_COMPRESSION:
        compression_ctx = None

    if client and client._encrypter and not client._encrypter._bypass_auto_encryption:
        spec = orig = client._encrypter.encrypt(dbname, spec, codec_options)

    # Support CSOT
    if client:
        conn.apply_timeout(client, spec)
    _csot.apply_write_concern(spec, write_concern)

    if use_op_msg:
        flags = _OpMsg.MORE_TO_COME if unacknowledged else 0
        flags |= _OpMsg.EXHAUST_ALLOWED if exhaust_allowed else 0
        request_id, msg, size, max_doc_size = message._op_msg(
            flags, spec, dbname, read_preference, codec_options, ctx=compression_ctx
        )
        # If this is an unacknowledged write then make sure the encoded doc(s)
        # are small enough, otherwise rely on the server to return an error.
        if unacknowledged and max_bson_size is not None and max_doc_size > max_bson_size:
            message._raise_document_too_large(name, size, max_bson_size)
    else:
        request_id, msg, size = message._query(
            0, ns, 0, -1, spec, None, codec_options, compression_ctx
        )

    if max_bson_size is not None and size > max_bson_size + message._COMMAND_OVERHEAD:
        message._raise_document_too_large(name, size, max_bson_size + message._COMMAND_OVERHEAD)
    encoding_duration = datetime.datetime.now() - start
    command_logger = logging.getLogger("pymongo.command")
    # TODO: add serverConnectionId
    if name == "insert":
        assert True
    if client is not None:
        command_logger.debug(
            StructuredMessage(
                clientID=client._topology_settings._topology_id,
                # clientID="test",
                message="Command started",
                command=spec,
                commandName=next(iter(spec)),
                databaseName=dbname,
                requestID=request_id,
                operationID=request_id,
                driverConnectionId=sock_info.id,
                serverHost=sock_info.address[0],
                serverPort=sock_info.address[1],
                serviceId=sock_info.service_id,
            )
        )
    if publish:
        assert listeners is not None
        assert address is not None
        listeners.publish_command_start(
            orig, dbname, request_id, address, service_id=conn.service_id
        )
    start = datetime.datetime.now()

    try:
        conn.conn.sendall(msg)
        if use_op_msg and unacknowledged:
            # Unacknowledged, fake a successful command response.
            reply = None
            response_doc: _DocumentOut = {"ok": 1}
        else:
            reply = receive_message(conn, request_id)
            conn.more_to_come = reply.more_to_come
            unpacked_docs = reply.unpack_response(
                codec_options=codec_options, user_fields=user_fields
            )

            response_doc = unpacked_docs[0]
            if client:
                client._process_response(response_doc, session)
            if check:
                helpers._check_command_response(
                    response_doc,
                    conn.max_wire_version,
                    allowable_errors,
                    parse_write_concern_error=parse_write_concern_error,
                )
    except Exception as exc:
        duration = (datetime.datetime.now() - start) + encoding_duration
        if isinstance(exc, (NotPrimaryError, OperationFailure)):
            failure = exc.details
        else:
            failure = message._convert_exception(exc)
        if client is not None:
            command_logger.debug(
                StructuredMessage(
                    clientID=client._topology_settings._topology_id,
                    # clientID="test",
                    message="Command failed",
                    durationMS=duration,
                    reply=failure,
                    commandName=next(iter(spec)),
                    databaseName=dbname,
                    requestID=request_id,
                    operationID=request_id,
                    driverConnectionId=sock_info.id,
                    serverHost=sock_info.address[0],
                    serverPort=sock_info.address[1],
                    serviceId=sock_info.service_id,
                )
            )
        if publish:
<<<<<<< HEAD
=======
            duration = (datetime.datetime.now() - start) + encoding_duration
            if isinstance(exc, (NotPrimaryError, OperationFailure)):
                failure: _DocumentOut = exc.details  # type: ignore[assignment]
            else:
                failure = message._convert_exception(exc)
>>>>>>> 1f1e5bd3
            assert listeners is not None
            assert address is not None
            listeners.publish_command_failure(
                duration, failure, name, request_id, address, service_id=conn.service_id
            )
        raise
    duration = (datetime.datetime.now() - start) + encoding_duration
    if client is not None:
        command_logger.debug(
            StructuredMessage(
                clientID=client._topology_settings._topology_id,
                # clientID="test",
                message="Command succeeded",
                durationMS=duration,
                reply=response_doc,
                commandName=next(iter(spec)),
                databaseName=dbname,
                requestID=request_id,
                operationID=request_id,
                driverConnectionId=sock_info.id,
                serverHost=sock_info.address[0],
                serverPort=sock_info.address[1],
                serviceId=sock_info.service_id,
            )
        )
    if publish:
        assert listeners is not None
        assert address is not None
        listeners.publish_command_success(
            duration,
            response_doc,
            name,
            request_id,
            address,
            service_id=conn.service_id,
            speculative_hello=speculative_hello,
        )

    if client and client._encrypter and reply:
        decrypted = client._encrypter.decrypt(reply.raw_command_response())
        response_doc = _decode_all_selective(decrypted, codec_options, user_fields)[0]

    return response_doc  # type: ignore[return-value]


_UNPACK_COMPRESSION_HEADER = struct.Struct("<iiB").unpack


def receive_message(
    conn: Connection, request_id: Optional[int], max_message_size: int = MAX_MESSAGE_SIZE
) -> Union[_OpReply, _OpMsg]:
    """Receive a raw BSON message or raise socket.error."""
    if _csot.get_timeout():
        deadline = _csot.get_deadline()
    else:
        timeout = conn.conn.gettimeout()
        if timeout:
            deadline = time.monotonic() + timeout
        else:
            deadline = None
    # Ignore the response's request id.
    length, _, response_to, op_code = _UNPACK_HEADER(_receive_data_on_socket(conn, 16, deadline))
    # No request_id for exhaust cursor "getMore".
    if request_id is not None:
        if request_id != response_to:
            raise ProtocolError(f"Got response id {response_to!r} but expected {request_id!r}")
    if length <= 16:
        raise ProtocolError(
            f"Message length ({length!r}) not longer than standard message header size (16)"
        )
    if length > max_message_size:
        raise ProtocolError(
            "Message length ({!r}) is larger than server max "
            "message size ({!r})".format(length, max_message_size)
        )
    if op_code == 2012:
        op_code, _, compressor_id = _UNPACK_COMPRESSION_HEADER(
            _receive_data_on_socket(conn, 9, deadline)
        )
        data = decompress(_receive_data_on_socket(conn, length - 25, deadline), compressor_id)
    else:
        data = _receive_data_on_socket(conn, length - 16, deadline)

    try:
        unpack_reply = _UNPACK_REPLY[op_code]
    except KeyError:
        raise ProtocolError(f"Got opcode {op_code!r} but expected {_UNPACK_REPLY.keys()!r}")
    return unpack_reply(data)


_POLL_TIMEOUT = 0.5


def wait_for_read(conn: Connection, deadline: Optional[float]) -> None:
    """Block until at least one byte is read, or a timeout, or a cancel."""
    context = conn.cancel_context
    # Only Monitor connections can be cancelled.
    if context:
        sock = conn.conn
        timed_out = False
        while True:
            # SSLSocket can have buffered data which won't be caught by select.
            if hasattr(sock, "pending") and sock.pending() > 0:
                readable = True
            else:
                # Wait up to 500ms for the socket to become readable and then
                # check for cancellation.
                if deadline:
                    remaining = deadline - time.monotonic()
                    # When the timeout has expired perform one final check to
                    # see if the socket is readable. This helps avoid spurious
                    # timeouts on AWS Lambda and other FaaS environments.
                    if remaining <= 0:
                        timed_out = True
                    timeout = max(min(remaining, _POLL_TIMEOUT), 0)
                else:
                    timeout = _POLL_TIMEOUT
                readable = conn.socket_checker.select(sock, read=True, timeout=timeout)
            if context.cancelled:
                raise _OperationCancelled("hello cancelled")
            if readable:
                return
            if timed_out:
                raise socket.timeout("timed out")


# Errors raised by sockets (and TLS sockets) when in non-blocking mode.
BLOCKING_IO_ERRORS = (BlockingIOError, *ssl_support.BLOCKING_IO_ERRORS)


def _receive_data_on_socket(conn: Connection, length: int, deadline: Optional[float]) -> memoryview:
    buf = bytearray(length)
    mv = memoryview(buf)
    bytes_read = 0
    while bytes_read < length:
        try:
            wait_for_read(conn, deadline)
            # CSOT: Update timeout. When the timeout has expired perform one
            # final non-blocking recv. This helps avoid spurious timeouts when
            # the response is actually already buffered on the client.
            if _csot.get_timeout() and deadline is not None:
                conn.set_conn_timeout(max(deadline - time.monotonic(), 0))
            chunk_length = conn.conn.recv_into(mv[bytes_read:])
        except BLOCKING_IO_ERRORS:
            raise socket.timeout("timed out")
        except OSError as exc:  # noqa: B014
            if _errno_from_exception(exc) == errno.EINTR:
                continue
            raise
        if chunk_length == 0:
            raise OSError("connection closed")

        bytes_read += chunk_length

    return mv<|MERGE_RESOLUTION|>--- conflicted
+++ resolved
@@ -179,10 +179,10 @@
                 databaseName=dbname,
                 requestID=request_id,
                 operationID=request_id,
-                driverConnectionId=sock_info.id,
-                serverHost=sock_info.address[0],
-                serverPort=sock_info.address[1],
-                serviceId=sock_info.service_id,
+                driverConnectionId=conn.id,
+                serverHost=conn.address[0],
+                serverPort=conn.address[1],
+                serviceId=conn.service_id,
             )
         )
     if publish:
@@ -219,7 +219,7 @@
     except Exception as exc:
         duration = (datetime.datetime.now() - start) + encoding_duration
         if isinstance(exc, (NotPrimaryError, OperationFailure)):
-            failure = exc.details
+            failure: _DocumentOut = exc.details  # type: ignore[assignment]
         else:
             failure = message._convert_exception(exc)
         if client is not None:
@@ -234,21 +234,13 @@
                     databaseName=dbname,
                     requestID=request_id,
                     operationID=request_id,
-                    driverConnectionId=sock_info.id,
-                    serverHost=sock_info.address[0],
-                    serverPort=sock_info.address[1],
-                    serviceId=sock_info.service_id,
+                    driverConnectionId=conn.id,
+                    serverHost=conn.address[0],
+                    serverPort=conn.address[1],
+                    serviceId=conn.service_id,
                 )
             )
         if publish:
-<<<<<<< HEAD
-=======
-            duration = (datetime.datetime.now() - start) + encoding_duration
-            if isinstance(exc, (NotPrimaryError, OperationFailure)):
-                failure: _DocumentOut = exc.details  # type: ignore[assignment]
-            else:
-                failure = message._convert_exception(exc)
->>>>>>> 1f1e5bd3
             assert listeners is not None
             assert address is not None
             listeners.publish_command_failure(
@@ -268,10 +260,10 @@
                 databaseName=dbname,
                 requestID=request_id,
                 operationID=request_id,
-                driverConnectionId=sock_info.id,
-                serverHost=sock_info.address[0],
-                serverPort=sock_info.address[1],
-                serviceId=sock_info.service_id,
+                driverConnectionId=conn.id,
+                serverHost=conn.address[0],
+                serverPort=conn.address[1],
+                serviceId=conn.service_id,
             )
         )
     if publish:
