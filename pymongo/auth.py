--- conflicted
+++ resolved
@@ -207,18 +207,14 @@
                     raise ConfigurationError(
                         "Azure environment for MONGODB-OIDC requires a TOKEN_RESOURCE auth mechanism property"
                     )
-<<<<<<< HEAD
-                callback = _OIDCAzureCallback(token_audience, user)
-            elif provider_name == "gcp":
+                callback = _OIDCAzureCallback(token_resource, user)
+            elif environ == "gcp":
                 passwd = None
-                if not token_audience:
+                if not token_resource:
                     raise ConfigurationError(
-                        "GCP provider for MONGODB-OIDC requires a TOKEN_AUDIENCE auth mechanism property"
+                        "GCP provider for MONGODB-OIDC requires a TOKEN_RESOURCE auth mechanism property"
                     )
-                callback = _OIDCGCPCallback(token_audience)
-=======
-                callback = _OIDCAzureCallback(token_resource)
->>>>>>> bce047df
+                callback = _OIDCGCPCallback(token_resource)
             else:
                 raise ConfigurationError(f"unrecognized ENVIRONMENT for MONGODB-OIDC: {environ}")
         else:
