# Copyright 2013-present MongoDB, Inc.
#
# Licensed under the Apache License, Version 2.0 (the "License");
# you may not use this file except in compliance with the License.
# You may obtain a copy of the License at
#
# http://www.apache.org/licenses/LICENSE-2.0
#
# Unless required by applicable law or agreed to in writing, software
# distributed under the License is distributed on an "AS IS" BASIS,
# WITHOUT WARRANTIES OR CONDITIONS OF ANY KIND, either express or implied.
# See the License for the specific language governing permissions and
# limitations under the License.

"""Authentication helpers."""
from __future__ import annotations

import functools
import hashlib
import hmac
import os
import socket
import typing
from base64 import standard_b64decode, standard_b64encode
from collections import namedtuple
from typing import TYPE_CHECKING, Any, Callable, Mapping, MutableMapping, Optional
from urllib.parse import quote

from bson.binary import Binary
from bson.son import SON
from pymongo.auth_aws import _authenticate_aws
from pymongo.auth_oidc import _authenticate_oidc, _get_authenticator, _OIDCProperties
from pymongo.errors import ConfigurationError, OperationFailure
from pymongo.saslprep import saslprep

if TYPE_CHECKING:
    from pymongo.hello import Hello
    from pymongo.pool import Connection

HAVE_KERBEROS = True
_USE_PRINCIPAL = False
try:
    import winkerberos as kerberos

    if tuple(map(int, kerberos.__version__.split(".")[:2])) >= (0, 5):
        _USE_PRINCIPAL = True
except ImportError:
    try:
        import kerberos
    except ImportError:
        HAVE_KERBEROS = False


MECHANISMS = frozenset(
    [
        "GSSAPI",
        "MONGODB-CR",
        "MONGODB-OIDC",
        "MONGODB-X509",
        "MONGODB-AWS",
        "PLAIN",
        "SCRAM-SHA-1",
        "SCRAM-SHA-256",
        "DEFAULT",
    ]
)
"""The authentication mechanisms supported by PyMongo."""


class _Cache:
    __slots__ = ("data",)

    _hash_val = hash("_Cache")

    def __init__(self) -> None:
        self.data = None

    def __eq__(self, other: object) -> bool:
        # Two instances must always compare equal.
        if isinstance(other, _Cache):
            return True
        return NotImplemented

    def __ne__(self, other: object) -> bool:
        if isinstance(other, _Cache):
            return False
        return NotImplemented

    def __hash__(self) -> int:
        return self._hash_val


MongoCredential = namedtuple(
    "MongoCredential",
    ["mechanism", "source", "username", "password", "mechanism_properties", "cache"],
)
"""A hashable namedtuple of values used for authentication."""


GSSAPIProperties = namedtuple(
    "GSSAPIProperties", ["service_name", "canonicalize_host_name", "service_realm"]
)
"""Mechanism properties for GSSAPI authentication."""


_AWSProperties = namedtuple("_AWSProperties", ["aws_session_token"])
"""Mechanism properties for MONGODB-AWS authentication."""


def _build_credentials_tuple(
    mech: str,
    source: Optional[str],
    user: str,
    passwd: str,
    extra: Mapping[str, Any],
    database: Optional[str],
) -> MongoCredential:
    """Build and return a mechanism specific credentials tuple."""
    if mech not in ("MONGODB-X509", "MONGODB-AWS", "MONGODB-OIDC") and user is None:
        raise ConfigurationError(f"{mech} requires a username.")
    if mech == "GSSAPI":
        if source is not None and source != "$external":
            raise ValueError("authentication source must be $external or None for GSSAPI")
        properties = extra.get("authmechanismproperties", {})
        service_name = properties.get("SERVICE_NAME", "mongodb")
        canonicalize = properties.get("CANONICALIZE_HOST_NAME", False)
        service_realm = properties.get("SERVICE_REALM")
        props = GSSAPIProperties(
            service_name=service_name,
            canonicalize_host_name=canonicalize,
            service_realm=service_realm,
        )
        # Source is always $external.
        return MongoCredential(mech, "$external", user, passwd, props, None)
    elif mech == "MONGODB-X509":
        if passwd is not None:
            raise ConfigurationError("Passwords are not supported by MONGODB-X509")
        if source is not None and source != "$external":
            raise ValueError("authentication source must be $external or None for MONGODB-X509")
        # Source is always $external, user can be None.
        return MongoCredential(mech, "$external", user, None, None, None)
    elif mech == "MONGODB-AWS":
        if user is not None and passwd is None:
            raise ConfigurationError("username without a password is not supported by MONGODB-AWS")
        if source is not None and source != "$external":
            raise ConfigurationError(
                "authentication source must be $external or None for MONGODB-AWS"
            )

        properties = extra.get("authmechanismproperties", {})
        aws_session_token = properties.get("AWS_SESSION_TOKEN")
        aws_props = _AWSProperties(aws_session_token=aws_session_token)
        # user can be None for temporary link-local EC2 credentials.
        return MongoCredential(mech, "$external", user, passwd, aws_props, None)
    elif mech == "MONGODB-OIDC":
        properties = extra.get("authmechanismproperties", {})
        request_token_callback = properties.get("request_token_callback")
        refresh_token_callback = properties.get("refresh_token_callback", None)
        provider_name = properties.get("PROVIDER_NAME", "")
        default_allowed = [
            "*.mongodb.net",
            "*.mongodb-dev.net",
            "*.mongodbgov.net",
            "localhost",
            "127.0.0.1",
            "::1",
        ]
        allowed_hosts = properties.get("allowed_hosts", default_allowed)
        if not request_token_callback and provider_name != "aws":
            raise ConfigurationError(
                "authentication with MONGODB-OIDC requires providing an request_token_callback or a provider_name of 'aws'"
            )
        oidc_props = _OIDCProperties(
            request_token_callback=request_token_callback,
            refresh_token_callback=refresh_token_callback,
            provider_name=provider_name,
            allowed_hosts=allowed_hosts,
        )
        return MongoCredential(mech, "$external", user, passwd, oidc_props, None)

    elif mech == "PLAIN":
        source_database = source or database or "$external"
        return MongoCredential(mech, source_database, user, passwd, None, None)
    else:
        source_database = source or database or "admin"
        if passwd is None:
            raise ConfigurationError("A password is required.")
        return MongoCredential(mech, source_database, user, passwd, None, _Cache())


def _xor(fir: bytes, sec: bytes) -> bytes:
    """XOR two byte strings together."""
    return b"".join([bytes([x ^ y]) for x, y in zip(fir, sec)])


def _parse_scram_response(response: bytes) -> dict:
    """Split a scram response into key, value pairs."""
    return dict(
        typing.cast(typing.Tuple[str, str], item.split(b"=", 1)) for item in response.split(b",")
    )


def _authenticate_scram_start(
    credentials: MongoCredential, mechanism: str
) -> tuple[bytes, bytes, MutableMapping[str, Any]]:
    username = credentials.username
    user = username.encode("utf-8").replace(b"=", b"=3D").replace(b",", b"=2C")
    nonce = standard_b64encode(os.urandom(32))
    first_bare = b"n=" + user + b",r=" + nonce

    cmd = SON(
        [
            ("saslStart", 1),
            ("mechanism", mechanism),
            ("payload", Binary(b"n,," + first_bare)),
            ("autoAuthorize", 1),
            ("options", {"skipEmptyExchange": True}),
        ]
    )
    return nonce, first_bare, cmd


def _authenticate_scram(credentials: MongoCredential, conn: Connection, mechanism: str) -> None:
    """Authenticate using SCRAM."""
    username = credentials.username
    if mechanism == "SCRAM-SHA-256":
        digest = "sha256"
        digestmod = hashlib.sha256
        data = saslprep(credentials.password).encode("utf-8")
    else:
        digest = "sha1"
        digestmod = hashlib.sha1
        data = _password_digest(username, credentials.password).encode("utf-8")
    source = credentials.source
    cache = credentials.cache

    # Make local
    _hmac = hmac.HMAC

<<<<<<< HEAD
    ctx = sock_info.auth_ctx
    assert isinstance(ctx, _ScramContext)
    assert ctx.scram_data is not None
=======
    ctx = conn.auth_ctx
>>>>>>> c88ae79e
    if ctx and ctx.speculate_succeeded():
        nonce, first_bare = ctx.scram_data
        res = ctx.speculative_authenticate
    else:
        nonce, first_bare, cmd = _authenticate_scram_start(credentials, mechanism)
<<<<<<< HEAD
        res = sock_info.command(source, cmd)
    assert res is not None
=======
        res = conn.command(source, cmd)

>>>>>>> c88ae79e
    server_first = res["payload"]
    parsed = _parse_scram_response(server_first)
    iterations = int(parsed[b"i"])
    if iterations < 4096:
        raise OperationFailure("Server returned an invalid iteration count.")
    salt = parsed[b"s"]
    rnonce = parsed[b"r"]
    if not rnonce.startswith(nonce):
        raise OperationFailure("Server returned an invalid nonce.")

    without_proof = b"c=biws,r=" + rnonce
    if cache.data:
        client_key, server_key, csalt, citerations = cache.data
    else:
        client_key, server_key, csalt, citerations = None, None, None, None

    # Salt and / or iterations could change for a number of different
    # reasons. Either changing invalidates the cache.
    if not client_key or salt != csalt or iterations != citerations:
        salted_pass = hashlib.pbkdf2_hmac(digest, data, standard_b64decode(salt), iterations)
        client_key = _hmac(salted_pass, b"Client Key", digestmod).digest()
        server_key = _hmac(salted_pass, b"Server Key", digestmod).digest()
        cache.data = (client_key, server_key, salt, iterations)
    stored_key = digestmod(client_key).digest()
    auth_msg = b",".join((first_bare, server_first, without_proof))
    client_sig = _hmac(stored_key, auth_msg, digestmod).digest()
    client_proof = b"p=" + standard_b64encode(_xor(client_key, client_sig))
    client_final = b",".join((without_proof, client_proof))

    server_sig = standard_b64encode(_hmac(server_key, auth_msg, digestmod).digest())

    cmd = SON(
        [
            ("saslContinue", 1),
            ("conversationId", res["conversationId"]),
            ("payload", Binary(client_final)),
        ]
    )
    res = conn.command(source, cmd)

    parsed = _parse_scram_response(res["payload"])
    if not hmac.compare_digest(parsed[b"v"], server_sig):
        raise OperationFailure("Server returned an invalid signature.")

    # A third empty challenge may be required if the server does not support
    # skipEmptyExchange: SERVER-44857.
    if not res["done"]:
        cmd = SON(
            [
                ("saslContinue", 1),
                ("conversationId", res["conversationId"]),
                ("payload", Binary(b"")),
            ]
        )
        res = conn.command(source, cmd)
        if not res["done"]:
            raise OperationFailure("SASL conversation failed to complete.")


def _password_digest(username: str, password: str) -> str:
    """Get a password digest to use for authentication."""
    if not isinstance(password, str):
        raise TypeError("password must be an instance of str")
    if len(password) == 0:
        raise ValueError("password can't be empty")
    if not isinstance(username, str):
        raise TypeError("username must be an instance of str")

    md5hash = hashlib.md5()
    data = f"{username}:mongo:{password}"
    md5hash.update(data.encode("utf-8"))
    return md5hash.hexdigest()


def _auth_key(nonce: str, username: str, password: str) -> str:
    """Get an auth key to use for authentication."""
    digest = _password_digest(username, password)
    md5hash = hashlib.md5()
    data = f"{nonce}{username}{digest}"
    md5hash.update(data.encode("utf-8"))
    return md5hash.hexdigest()


def _canonicalize_hostname(hostname: str) -> str:
    """Canonicalize hostname following MIT-krb5 behavior."""
    # https://github.com/krb5/krb5/blob/d406afa363554097ac48646a29249c04f498c88e/src/util/k5test.py#L505-L520
    af, socktype, proto, canonname, sockaddr = socket.getaddrinfo(
        hostname, None, 0, 0, socket.IPPROTO_TCP, socket.AI_CANONNAME
    )[0]

    try:
        name = socket.getnameinfo(sockaddr, socket.NI_NAMEREQD)
    except socket.gaierror:
        return canonname.lower()

    return name[0].lower()


def _authenticate_gssapi(credentials: MongoCredential, conn: Connection) -> None:
    """Authenticate using GSSAPI."""
    if not HAVE_KERBEROS:
        raise ConfigurationError(
            'The "kerberos" module must be installed to use GSSAPI authentication.'
        )

    try:
        username = credentials.username
        password = credentials.password
        props = credentials.mechanism_properties
        # Starting here and continuing through the while loop below - establish
        # the security context. See RFC 4752, Section 3.1, first paragraph.
        host = conn.address[0]
        if props.canonicalize_host_name:
            host = _canonicalize_hostname(host)
        service = props.service_name + "@" + host
        if props.service_realm is not None:
            service = service + "@" + props.service_realm

        if password is not None:
            if _USE_PRINCIPAL:
                # Note that, though we use unquote_plus for unquoting URI
                # options, we use quote here. Microsoft's UrlUnescape (used
                # by WinKerberos) doesn't support +.
                principal = ":".join((quote(username), quote(password)))
                result, ctx = kerberos.authGSSClientInit(
                    service, principal, gssflags=kerberos.GSS_C_MUTUAL_FLAG
                )
            else:
                if "@" in username:
                    user, domain = username.split("@", 1)
                else:
                    user, domain = username, None
                result, ctx = kerberos.authGSSClientInit(
                    service,
                    gssflags=kerberos.GSS_C_MUTUAL_FLAG,
                    user=user,
                    domain=domain,
                    password=password,
                )
        else:
            result, ctx = kerberos.authGSSClientInit(service, gssflags=kerberos.GSS_C_MUTUAL_FLAG)

        if result != kerberos.AUTH_GSS_COMPLETE:
            raise OperationFailure("Kerberos context failed to initialize.")

        try:
            # pykerberos uses a weird mix of exceptions and return values
            # to indicate errors.
            # 0 == continue, 1 == complete, -1 == error
            # Only authGSSClientStep can return 0.
            if kerberos.authGSSClientStep(ctx, "") != 0:
                raise OperationFailure("Unknown kerberos failure in step function.")

            # Start a SASL conversation with mongod/s
            # Note: pykerberos deals with base64 encoded byte strings.
            # Since mongo accepts base64 strings as the payload we don't
            # have to use bson.binary.Binary.
            payload = kerberos.authGSSClientResponse(ctx)
            cmd = SON(
                [
                    ("saslStart", 1),
                    ("mechanism", "GSSAPI"),
                    ("payload", payload),
                    ("autoAuthorize", 1),
                ]
            )
            response = conn.command("$external", cmd)

            # Limit how many times we loop to catch protocol / library issues
            for _ in range(10):
                result = kerberos.authGSSClientStep(ctx, str(response["payload"]))
                if result == -1:
                    raise OperationFailure("Unknown kerberos failure in step function.")

                payload = kerberos.authGSSClientResponse(ctx) or ""

                cmd = SON(
                    [
                        ("saslContinue", 1),
                        ("conversationId", response["conversationId"]),
                        ("payload", payload),
                    ]
                )
                response = conn.command("$external", cmd)

                if result == kerberos.AUTH_GSS_COMPLETE:
                    break
            else:
                raise OperationFailure("Kerberos authentication failed to complete.")

            # Once the security context is established actually authenticate.
            # See RFC 4752, Section 3.1, last two paragraphs.
            if kerberos.authGSSClientUnwrap(ctx, str(response["payload"])) != 1:
                raise OperationFailure("Unknown kerberos failure during GSS_Unwrap step.")

            if kerberos.authGSSClientWrap(ctx, kerberos.authGSSClientResponse(ctx), username) != 1:
                raise OperationFailure("Unknown kerberos failure during GSS_Wrap step.")

            payload = kerberos.authGSSClientResponse(ctx)
            cmd = SON(
                [
                    ("saslContinue", 1),
                    ("conversationId", response["conversationId"]),
                    ("payload", payload),
                ]
            )
            conn.command("$external", cmd)

        finally:
            kerberos.authGSSClientClean(ctx)

    except kerberos.KrbError as exc:
        raise OperationFailure(str(exc))


def _authenticate_plain(credentials: MongoCredential, conn: Connection) -> None:
    """Authenticate using SASL PLAIN (RFC 4616)"""
    source = credentials.source
    username = credentials.username
    password = credentials.password
    payload = (f"\x00{username}\x00{password}").encode()
    cmd = SON(
        [
            ("saslStart", 1),
            ("mechanism", "PLAIN"),
            ("payload", Binary(payload)),
            ("autoAuthorize", 1),
        ]
    )
    conn.command(source, cmd)


def _authenticate_x509(credentials: MongoCredential, conn: Connection) -> None:
    """Authenticate using MONGODB-X509."""
    ctx = conn.auth_ctx
    if ctx and ctx.speculate_succeeded():
        # MONGODB-X509 is done after the speculative auth step.
        return

    cmd = _X509Context(credentials, conn.address).speculate_command()
    conn.command("$external", cmd)


def _authenticate_mongo_cr(credentials: MongoCredential, conn: Connection) -> None:
    """Authenticate using MONGODB-CR."""
    source = credentials.source
    username = credentials.username
    password = credentials.password
    # Get a nonce
    response = conn.command(source, {"getnonce": 1})
    nonce = response["nonce"]
    key = _auth_key(nonce, username, password)

    # Actually authenticate
    query = SON([("authenticate", 1), ("user", username), ("nonce", nonce), ("key", key)])
    conn.command(source, query)


def _authenticate_default(credentials: MongoCredential, conn: Connection) -> None:
    if conn.max_wire_version >= 7:
        if conn.negotiated_mechs:
            mechs = conn.negotiated_mechs
        else:
            source = credentials.source
            cmd = conn.hello_cmd()
            cmd["saslSupportedMechs"] = source + "." + credentials.username
            mechs = conn.command(source, cmd, publish_events=False).get("saslSupportedMechs", [])
        if "SCRAM-SHA-256" in mechs:
            return _authenticate_scram(credentials, conn, "SCRAM-SHA-256")
        else:
            return _authenticate_scram(credentials, conn, "SCRAM-SHA-1")
    else:
        return _authenticate_scram(credentials, conn, "SCRAM-SHA-1")


_AUTH_MAP: Mapping[str, Callable] = {
    "GSSAPI": _authenticate_gssapi,
    "MONGODB-CR": _authenticate_mongo_cr,
    "MONGODB-X509": _authenticate_x509,
    "MONGODB-AWS": _authenticate_aws,
    "PLAIN": _authenticate_plain,
    "SCRAM-SHA-1": functools.partial(_authenticate_scram, mechanism="SCRAM-SHA-1"),
    "SCRAM-SHA-256": functools.partial(_authenticate_scram, mechanism="SCRAM-SHA-256"),
    "DEFAULT": _authenticate_default,
}


class _AuthContext:
    def __init__(self, credentials: MongoCredential, address: tuple[str, int]) -> None:
        self.credentials = credentials
        self.speculative_authenticate: Optional[Mapping[str, Any]] = None
        self.address = address

    @staticmethod
    def from_credentials(
        creds: MongoCredential, address: tuple[str, int]
    ) -> Optional[_AuthContext]:
        spec_cls = _SPECULATIVE_AUTH_MAP.get(creds.mechanism)
        if spec_cls:
            return spec_cls(creds, address)
        return None

    def speculate_command(self) -> Optional[MutableMapping[str, Any]]:
        raise NotImplementedError

    def parse_response(self, hello: Hello) -> None:
        self.speculative_authenticate = hello.speculative_authenticate

    def speculate_succeeded(self) -> bool:
        return bool(self.speculative_authenticate)


class _ScramContext(_AuthContext):
    def __init__(
        self, credentials: MongoCredential, address: tuple[str, int], mechanism: str
    ) -> None:
        super().__init__(credentials, address)
        self.scram_data: Optional[tuple[bytes, bytes]] = None
        self.mechanism = mechanism

    def speculate_command(self) -> Optional[MutableMapping[str, Any]]:
        nonce, first_bare, cmd = _authenticate_scram_start(self.credentials, self.mechanism)
        # The 'db' field is included only on the speculative command.
        cmd["db"] = self.credentials.source
        # Save for later use.
        self.scram_data = (nonce, first_bare)
        return cmd


class _X509Context(_AuthContext):
    def speculate_command(self) -> MutableMapping[str, Any]:
        cmd = SON([("authenticate", 1), ("mechanism", "MONGODB-X509")])
        if self.credentials.username is not None:
            cmd["user"] = self.credentials.username
        return cmd


class _OIDCContext(_AuthContext):
    def speculate_command(self) -> Optional[MutableMapping[str, Any]]:
        authenticator = _get_authenticator(self.credentials, self.address)
        cmd = authenticator.auth_start_cmd(False)
        if cmd is None:
            return None
        cmd["db"] = self.credentials.source
        return cmd


_SPECULATIVE_AUTH_MAP: Mapping[str, Callable] = {
    "MONGODB-X509": _X509Context,
    "SCRAM-SHA-1": functools.partial(_ScramContext, mechanism="SCRAM-SHA-1"),
    "SCRAM-SHA-256": functools.partial(_ScramContext, mechanism="SCRAM-SHA-256"),
    "MONGODB-OIDC": _OIDCContext,
    "DEFAULT": functools.partial(_ScramContext, mechanism="SCRAM-SHA-256"),
}


def authenticate(
    credentials: MongoCredential, conn: Connection, reauthenticate: bool = False
) -> None:
    """Authenticate connection."""
    mechanism = credentials.mechanism
    auth_func = _AUTH_MAP[mechanism]
    if mechanism == "MONGODB-OIDC":
        _authenticate_oidc(credentials, conn, reauthenticate)
    else:
        auth_func(credentials, conn)<|MERGE_RESOLUTION|>--- conflicted
+++ resolved
@@ -237,25 +237,14 @@
     # Make local
     _hmac = hmac.HMAC
 
-<<<<<<< HEAD
-    ctx = sock_info.auth_ctx
-    assert isinstance(ctx, _ScramContext)
-    assert ctx.scram_data is not None
-=======
     ctx = conn.auth_ctx
->>>>>>> c88ae79e
     if ctx and ctx.speculate_succeeded():
         nonce, first_bare = ctx.scram_data
         res = ctx.speculative_authenticate
     else:
         nonce, first_bare, cmd = _authenticate_scram_start(credentials, mechanism)
-<<<<<<< HEAD
-        res = sock_info.command(source, cmd)
-    assert res is not None
-=======
         res = conn.command(source, cmd)
 
->>>>>>> c88ae79e
     server_first = res["payload"]
     parsed = _parse_scram_response(server_first)
     iterations = int(parsed[b"i"])
