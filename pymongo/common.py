--- conflicted
+++ resolved
@@ -261,11 +261,8 @@
     'use_greenlets': validate_boolean,
     'authmechanism': validate_auth_mechanism,
     'authsource': validate_basestring,
-<<<<<<< HEAD
+    'gssapiservicename': validate_basestring,
     'thread_support_module': validate_thread_support_module,
-=======
-    'gssapiservicename': validate_basestring,
->>>>>>> 40a32cc4
 }
 
 
