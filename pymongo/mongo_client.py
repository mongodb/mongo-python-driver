# Copyright 2009-present MongoDB, Inc.
#
# Licensed under the Apache License, Version 2.0 (the "License"); you
# may not use this file except in compliance with the License.  You
# may obtain a copy of the License at
#
# http://www.apache.org/licenses/LICENSE-2.0
#
# Unless required by applicable law or agreed to in writing, software
# distributed under the License is distributed on an "AS IS" BASIS,
# WITHOUT WARRANTIES OR CONDITIONS OF ANY KIND, either express or
# implied.  See the License for the specific language governing
# permissions and limitations under the License.

"""Tools for connecting to MongoDB.

.. seealso:: :doc:`/examples/high_availability` for examples of connecting
   to replica sets or sets of mongos servers.

To get a :class:`~pymongo.database.Database` instance from a
:class:`MongoClient` use either dictionary-style or attribute-style
access:

.. doctest::

  >>> from pymongo import MongoClient
  >>> c = MongoClient()
  >>> c.test_database
  Database(MongoClient(host=['localhost:27017'], document_class=dict, tz_aware=False, connect=True), 'test_database')
  >>> c['test-database']
  Database(MongoClient(host=['localhost:27017'], document_class=dict, tz_aware=False, connect=True), 'test-database')
"""

import contextlib
import threading
import weakref

from collections import defaultdict

from bson.codec_options import DEFAULT_CODEC_OPTIONS
from bson.son import SON
from pymongo import (common,
                     database,
                     helpers,
                     message,
                     periodic_executor,
                     uri_parser,
                     client_session)
from pymongo.change_stream import ClusterChangeStream
from pymongo.client_options import ClientOptions
from pymongo.command_cursor import CommandCursor
from pymongo.errors import (AutoReconnect,
                            BulkWriteError,
                            ConfigurationError,
                            ConnectionFailure,
                            InvalidOperation,
                            NotPrimaryError,
                            OperationFailure,
                            PyMongoError,
                            ServerSelectionTimeoutError)
from pymongo.pool import ConnectionClosedReason
from pymongo.read_preferences import ReadPreference
from pymongo.server_selectors import writable_server_selector
from pymongo.server_type import SERVER_TYPE
from pymongo.topology import (Topology,
                              _ErrorContext)
from pymongo.topology_description import TOPOLOGY_TYPE
from pymongo.settings import TopologySettings
from pymongo.uri_parser import (_handle_option_deprecations,
                                _handle_security_options,
                                _normalize_options,
                                _check_options)
from pymongo.write_concern import DEFAULT_WRITE_CONCERN


class MongoClient(common.BaseObject):
    """
    A client-side representation of a MongoDB cluster.

    Instances can represent either a standalone MongoDB server, a replica
    set, or a sharded cluster. Instances of this class are responsible for
    maintaining up-to-date state of the cluster, and possibly cache
    resources related to this, including background threads for monitoring,
    and connection pools.
    """
    HOST = "localhost"
    PORT = 27017
    # Define order to retrieve options from ClientOptions for __repr__.
    # No host/port; these are retrieved from TopologySettings.
    _constructor_args = ('document_class', 'tz_aware', 'connect')

    def __init__(
            self,
            host=None,
            port=None,
            document_class=dict,
            tz_aware=None,
            connect=None,
            type_registry=None,
            **kwargs):
        """Client for a MongoDB instance, a replica set, or a set of mongoses.

        The client object is thread-safe and has connection-pooling built in.
        If an operation fails because of a network error,
        :class:`~pymongo.errors.ConnectionFailure` is raised and the client
        reconnects in the background. Application code should handle this
        exception (recognizing that the operation failed) and then continue to
        execute.

        The `host` parameter can be a full `mongodb URI
        <http://dochub.mongodb.org/core/connections>`_, in addition to
        a simple hostname. It can also be a list of hostnames but no more
        than one URI. Any port specified in the host string(s) will override
        the `port` parameter. For username and
        passwords reserved characters like ':', '/', '+' and '@' must be
        percent encoded following RFC 2396::

            from urllib.parse import quote_plus

            uri = "mongodb://%s:%s@%s" % (
                quote_plus(user), quote_plus(password), host)
            client = MongoClient(uri)

        Unix domain sockets are also supported. The socket path must be percent
        encoded in the URI::

            uri = "mongodb://%s:%s@%s" % (
                quote_plus(user), quote_plus(password), quote_plus(socket_path))
            client = MongoClient(uri)

        But not when passed as a simple hostname::

            client = MongoClient('/tmp/mongodb-27017.sock')

        Starting with version 3.6, PyMongo supports mongodb+srv:// URIs. The
        URI must include one, and only one, hostname. The hostname will be
        resolved to one or more DNS `SRV records
        <https://en.wikipedia.org/wiki/SRV_record>`_ which will be used
        as the seed list for connecting to the MongoDB deployment. When using
        SRV URIs, the `authSource` and `replicaSet` configuration options can
        be specified using `TXT records
        <https://en.wikipedia.org/wiki/TXT_record>`_. See the
        `Initial DNS Seedlist Discovery spec
        <https://github.com/mongodb/specifications/blob/master/source/
        initial-dns-seedlist-discovery/initial-dns-seedlist-discovery.rst>`_
        for more details. Note that the use of SRV URIs implicitly enables
        TLS support. Pass tls=false in the URI to override.

        .. note:: MongoClient creation will block waiting for answers from
          DNS when mongodb+srv:// URIs are used.

        .. note:: Starting with version 3.0 the :class:`MongoClient`
          constructor no longer blocks while connecting to the server or
          servers, and it no longer raises
          :class:`~pymongo.errors.ConnectionFailure` if they are
          unavailable, nor :class:`~pymongo.errors.ConfigurationError`
          if the user's credentials are wrong. Instead, the constructor
          returns immediately and launches the connection process on
          background threads. You can check if the server is available
          like this::

            from pymongo.errors import ConnectionFailure
            client = MongoClient()
            try:
                # The ping command is cheap and does not require auth.
                client.admin.command('ping')
            except ConnectionFailure:
                print("Server not available")

        .. warning:: When using PyMongo in a multiprocessing context, please
          read :ref:`multiprocessing` first.

        .. note:: Many of the following options can be passed using a MongoDB
          URI or keyword parameters. If the same option is passed in a URI and
          as a keyword parameter the keyword parameter takes precedence.

        :Parameters:
          - `host` (optional): hostname or IP address or Unix domain socket
            path of a single mongod or mongos instance to connect to, or a
            mongodb URI, or a list of hostnames (but no more than one mongodb
            URI). If `host` is an IPv6 literal it must be enclosed in '['
            and ']' characters
            following the RFC2732 URL syntax (e.g. '[::1]' for localhost).
            Multihomed and round robin DNS addresses are **not** supported.
          - `port` (optional): port number on which to connect
          - `document_class` (optional): default class to use for
            documents returned from queries on this client
          - `tz_aware` (optional): if ``True``,
            :class:`~datetime.datetime` instances returned as values
            in a document by this :class:`MongoClient` will be timezone
            aware (otherwise they will be naive)
          - `connect` (optional): if ``True`` (the default), immediately
            begin connecting to MongoDB in the background. Otherwise connect
            on the first operation.
          - `type_registry` (optional): instance of
            :class:`~bson.codec_options.TypeRegistry` to enable encoding
            and decoding of custom types.

          | **Other optional parameters can be passed as keyword arguments:**
          - `directConnection` (optional): if ``True``, forces this client to
             connect directly to the specified MongoDB host as a standalone.
             If ``false``, the client connects to the entire replica set of
             which the given MongoDB host(s) is a part. If this is ``True``
             and a mongodb+srv:// URI or a URI containing multiple seeds is
             provided, an exception will be raised.
          - `maxPoolSize` (optional): The maximum allowable number of
            concurrent connections to each connected server. Requests to a
            server will block if there are `maxPoolSize` outstanding
            connections to the requested server. Defaults to 100. Cannot be 0.
          - `minPoolSize` (optional): The minimum required number of concurrent
            connections that the pool will maintain to each connected server.
            Default is 0.
          - `maxIdleTimeMS` (optional): The maximum number of milliseconds that
            a connection can remain idle in the pool before being removed and
            replaced. Defaults to `None` (no limit).
          - `socketTimeoutMS`: (integer or None) Controls how long (in
            milliseconds) the driver will wait for a response after sending an
            ordinary (non-monitoring) database operation before concluding that
            a network error has occurred. ``0`` or ``None`` means no timeout.
            Defaults to ``None`` (no timeout).
          - `connectTimeoutMS`: (integer or None) Controls how long (in
            milliseconds) the driver will wait during server monitoring when
            connecting a new socket to a server before concluding the server
            is unavailable. ``0`` or ``None`` means no timeout.
            Defaults to ``20000`` (20 seconds).
          - `server_selector`: (callable or None) Optional, user-provided
            function that augments server selection rules. The function should
            accept as an argument a list of
            :class:`~pymongo.server_description.ServerDescription` objects and
            return a list of server descriptions that should be considered
            suitable for the desired operation.
          - `serverSelectionTimeoutMS`: (integer) Controls how long (in
            milliseconds) the driver will wait to find an available,
            appropriate server to carry out a database operation; while it is
            waiting, multiple server monitoring operations may be carried out,
            each controlled by `connectTimeoutMS`. Defaults to ``30000`` (30
            seconds).
          - `waitQueueTimeoutMS`: (integer or None) How long (in milliseconds)
            a thread will wait for a socket from the pool if the pool has no
            free sockets. Defaults to ``None`` (no timeout).
          - `heartbeatFrequencyMS`: (optional) The number of milliseconds
            between periodic server checks, or None to accept the default
            frequency of 10 seconds.
          - `appname`: (string or None) The name of the application that
            created this MongoClient instance. MongoDB 3.4 and newer will
            print this value in the server log upon establishing each
            connection. It is also recorded in the slow query log and
            profile collections.
          - `driver`: (pair or None) A driver implemented on top of PyMongo can
            pass a :class:`~pymongo.driver_info.DriverInfo` to add its name,
            version, and platform to the message printed in the server log when
            establishing a connection.
          - `event_listeners`: a list or tuple of event listeners. See
            :mod:`~pymongo.monitoring` for details.
          - `retryWrites`: (boolean) Whether supported write operations
            executed within this MongoClient will be retried once after a
            network error on MongoDB 3.6+. Defaults to ``True``.
            The supported write operations are:

              - :meth:`~pymongo.collection.Collection.bulk_write`, as long as
                :class:`~pymongo.operations.UpdateMany` or
                :class:`~pymongo.operations.DeleteMany` are not included.
              - :meth:`~pymongo.collection.Collection.delete_one`
              - :meth:`~pymongo.collection.Collection.insert_one`
              - :meth:`~pymongo.collection.Collection.insert_many`
              - :meth:`~pymongo.collection.Collection.replace_one`
              - :meth:`~pymongo.collection.Collection.update_one`
              - :meth:`~pymongo.collection.Collection.find_one_and_delete`
              - :meth:`~pymongo.collection.Collection.find_one_and_replace`
              - :meth:`~pymongo.collection.Collection.find_one_and_update`

            Unsupported write operations include, but are not limited to,
            :meth:`~pymongo.collection.Collection.aggregate` using the ``$out``
            pipeline operator and any operation with an unacknowledged write
            concern (e.g. {w: 0})). See
            https://github.com/mongodb/specifications/blob/master/source/retryable-writes/retryable-writes.rst
          - `retryReads`: (boolean) Whether supported read operations
            executed within this MongoClient will be retried once after a
            network error on MongoDB 3.6+. Defaults to ``True``.
            The supported read operations are:
            :meth:`~pymongo.collection.Collection.find`,
            :meth:`~pymongo.collection.Collection.find_one`,
            :meth:`~pymongo.collection.Collection.aggregate` without ``$out``,
            :meth:`~pymongo.collection.Collection.distinct`,
            :meth:`~pymongo.collection.Collection.count`,
            :meth:`~pymongo.collection.Collection.estimated_document_count`,
            :meth:`~pymongo.collection.Collection.count_documents`,
            :meth:`pymongo.collection.Collection.watch`,
            :meth:`~pymongo.collection.Collection.list_indexes`,
            :meth:`pymongo.database.Database.watch`,
            :meth:`~pymongo.database.Database.list_collections`,
            :meth:`pymongo.mongo_client.MongoClient.watch`,
            and :meth:`~pymongo.mongo_client.MongoClient.list_databases`.

            Unsupported read operations include, but are not limited to
            :meth:`~pymongo.database.Database.command` and any getMore
            operation on a cursor.

            Enabling retryable reads makes applications more resilient to
            transient errors such as network failures, database upgrades, and
            replica set failovers. For an exact definition of which errors
            trigger a retry, see the `retryable reads specification
            <https://github.com/mongodb/specifications/blob/master/source/retryable-reads/retryable-reads.rst>`_.

          - `compressors`: Comma separated list of compressors for wire
            protocol compression. The list is used to negotiate a compressor
            with the server. Currently supported options are "snappy", "zlib"
            and "zstd". Support for snappy requires the
            `python-snappy <https://pypi.org/project/python-snappy/>`_ package.
            zlib support requires the Python standard library zlib module. zstd
            requires the `zstandard <https://pypi.org/project/zstandard/>`_
            package. By default no compression is used. Compression support
            must also be enabled on the server. MongoDB 3.4+ supports snappy
            compression. MongoDB 3.6 adds support for zlib. MongoDB 4.2 adds
            support for zstd.
          - `zlibCompressionLevel`: (int) The zlib compression level to use
            when zlib is used as the wire protocol compressor. Supported values
            are -1 through 9. -1 tells the zlib library to use its default
            compression level (usually 6). 0 means no compression. 1 is best
            speed. 9 is best compression. Defaults to -1.
          - `uuidRepresentation`: The BSON representation to use when encoding
            from and decoding to instances of :class:`~uuid.UUID`. Valid
            values are `pythonLegacy`, `javaLegacy`, `csharpLegacy`, `standard`
            and `unspecified` (the default). New applications
            should consider setting this to `standard` for cross language
            compatibility. See :ref:`handling-uuid-data-example` for details.
          - `unicode_decode_error_handler`: The error handler to apply when
            a Unicode-related error occurs during BSON decoding that would
            otherwise raise :exc:`UnicodeDecodeError`. Valid options include
            'strict', 'replace', and 'ignore'. Defaults to 'strict'.
          - `srvServiceName`: A custom SRV service name. Use it like so::

                MongoClient("mongodb+srv://example.com/?srvServiceName=customname")


          | **Write Concern options:**
          | (Only set if passed. No default values.)

          - `w`: (integer or string) If this is a replica set, write operations
            will block until they have been replicated to the specified number
            or tagged set of servers. `w=<int>` always includes the replica set
            primary (e.g. w=3 means write to the primary and wait until
            replicated to **two** secondaries). Passing w=0 **disables write
            acknowledgement** and all other write concern options.
          - `wTimeoutMS`: (integer) Used in conjunction with `w`. Specify a value
            in milliseconds to control how long to wait for write propagation
            to complete. If replication does not complete in the given
            timeframe, a timeout exception is raised. Passing wTimeoutMS=0
            will cause **write operations to wait indefinitely**.
          - `journal`: If ``True`` block until write operations have been
            committed to the journal. Cannot be used in combination with
            `fsync`. Prior to MongoDB 2.6 this option was ignored if the server
            was running without journaling. Starting with MongoDB 2.6 write
            operations will fail with an exception if this option is used when
            the server is running without journaling.
          - `fsync`: If ``True`` and the server is running without journaling,
            blocks until the server has synced all data files to disk. If the
            server is running with journaling, this acts the same as the `j`
            option, blocking until write operations have been committed to the
            journal. Cannot be used in combination with `j`.

          | **Replica set keyword arguments for connecting with a replica set
            - either directly or via a mongos:**

          - `replicaSet`: (string or None) The name of the replica set to
            connect to. The driver will verify that all servers it connects to
            match this name. Implies that the hosts specified are a seed list
            and the driver should attempt to find all members of the set.
            Defaults to ``None``.

          | **Read Preference:**

          - `readPreference`: The replica set read preference for this client.
            One of ``primary``, ``primaryPreferred``, ``secondary``,
            ``secondaryPreferred``, or ``nearest``. Defaults to ``primary``.
          - `readPreferenceTags`: Specifies a tag set as a comma-separated list
            of colon-separated key-value pairs. For example ``dc:ny,rack:1``.
            Defaults to ``None``.
          - `maxStalenessSeconds`: (integer) The maximum estimated
            length of time a replica set secondary can fall behind the primary
            in replication before it will no longer be selected for operations.
            Defaults to ``-1``, meaning no maximum. If maxStalenessSeconds
            is set, it must be a positive integer greater than or equal to
            90 seconds.

          .. seealso:: :doc:`/examples/server_selection`

          | **Authentication:**

          - `username`: A string.
          - `password`: A string.

            Although username and password must be percent-escaped in a MongoDB
            URI, they must not be percent-escaped when passed as parameters. In
            this example, both the space and slash special characters are passed
            as-is::

              MongoClient(username="user name", password="pass/word")

          - `authSource`: The database to authenticate on. Defaults to the
            database specified in the URI, if provided, or to "admin".
          - `authMechanism`: See :data:`~pymongo.auth.MECHANISMS` for options.
            If no mechanism is specified, PyMongo automatically uses MONGODB-CR
            when connected to a pre-3.0 version of MongoDB, SCRAM-SHA-1 when
            connected to MongoDB 3.0 through 3.6, and negotiates the mechanism
            to use (SCRAM-SHA-1 or SCRAM-SHA-256) when connected to MongoDB
            4.0+.
          - `authMechanismProperties`: Used to specify authentication mechanism
            specific options. To specify the service name for GSSAPI
            authentication pass authMechanismProperties='SERVICE_NAME:<service
            name>'.
            To specify the session token for MONGODB-AWS authentication pass
            ``authMechanismProperties='AWS_SESSION_TOKEN:<session token>'``.

          .. seealso:: :doc:`/examples/authentication`

          | **TLS/SSL configuration:**

          - `tls`: (boolean) If ``True``, create the connection to the server
            using transport layer security. Defaults to ``False``.
          - `tlsInsecure`: (boolean) Specify whether TLS constraints should be
            relaxed as much as possible. Setting ``tlsInsecure=True`` implies
            ``tlsAllowInvalidCertificates=True`` and
            ``tlsAllowInvalidHostnames=True``. Defaults to ``False``. Think
            very carefully before setting this to ``True`` as it dramatically
            reduces the security of TLS.
          - `tlsAllowInvalidCertificates`: (boolean) If ``True``, continues
            the TLS handshake regardless of the outcome of the certificate
            verification process. If this is ``False``, and a value is not
            provided for ``tlsCAFile``, PyMongo will attempt to load system
            provided CA certificates. If the python version in use does not
            support loading system CA certificates then the ``tlsCAFile``
            parameter must point to a file of CA certificates.
            ``tlsAllowInvalidCertificates=False`` implies ``tls=True``.
            Defaults to ``False``. Think very carefully before setting this
            to ``True`` as that could make your application vulnerable to
            on-path attackers.
          - `tlsAllowInvalidHostnames`: (boolean) If ``True``, disables TLS
            hostname verification. ``tlsAllowInvalidHostnames=False`` implies
            ``tls=True``. Defaults to ``False``. Think very carefully before
            setting this to ``True`` as that could make your application
            vulnerable to on-path attackers.
          - `tlsCAFile`: A file containing a single or a bundle of
            "certification authority" certificates, which are used to validate
            certificates passed from the other end of the connection.
            Implies ``tls=True``. Defaults to ``None``.
          - `tlsCertificateKeyFile`: A file containing the client certificate
            and private key. Implies ``tls=True``. Defaults to ``None``.
          - `tlsCRLFile`: A file containing a PEM or DER formatted
            certificate revocation list. Only supported by python 2.7.9+
            (pypy 2.5.1+). Implies ``tls=True``. Defaults to ``None``.
          - `tlsCertificateKeyFilePassword`: The password or passphrase for
            decrypting the private key in ``tlsCertificateKeyFile``. Only
            necessary if the private key is encrypted. Only supported by
            python 2.7.9+ (pypy 2.5.1+) and 3.3+. Defaults to ``None``.
          - `tlsDisableOCSPEndpointCheck`: (boolean) If ``True``, disables
            certificate revocation status checking via the OCSP responder
            specified on the server certificate.
            ``tlsDisableOCSPEndpointCheck=False`` implies ``tls=True``.
            Defaults to ``False``.
          - `ssl`: (boolean) Alias for ``tls``.

          | **Read Concern options:**
          | (If not set explicitly, this will use the server default)

          - `readConcernLevel`: (string) The read concern level specifies the
            level of isolation for read operations.  For example, a read
            operation using a read concern level of ``majority`` will only
            return data that has been written to a majority of nodes. If the
            level is left unspecified, the server default will be used.

          | **Client side encryption options:**
          | (If not set explicitly, client side encryption will not be enabled.)

          - `auto_encryption_opts`: A
            :class:`~pymongo.encryption_options.AutoEncryptionOpts` which
            configures this client to automatically encrypt collection commands
            and automatically decrypt results. See
            :ref:`automatic-client-side-encryption` for an example.
            If a :class:`MongoClient` is configured with
            ``auto_encryption_opts`` and a non-None ``maxPoolSize``, a
            separate internal ``MongoClient`` is created if any of the
            following are true:

              - A ``key_vault_client`` is not passed to
                :class:`~pymongo.encryption_options.AutoEncryptionOpts`
              - ``bypass_auto_encrpytion=False`` is passed to
                :class:`~pymongo.encryption_options.AutoEncryptionOpts`

          | **Versioned API options:**
          | (If not set explicitly, Versioned API will not be enabled.)

          - `server_api`: A
            :class:`~pymongo.server_api.ServerApi` which configures this
            client to use Versioned API. See :ref:`versioned-api-ref` for
            details.

        .. seealso:: The MongoDB documentation on `connections <https://dochub.mongodb.org/core/connections>`_.

        .. versionchanged:: 4.0
           Removed the ``waitQueueMultiple`` and ``socketKeepAlive`` keyword
           arguments.
           The default for `uuidRepresentation` was changed from
           ``pythonLegacy`` to ``unspecified``.
           Added the ``srvServiceName`` URI and keyword argument.

        .. versionchanged:: 3.12
           Added the ``server_api`` keyword argument.
           The following keyword arguments were deprecated:

             - ``ssl_certfile`` and ``ssl_keyfile`` were deprecated in favor
               of ``tlsCertificateKeyFile``.

        .. versionchanged:: 3.11
           Added the following keyword arguments and URI options:

             - ``tlsDisableOCSPEndpointCheck``
             - ``directConnection``

        .. versionchanged:: 3.9
           Added the ``retryReads`` keyword argument and URI option.
           Added the ``tlsInsecure`` keyword argument and URI option.
           The following keyword arguments and URI options were deprecated:

             - ``wTimeout`` was deprecated in favor of ``wTimeoutMS``.
             - ``j`` was deprecated in favor of ``journal``.
             - ``ssl_cert_reqs`` was deprecated in favor of
               ``tlsAllowInvalidCertificates``.
             - ``ssl_match_hostname`` was deprecated in favor of
               ``tlsAllowInvalidHostnames``.
             - ``ssl_ca_certs`` was deprecated in favor of ``tlsCAFile``.
             - ``ssl_certfile`` was deprecated in favor of
               ``tlsCertificateKeyFile``.
             - ``ssl_crlfile`` was deprecated in favor of ``tlsCRLFile``.
             - ``ssl_pem_passphrase`` was deprecated in favor of
               ``tlsCertificateKeyFilePassword``.

        .. versionchanged:: 3.9
           ``retryWrites`` now defaults to ``True``.

        .. versionchanged:: 3.8
           Added the ``server_selector`` keyword argument.
           Added the ``type_registry`` keyword argument.

        .. versionchanged:: 3.7
           Added the ``driver`` keyword argument.

        .. versionchanged:: 3.6
           Added support for mongodb+srv:// URIs.
           Added the ``retryWrites`` keyword argument and URI option.

        .. versionchanged:: 3.5
           Add ``username`` and ``password`` options. Document the
           ``authSource``, ``authMechanism``, and ``authMechanismProperties``
           options.
           Deprecated the ``socketKeepAlive`` keyword argument and URI option.
           ``socketKeepAlive`` now defaults to ``True``.

        .. versionchanged:: 3.0
           :class:`~pymongo.mongo_client.MongoClient` is now the one and only
           client class for a standalone server, mongos, or replica set.
           It includes the functionality that had been split into
           :class:`~pymongo.mongo_client.MongoReplicaSetClient`: it can connect
           to a replica set, discover all its members, and monitor the set for
           stepdowns, elections, and reconfigs.

           The :class:`~pymongo.mongo_client.MongoClient` constructor no
           longer blocks while connecting to the server or servers, and it no
           longer raises :class:`~pymongo.errors.ConnectionFailure` if they
           are unavailable, nor :class:`~pymongo.errors.ConfigurationError`
           if the user's credentials are wrong. Instead, the constructor
           returns immediately and launches the connection process on
           background threads.

           Therefore the ``alive`` method is removed since it no longer
           provides meaningful information; even if the client is disconnected,
           it may discover a server in time to fulfill the next operation.

           In PyMongo 2.x, :class:`~pymongo.MongoClient` accepted a list of
           standalone MongoDB servers and used the first it could connect to::

               MongoClient(['host1.com:27017', 'host2.com:27017'])

           A list of multiple standalones is no longer supported; if multiple
           servers are listed they must be members of the same replica set, or
           mongoses in the same sharded cluster.

           The behavior for a list of mongoses is changed from "high
           availability" to "load balancing". Before, the client connected to
           the lowest-latency mongos in the list, and used it until a network
           error prompted it to re-evaluate all mongoses' latencies and
           reconnect to one of them. In PyMongo 3, the client monitors its
           network latency to all the mongoses continuously, and distributes
           operations evenly among those with the lowest latency. See
           :ref:`mongos-load-balancing` for more information.

           The ``connect`` option is added.

           The ``start_request``, ``in_request``, and ``end_request`` methods
           are removed, as well as the ``auto_start_request`` option.

           The ``copy_database`` method is removed, see the
           :doc:`copy_database examples </examples/copydb>` for alternatives.

           The :meth:`MongoClient.disconnect` method is removed; it was a
           synonym for :meth:`~pymongo.MongoClient.close`.

           :class:`~pymongo.mongo_client.MongoClient` no longer returns an
           instance of :class:`~pymongo.database.Database` for attribute names
           with leading underscores. You must use dict-style lookups instead::

               client['__my_database__']

           Not::

               client.__my_database__
        """
        self.__init_kwargs = {'host': host,
                              'port': port,
                              'document_class': document_class,
                              'tz_aware': tz_aware,
                              'connect': connect,
                              'type_registry': type_registry,
                              **kwargs}

        if host is None:
            host = self.HOST
        if isinstance(host, str):
            host = [host]
        if port is None:
            port = self.PORT
        if not isinstance(port, int):
            raise TypeError("port must be an instance of int")

        # _pool_class, _monitor_class, and _condition_class are for deep
        # customization of PyMongo, e.g. Motor.
        pool_class = kwargs.pop('_pool_class', None)
        monitor_class = kwargs.pop('_monitor_class', None)
        condition_class = kwargs.pop('_condition_class', None)

        # Parse options passed as kwargs.
        keyword_opts = common._CaseInsensitiveDictionary(kwargs)
        keyword_opts['document_class'] = document_class

        seeds = set()
        username = None
        password = None
        dbase = None
        opts = common._CaseInsensitiveDictionary()
        fqdn = None
<<<<<<< HEAD
        srv_service_name = keyword_opts.get("srvservicename", None)

=======
        if len([h for h in host if "/" in h]) > 1:
            raise ConfigurationError("host must not contain multiple MongoDB "
                                     "URIs")
>>>>>>> 049daf9c
        for entity in host:
            # A hostname can only include a-z, 0-9, '-' and '.'. If we find a '/'
            # it must be a URI,
            # https://en.wikipedia.org/wiki/Hostname#Restrictions_on_valid_host_names
            if "/" in entity:
                # Determine connection timeout from kwargs.
                timeout = keyword_opts.get("connecttimeoutms")
                if timeout is not None:
                    timeout = common.validate_timeout_or_none_or_zero(
                        keyword_opts.cased_key("connecttimeoutms"), timeout)
                res = uri_parser.parse_uri(
                    entity, port, validate=True, warn=True, normalize=False,
                    connect_timeout=timeout, srv_service_name=srv_service_name)
                seeds.update(res["nodelist"])
                username = res["username"] or username
                password = res["password"] or password
                dbase = res["database"] or dbase
                opts = res["options"]
                fqdn = res["fqdn"]
            else:
                seeds.update(uri_parser.split_hosts(entity, port))
        if not seeds:
            raise ConfigurationError("need to specify at least one host")

        # Add options with named keyword arguments to the parsed kwarg options.
        if type_registry is not None:
            keyword_opts['type_registry'] = type_registry
        if tz_aware is None:
            tz_aware = opts.get('tz_aware', False)
        if connect is None:
            connect = opts.get('connect', True)
        keyword_opts['tz_aware'] = tz_aware
        keyword_opts['connect'] = connect

        # Handle deprecated options in kwarg options.
        keyword_opts = _handle_option_deprecations(keyword_opts)
        # Validate kwarg options.
        keyword_opts = common._CaseInsensitiveDictionary(dict(common.validate(
            keyword_opts.cased_key(k), v) for k, v in keyword_opts.items()))

        # Override connection string options with kwarg options.
        opts.update(keyword_opts)

        if srv_service_name is None:
            srv_service_name = opts.get("srvServiceName", common.SRV_SERVICE_NAME)

        # Handle security-option conflicts in combined options.
        opts = _handle_security_options(opts)
        # Normalize combined options.
        opts = _normalize_options(opts)
        _check_options(seeds, opts)

        # Username and password passed as kwargs override user info in URI.
        username = opts.get("username", username)
        password = opts.get("password", password)
        self.__options = options = ClientOptions(
            username, password, dbase, opts)

        self.__default_database_name = dbase
        self.__lock = threading.Lock()
        self.__kill_cursors_queue = []

        self._event_listeners = options.pool_options.event_listeners
        super(MongoClient, self).__init__(options.codec_options,
                                          options.read_preference,
                                          options.write_concern,
                                          options.read_concern)

        self.__all_credentials = {}
        creds = options.credentials
        if creds:
            self.__all_credentials[creds.source] = creds

        self._topology_settings = TopologySettings(
            seeds=seeds,
            replica_set_name=options.replica_set_name,
            pool_class=pool_class,
            pool_options=options.pool_options,
            monitor_class=monitor_class,
            condition_class=condition_class,
            local_threshold_ms=options.local_threshold_ms,
            server_selection_timeout=options.server_selection_timeout,
            server_selector=options.server_selector,
            heartbeat_frequency=options.heartbeat_frequency,
            fqdn=fqdn,
            srv_service_name=srv_service_name,
            direct_connection=options.direct_connection,
            load_balanced=options.load_balanced,
        )

        self._topology = Topology(self._topology_settings)

        def target():
            client = self_ref()
            if client is None:
                return False  # Stop the executor.
            MongoClient._process_periodic_tasks(client)
            return True

        executor = periodic_executor.PeriodicExecutor(
            interval=common.KILL_CURSOR_FREQUENCY,
            min_interval=common.MIN_HEARTBEAT_INTERVAL,
            target=target,
            name="pymongo_kill_cursors_thread")

        # We strongly reference the executor and it weakly references us via
        # this closure. When the client is freed, stop the executor soon.
        self_ref = weakref.ref(self, executor.close)
        self._kill_cursors_executor = executor

        if connect:
            self._get_topology()

        self._encrypter = None
        if self.__options.auto_encryption_opts:
            from pymongo.encryption import _Encrypter
            self._encrypter = _Encrypter(
                self, self.__options.auto_encryption_opts)

    def _duplicate(self, **kwargs):
        args = self.__init_kwargs.copy()
        args.update(kwargs)
        return MongoClient(**args)

    def _server_property(self, attr_name):
        """An attribute of the current server's description.

        If the client is not connected, this will block until a connection is
        established or raise ServerSelectionTimeoutError if no server is
        available.

        Not threadsafe if used multiple times in a single method, since
        the server may change. In such cases, store a local reference to a
        ServerDescription first, then use its properties.
        """
        server = self._topology.select_server(
            writable_server_selector)

        return getattr(server.description, attr_name)

    def watch(self, pipeline=None, full_document=None, resume_after=None,
              max_await_time_ms=None, batch_size=None, collation=None,
              start_at_operation_time=None, session=None, start_after=None):
        """Watch changes on this cluster.

        Performs an aggregation with an implicit initial ``$changeStream``
        stage and returns a
        :class:`~pymongo.change_stream.ClusterChangeStream` cursor which
        iterates over changes on all databases on this cluster.

        Introduced in MongoDB 4.0.

        .. code-block:: python

           with client.watch() as stream:
               for change in stream:
                   print(change)

        The :class:`~pymongo.change_stream.ClusterChangeStream` iterable
        blocks until the next change document is returned or an error is
        raised. If the
        :meth:`~pymongo.change_stream.ClusterChangeStream.next` method
        encounters a network error when retrieving a batch from the server,
        it will automatically attempt to recreate the cursor such that no
        change events are missed. Any error encountered during the resume
        attempt indicates there may be an outage and will be raised.

        .. code-block:: python

            try:
                with client.watch(
                        [{'$match': {'operationType': 'insert'}}]) as stream:
                    for insert_change in stream:
                        print(insert_change)
            except pymongo.errors.PyMongoError:
                # The ChangeStream encountered an unrecoverable error or the
                # resume attempt failed to recreate the cursor.
                logging.error('...')

        For a precise description of the resume process see the
        `change streams specification`_.

        :Parameters:
          - `pipeline` (optional): A list of aggregation pipeline stages to
            append to an initial ``$changeStream`` stage. Not all
            pipeline stages are valid after a ``$changeStream`` stage, see the
            MongoDB documentation on change streams for the supported stages.
          - `full_document` (optional): The fullDocument to pass as an option
            to the ``$changeStream`` stage. Allowed values: 'updateLookup'.
            When set to 'updateLookup', the change notification for partial
            updates will include both a delta describing the changes to the
            document, as well as a copy of the entire document that was
            changed from some time after the change occurred.
          - `resume_after` (optional): A resume token. If provided, the
            change stream will start returning changes that occur directly
            after the operation specified in the resume token. A resume token
            is the _id value of a change document.
          - `max_await_time_ms` (optional): The maximum time in milliseconds
            for the server to wait for changes before responding to a getMore
            operation.
          - `batch_size` (optional): The maximum number of documents to return
            per batch.
          - `collation` (optional): The :class:`~pymongo.collation.Collation`
            to use for the aggregation.
          - `start_at_operation_time` (optional): If provided, the resulting
            change stream will only return changes that occurred at or after
            the specified :class:`~bson.timestamp.Timestamp`. Requires
            MongoDB >= 4.0.
          - `session` (optional): a
            :class:`~pymongo.client_session.ClientSession`.
          - `start_after` (optional): The same as `resume_after` except that
            `start_after` can resume notifications after an invalidate event.
            This option and `resume_after` are mutually exclusive.

        :Returns:
          A :class:`~pymongo.change_stream.ClusterChangeStream` cursor.

        .. versionchanged:: 3.9
           Added the ``start_after`` parameter.

        .. versionadded:: 3.7

        .. seealso:: The MongoDB documentation on `changeStreams <https://dochub.mongodb.org/core/changeStreams>`_.

        .. _change streams specification:
            https://github.com/mongodb/specifications/blob/master/source/change-streams/change-streams.rst
        """
        return ClusterChangeStream(
            self.admin, pipeline, full_document, resume_after, max_await_time_ms,
            batch_size, collation, start_at_operation_time, session,
            start_after)

    @property
    def event_listeners(self):
        """The event listeners registered for this client.

        See :mod:`~pymongo.monitoring` for details.
        """
        return self._event_listeners.event_listeners

    @property
    def topology_description(self):
        """The description of the connected MongoDB deployment.

        >>> client.topology_description
        <TopologyDescription id: 605a7b04e76489833a7c6113, topology_type: ReplicaSetWithPrimary, servers: [<ServerDescription ('localhost', 27017) server_type: RSPrimary, rtt: 0.0007973677999995488>, <ServerDescription ('localhost', 27018) server_type: RSSecondary, rtt: 0.0005540556000003249>, <ServerDescription ('localhost', 27019) server_type: RSSecondary, rtt: 0.0010367483999999649>]>
        >>> client.topology_description.topology_type_name
        'ReplicaSetWithPrimary'

        Note that the description is periodically updated in the background
        but the returned object itself is immutable. Access this property again
        to get a more recent
        :class:`~pymongo.topology_description.TopologyDescription`.

        :Returns:
          An instance of
          :class:`~pymongo.topology_description.TopologyDescription`.

        .. versionadded:: 4.0
        """
        return self._topology.description

    @property
    def address(self):
        """(host, port) of the current standalone, primary, or mongos, or None.

        Accessing :attr:`address` raises :exc:`~.errors.InvalidOperation` if
        the client is load-balancing among mongoses, since there is no single
        address. Use :attr:`nodes` instead.

        If the client is not connected, this will block until a connection is
        established or raise ServerSelectionTimeoutError if no server is
        available.

        .. versionadded:: 3.0
        """
        topology_type = self._topology._description.topology_type
        if (topology_type == TOPOLOGY_TYPE.Sharded and
                len(self.topology_description.server_descriptions()) > 1):
            raise InvalidOperation(
                'Cannot use "address" property when load balancing among'
                ' mongoses, use "nodes" instead.')
        if topology_type not in (TOPOLOGY_TYPE.ReplicaSetWithPrimary,
                                 TOPOLOGY_TYPE.Single,
                                 TOPOLOGY_TYPE.LoadBalanced,
                                 TOPOLOGY_TYPE.Sharded):
            return None
        return self._server_property('address')

    @property
    def primary(self):
        """The (host, port) of the current primary of the replica set.

        Returns ``None`` if this client is not connected to a replica set,
        there is no primary, or this client was created without the
        `replicaSet` option.

        .. versionadded:: 3.0
           MongoClient gained this property in version 3.0.
        """
        return self._topology.get_primary()

    @property
    def secondaries(self):
        """The secondary members known to this client.

        A sequence of (host, port) pairs. Empty if this client is not
        connected to a replica set, there are no visible secondaries, or this
        client was created without the `replicaSet` option.

        .. versionadded:: 3.0
           MongoClient gained this property in version 3.0.
        """
        return self._topology.get_secondaries()

    @property
    def arbiters(self):
        """Arbiters in the replica set.

        A sequence of (host, port) pairs. Empty if this client is not
        connected to a replica set, there are no arbiters, or this client was
        created without the `replicaSet` option.
        """
        return self._topology.get_arbiters()

    @property
    def is_primary(self):
        """If this client is connected to a server that can accept writes.

        True if the current server is a standalone, mongos, or the primary of
        a replica set. If the client is not connected, this will block until a
        connection is established or raise ServerSelectionTimeoutError if no
        server is available.
        """
        return self._server_property('is_writable')

    @property
    def is_mongos(self):
        """If this client is connected to mongos. If the client is not
        connected, this will block until a connection is established or raise
        ServerSelectionTimeoutError if no server is available..
        """
        return self._server_property('server_type') == SERVER_TYPE.Mongos

    @property
    def max_pool_size(self):
        """The maximum allowable number of concurrent connections to each
        connected server. Requests to a server will block if there are
        `maxPoolSize` outstanding connections to the requested server.
        Defaults to 100. Cannot be 0.

        When a server's pool has reached `max_pool_size`, operations for that
        server block waiting for a socket to be returned to the pool. If
        ``waitQueueTimeoutMS`` is set, a blocked operation will raise
        :exc:`~pymongo.errors.ConnectionFailure` after a timeout.
        By default ``waitQueueTimeoutMS`` is not set.
        """
        return self.__options.pool_options.max_pool_size

    @property
    def min_pool_size(self):
        """The minimum required number of concurrent connections that the pool
        will maintain to each connected server. Default is 0.
        """
        return self.__options.pool_options.min_pool_size

    @property
    def max_idle_time_ms(self):
        """The maximum number of milliseconds that a connection can remain
        idle in the pool before being removed and replaced. Defaults to
        `None` (no limit).
        """
        seconds = self.__options.pool_options.max_idle_time_seconds
        if seconds is None:
            return None
        return 1000 * seconds

    @property
    def nodes(self):
        """Set of all currently connected servers.

        .. warning:: When connected to a replica set the value of :attr:`nodes`
          can change over time as :class:`MongoClient`'s view of the replica
          set changes. :attr:`nodes` can also be an empty set when
          :class:`MongoClient` is first instantiated and hasn't yet connected
          to any servers, or a network partition causes it to lose connection
          to all servers.
        """
        description = self._topology.description
        return frozenset(s.address for s in description.known_servers)

    @property
    def max_bson_size(self):
        """The largest BSON object the connected server accepts in bytes.

        If the client is not connected, this will block until a connection is
        established or raise ServerSelectionTimeoutError if no server is
        available.
        """
        return self._server_property('max_bson_size')

    @property
    def max_message_size(self):
        """The largest message the connected server accepts in bytes.

        If the client is not connected, this will block until a connection is
        established or raise ServerSelectionTimeoutError if no server is
        available.
        """
        return self._server_property('max_message_size')

    @property
    def max_write_batch_size(self):
        """The maxWriteBatchSize reported by the server.

        If the client is not connected, this will block until a connection is
        established or raise ServerSelectionTimeoutError if no server is
        available.

        Returns a default value when connected to server versions prior to
        MongoDB 2.6.
        """
        return self._server_property('max_write_batch_size')

    @property
    def local_threshold_ms(self):
        """The local threshold for this instance."""
        return self.__options.local_threshold_ms

    @property
    def server_selection_timeout(self):
        """The server selection timeout for this instance in seconds."""
        return self.__options.server_selection_timeout

    @property
    def retry_writes(self):
        """If this instance should retry supported write operations."""
        return self.__options.retry_writes

    @property
    def retry_reads(self):
        """If this instance should retry supported write operations."""
        return self.__options.retry_reads

    def _is_writable(self):
        """Attempt to connect to a writable server, or return False.
        """
        topology = self._get_topology()  # Starts monitors if necessary.
        try:
            svr = topology.select_server(writable_server_selector)

            # When directly connected to a secondary, arbiter, etc.,
            # select_server returns it, whatever the selector. Check
            # again if the server is writable.
            return svr.description.is_writable
        except ConnectionFailure:
            return False

    def _end_sessions(self, session_ids):
        """Send endSessions command(s) with the given session ids."""
        try:
            # Use SocketInfo.command directly to avoid implicitly creating
            # another session.
            with self._socket_for_reads(
                    ReadPreference.PRIMARY_PREFERRED,
                    None) as (sock_info, secondary_ok):
                if not sock_info.supports_sessions:
                    return

                for i in range(0, len(session_ids), common._MAX_END_SESSIONS):
                    spec = SON([('endSessions',
                                 session_ids[i:i + common._MAX_END_SESSIONS])])
                    sock_info.command(
                        'admin', spec, secondary_ok=secondary_ok, client=self)
        except PyMongoError:
            # Drivers MUST ignore any errors returned by the endSessions
            # command.
            pass

    def close(self):
        """Cleanup client resources and disconnect from MongoDB.

        On MongoDB >= 3.6, end all server sessions created by this client by
        sending one or more endSessions commands.

        Close all sockets in the connection pools and stop the monitor threads.

        .. versionchanged:: 4.0
           Once closed, the client cannot be used again and any attempt will
           raise :exc:`~pymongo.errors.InvalidOperation`.

        .. versionchanged:: 3.6
           End all server sessions created by this client.
        """
        session_ids = self._topology.pop_all_sessions()
        if session_ids:
            self._end_sessions(session_ids)
        # Stop the periodic task thread and then send pending killCursor
        # requests before closing the topology.
        self._kill_cursors_executor.close()
        self._process_kill_cursors()
        self._topology.close()
        if self._encrypter:
            # TODO: PYTHON-1921 Encrypted MongoClients cannot be re-opened.
            self._encrypter.close()

    def _get_topology(self):
        """Get the internal :class:`~pymongo.topology.Topology` object.

        If this client was created with "connect=False", calling _get_topology
        launches the connection process in the background.
        """
        self._topology.open()
        with self.__lock:
            self._kill_cursors_executor.open()
        return self._topology

    @contextlib.contextmanager
    def _get_socket(self, server, session):
        in_txn = session and session.in_transaction
        with _MongoClientErrorHandler(self, server, session) as err_handler:
            # Reuse the pinned connection, if it exists.
            if in_txn and session._pinned_connection:
                yield session._pinned_connection
                return
            with server.get_socket(
                    self.__all_credentials, handler=err_handler) as sock_info:
                # Pin this session to the selected server or connection.
                if (in_txn and server.description.server_type in (
                        SERVER_TYPE.Mongos, SERVER_TYPE.LoadBalancer)):
                    session._pin(server, sock_info)
                err_handler.contribute_socket(sock_info)
                if (self._encrypter and
                        not self._encrypter._bypass_auto_encryption and
                        sock_info.max_wire_version < 8):
                    raise ConfigurationError(
                        'Auto-encryption requires a minimum MongoDB version '
                        'of 4.2')
                yield sock_info

    def _select_server(self, server_selector, session, address=None):
        """Select a server to run an operation on this client.

        :Parameters:
          - `server_selector`: The server selector to use if the session is
            not pinned and no address is given.
          - `session`: The ClientSession for the next operation, or None. May
            be pinned to a mongos server address.
          - `address` (optional): Address when sending a message
            to a specific server, used for getMore.
        """
        try:
            topology = self._get_topology()
            if session and not session.in_transaction:
                session._transaction.reset()
            address = address or (session and session._pinned_address)
            if address:
                # We're running a getMore or this session is pinned to a mongos.
                server = topology.select_server_by_address(address)
                if not server:
                    raise AutoReconnect('server %s:%d no longer available'
                                        % address)
            else:
                server = topology.select_server(server_selector)
            return server
        except PyMongoError as exc:
            # Server selection errors in a transaction are transient.
            if session and session.in_transaction:
                exc._add_error_label("TransientTransactionError")
                session._unpin()
            raise

    def _socket_for_writes(self, session):
        server = self._select_server(writable_server_selector, session)
        return self._get_socket(server, session)

    @contextlib.contextmanager
    def _secondaryok_for_server(self, read_preference, server, session):
        assert read_preference is not None, "read_preference must not be None"
        # Get a socket for a server matching the read preference, and yield
        # sock_info, secondary_ok. Server Selection Spec: "SecondaryOK must
        # be sent to mongods with topology type Single. If the server type is
        # Mongos, follow the rules for passing read preference to mongos, even
        # for topology type Single."
        # Thread safe: if the type is single it cannot change.
        topology = self._get_topology()
        single = topology.description.topology_type == TOPOLOGY_TYPE.Single

        with self._get_socket(server, session) as sock_info:
            secondary_ok = (single and not sock_info.is_mongos) or (
                read_preference != ReadPreference.PRIMARY)
            yield sock_info, secondary_ok

    @contextlib.contextmanager
    def _socket_for_reads(self, read_preference, session):
        assert read_preference is not None, "read_preference must not be None"
        # Get a socket for a server matching the read preference, and yield
        # sock_info, secondary_ok. Server Selection Spec: "SecondaryOK must be
        # sent to mongods with topology type Single. If the server type is
        # Mongos, follow the rules for passing read preference to mongos, even
        # for topology type Single."
        # Thread safe: if the type is single it cannot change.
        topology = self._get_topology()
        single = topology.description.topology_type == TOPOLOGY_TYPE.Single
        server = self._select_server(read_preference, session)

        with self._get_socket(server, session) as sock_info:
            secondary_ok = (single and not sock_info.is_mongos) or (
                read_preference != ReadPreference.PRIMARY)
            yield sock_info, secondary_ok

    def _should_pin_cursor(self, session):
        return (self.__options.load_balanced and
                not (session and session.in_transaction))

    def _run_operation(self, operation, unpack_res, address=None):
        """Run a _Query/_GetMore operation and return a Response.

        :Parameters:
          - `operation`: a _Query or _GetMore object.
          - `unpack_res`: A callable that decodes the wire protocol response.
          - `address` (optional): Optional address when sending a message
            to a specific server, used for getMore.
        """
        if operation.sock_mgr:
            server = self._select_server(
                operation.read_preference, operation.session, address=address)

            with operation.sock_mgr.lock:
                with _MongoClientErrorHandler(
                        self, server, operation.session) as err_handler:
                    err_handler.contribute_socket(operation.sock_mgr.sock)
                    return server.run_operation(
                        operation.sock_mgr.sock, operation, True,
                        self._event_listeners, unpack_res)

        def _cmd(session, server, sock_info, secondary_ok):
            return server.run_operation(
                sock_info, operation, secondary_ok, self._event_listeners,
                unpack_res)

        return self._retryable_read(
            _cmd, operation.read_preference, operation.session,
            address=address, retryable=isinstance(operation, message._Query))

    def _retry_with_session(self, retryable, func, session, bulk):
        """Execute an operation with at most one consecutive retries

        Returns func()'s return value on success. On error retries the same
        command once.

        Re-raises any exception thrown by func().
        """
        retryable = (retryable and self.retry_writes
                     and session and not session.in_transaction)
        return self._retry_internal(retryable, func, session, bulk)

    def _retry_internal(self, retryable, func, session, bulk):
        """Internal retryable write helper."""
        max_wire_version = 0
        last_error = None
        retrying = False

        def is_retrying():
            return bulk.retrying if bulk else retrying
        # Increment the transaction id up front to ensure any retry attempt
        # will use the proper txnNumber, even if server or socket selection
        # fails before the command can be sent.
        if retryable and session and not session.in_transaction:
            session._start_retryable_write()
            if bulk:
                bulk.started_retryable_write = True

        while True:
            try:
                server = self._select_server(writable_server_selector, session)
                supports_session = (
                    session is not None and
                    server.description.retryable_writes_supported)
                with self._get_socket(server, session) as sock_info:
                    max_wire_version = sock_info.max_wire_version
                    if retryable and not supports_session:
                        if is_retrying():
                            # A retry is not possible because this server does
                            # not support sessions raise the last error.
                            raise last_error
                        retryable = False
                    return func(session, sock_info, retryable)
            except ServerSelectionTimeoutError:
                if is_retrying():
                    # The application may think the write was never attempted
                    # if we raise ServerSelectionTimeoutError on the retry
                    # attempt. Raise the original exception instead.
                    raise last_error
                # A ServerSelectionTimeoutError error indicates that there may
                # be a persistent outage. Attempting to retry in this case will
                # most likely be a waste of time.
                raise
            except PyMongoError as exc:
                if not retryable:
                    raise
                # Add the RetryableWriteError label, if applicable.
                _add_retryable_write_error(exc, max_wire_version)
                retryable_error = exc.has_error_label("RetryableWriteError")
                if retryable_error:
                    session._unpin()
                if is_retrying() or not retryable_error:
                    raise
                if bulk:
                    bulk.retrying = True
                else:
                    retrying = True
                last_error = exc

    def _retryable_read(self, func, read_pref, session, address=None,
                        retryable=True):
        """Execute an operation with at most one consecutive retries

        Returns func()'s return value on success. On error retries the same
        command once.

        Re-raises any exception thrown by func().
        """
        retryable = (retryable and
                     self.retry_reads
                     and not (session and session.in_transaction))
        last_error = None
        retrying = False

        while True:
            try:
                server = self._select_server(
                    read_pref, session, address=address)
                with self._secondaryok_for_server(read_pref, server, session) as (
                            sock_info, secondary_ok):
                    if retrying and not retryable:
                        # A retry is not possible because this server does
                        # not support retryable reads, raise the last error.
                        raise last_error
                    return func(session, server, sock_info, secondary_ok)
            except ServerSelectionTimeoutError:
                if retrying:
                    # The application may think the write was never attempted
                    # if we raise ServerSelectionTimeoutError on the retry
                    # attempt. Raise the original exception instead.
                    raise last_error
                # A ServerSelectionTimeoutError error indicates that there may
                # be a persistent outage. Attempting to retry in this case will
                # most likely be a waste of time.
                raise
            except ConnectionFailure as exc:
                if not retryable or retrying:
                    raise
                retrying = True
                last_error = exc
            except OperationFailure as exc:
                if not retryable or retrying:
                    raise
                if exc.code not in helpers._RETRYABLE_ERROR_CODES:
                    raise
                retrying = True
                last_error = exc

    def _retryable_write(self, retryable, func, session):
        """Internal retryable write helper."""
        with self._tmp_session(session) as s:
            return self._retry_with_session(retryable, func, s, None)

    def __eq__(self, other):
        if isinstance(other, self.__class__):
            return self.address == other.address
        return NotImplemented

    def __ne__(self, other):
        return not self == other

    def __hash__(self):
        return hash(self.address)

    def _repr_helper(self):
        def option_repr(option, value):
            """Fix options whose __repr__ isn't usable in a constructor."""
            if option == 'document_class':
                if value is dict:
                    return 'document_class=dict'
                else:
                    return 'document_class=%s.%s' % (value.__module__,
                                                     value.__name__)
            if option in common.TIMEOUT_OPTIONS and value is not None:
                return "%s=%s" % (option, int(value * 1000))

            return '%s=%r' % (option, value)

        # Host first...
        options = ['host=%r' % [
            '%s:%d' % (host, port) if port is not None else host
            for host, port in self._topology_settings.seeds]]
        # ... then everything in self._constructor_args...
        options.extend(
            option_repr(key, self.__options._options[key])
            for key in self._constructor_args)
        # ... then everything else.
        options.extend(
            option_repr(key, self.__options._options[key])
            for key in self.__options._options
            if key not in set(self._constructor_args)
            and key != 'username' and key != 'password')
        return ', '.join(options)

    def __repr__(self):
        return ("MongoClient(%s)" % (self._repr_helper(),))

    def __getattr__(self, name):
        """Get a database by name.

        Raises :class:`~pymongo.errors.InvalidName` if an invalid
        database name is used.

        :Parameters:
          - `name`: the name of the database to get
        """
        if name.startswith('_'):
            raise AttributeError(
                "MongoClient has no attribute %r. To access the %s"
                " database, use client[%r]." % (name, name, name))
        return self.__getitem__(name)

    def __getitem__(self, name):
        """Get a database by name.

        Raises :class:`~pymongo.errors.InvalidName` if an invalid
        database name is used.

        :Parameters:
          - `name`: the name of the database to get
        """
        return database.Database(self, name)

    def _cleanup_cursor(self, locks_allowed, cursor_id, address, sock_mgr,
                        session, explicit_session):
        """Cleanup a cursor from cursor.close() or __del__.

        This method handles cleanup for Cursors/CommandCursors including any
        pinned connection or implicit session attached at the time the cursor
        was closed or garbage collected.

        :Parameters:
          - `locks_allowed`: True if we are allowed to acquire locks.
          - `cursor_id`: The cursor id which may be 0.
          - `address`: The _CursorAddress.
          - `sock_mgr`: The _SocketManager for the pinned connection or None.
          - `session`: The cursor's session.
          - `explicit_session`: True if the session was passed explicitly.
        """
        if locks_allowed:
            if cursor_id:
                if sock_mgr and sock_mgr.more_to_come:
                    # If this is an exhaust cursor and we haven't completely
                    # exhausted the result set we *must* close the socket
                    # to stop the server from sending more data.
                    sock_mgr.sock.close_socket(
                        ConnectionClosedReason.ERROR)
                else:
                    self._close_cursor_now(
                        cursor_id, address, session=session,
                        sock_mgr=sock_mgr)
            if sock_mgr:
                sock_mgr.close()
        else:
            # The cursor will be closed later in a different session.
            if cursor_id or sock_mgr:
                self._close_cursor_soon(cursor_id, address, sock_mgr)
        if session and not explicit_session:
            session._end_session(lock=locks_allowed)

    def _close_cursor_soon(self, cursor_id, address, sock_mgr=None):
        """Request that a cursor and/or connection be cleaned up soon."""
        self.__kill_cursors_queue.append((address, cursor_id, sock_mgr))

    def _close_cursor_now(self, cursor_id, address=None, session=None,
                          sock_mgr=None):
        """Send a kill cursors message with the given id.

        The cursor is closed synchronously on the current thread.
        """
        if not isinstance(cursor_id, int):
            raise TypeError("cursor_id must be an instance of int")

        try:
            if sock_mgr:
                with sock_mgr.lock:
                    # Cursor is pinned to LB outside of a transaction.
                    self._kill_cursor_impl(
                        [cursor_id], address, session, sock_mgr.sock)
            else:
                self._kill_cursors(
                    [cursor_id], address, self._get_topology(), session)
        except PyMongoError:
            # Make another attempt to kill the cursor later.
            self._close_cursor_soon(cursor_id, address)

    def _kill_cursors(self, cursor_ids, address, topology, session):
        """Send a kill cursors message with the given ids."""
        if address:
            # address could be a tuple or _CursorAddress, but
            # select_server_by_address needs (host, port).
            server = topology.select_server_by_address(tuple(address))
        else:
            # Application called close_cursor() with no address.
            server = topology.select_server(writable_server_selector)

        with self._get_socket(server, session) as sock_info:
            self._kill_cursor_impl(cursor_ids, address, session, sock_info)

    def _kill_cursor_impl(self, cursor_ids, address, session, sock_info):
        namespace = address.namespace
        db, coll = namespace.split('.', 1)
        spec = SON([('killCursors', coll), ('cursors', cursor_ids)])
        sock_info.command(db, spec, session=session, client=self)

    def _process_kill_cursors(self):
        """Process any pending kill cursors requests."""
        address_to_cursor_ids = defaultdict(list)
        pinned_cursors = []

        # Other threads or the GC may append to the queue concurrently.
        while True:
            try:
                address, cursor_id, sock_mgr = self.__kill_cursors_queue.pop()
            except IndexError:
                break

            if sock_mgr:
                pinned_cursors.append((address, cursor_id, sock_mgr))
            else:
                address_to_cursor_ids[address].append(cursor_id)

        for address, cursor_id, sock_mgr in pinned_cursors:
            try:
                self._cleanup_cursor(True, cursor_id, address, sock_mgr,
                                     None, False)
            except Exception:
                helpers._handle_exception()

        # Don't re-open topology if it's closed and there's no pending cursors.
        if address_to_cursor_ids:
            topology = self._get_topology()
            for address, cursor_ids in address_to_cursor_ids.items():
                try:
                    self._kill_cursors(
                        cursor_ids, address, topology, session=None)
                except Exception:
                    helpers._handle_exception()

    # This method is run periodically by a background thread.
    def _process_periodic_tasks(self):
        """Process any pending kill cursors requests and
        maintain connection pool parameters."""
        self._process_kill_cursors()
        try:
            self._topology.update_pool(self.__all_credentials)
        except Exception:
            helpers._handle_exception()

    def __start_session(self, implicit, **kwargs):
        # Raises ConfigurationError if sessions are not supported.
        server_session = self._get_server_session()
        opts = client_session.SessionOptions(**kwargs)
        return client_session.ClientSession(
            self, server_session, opts, implicit)

    def start_session(self,
                      causal_consistency=None,
                      default_transaction_options=None,
                      snapshot=False):
        """Start a logical session.

        This method takes the same parameters as
        :class:`~pymongo.client_session.SessionOptions`. See the
        :mod:`~pymongo.client_session` module for details and examples.

        Requires MongoDB 3.6.

        A :class:`~pymongo.client_session.ClientSession` may only be used with
        the MongoClient that started it. :class:`ClientSession` instances are
        **not thread-safe or fork-safe**. They can only be used by one thread
        or process at a time. A single :class:`ClientSession` cannot be used
        to run multiple operations concurrently.

        :Returns:
          An instance of :class:`~pymongo.client_session.ClientSession`.

        .. versionadded:: 3.6
        """
        return self.__start_session(
            False,
            causal_consistency=causal_consistency,
            default_transaction_options=default_transaction_options,
            snapshot=snapshot)

    def _get_server_session(self):
        """Internal: start or resume a _ServerSession."""
        return self._topology.get_server_session()

    def _return_server_session(self, server_session, lock):
        """Internal: return a _ServerSession to the pool."""
        return self._topology.return_server_session(server_session, lock)

    def _ensure_session(self, session=None):
        """If provided session is None, lend a temporary session."""
        if session:
            return session

        try:
            # Don't make implicit sessions causally consistent. Applications
            # should always opt-in.
            return self.__start_session(True, causal_consistency=False)
        except (ConfigurationError, InvalidOperation):
            # Sessions not supported.
            return None

    @contextlib.contextmanager
    def _tmp_session(self, session, close=True):
        """If provided session is None, lend a temporary session."""
        if session:
            # Don't call end_session.
            yield session
            return

        s = self._ensure_session(session)
        if s:
            try:
                yield s
            except Exception as exc:
                if isinstance(exc, ConnectionFailure):
                    s._server_session.mark_dirty()

                # Always call end_session on error.
                s.end_session()
                raise
            finally:
                # Call end_session when we exit this scope.
                if close:
                    s.end_session()
        else:
            yield None

    def _send_cluster_time(self, command, session):
        topology_time = self._topology.max_cluster_time()
        session_time = session.cluster_time if session else None
        if topology_time and session_time:
            if topology_time['clusterTime'] > session_time['clusterTime']:
                cluster_time = topology_time
            else:
                cluster_time = session_time
        else:
            cluster_time = topology_time or session_time
        if cluster_time:
            command['$clusterTime'] = cluster_time

    def _process_response(self, reply, session):
        self._topology.receive_cluster_time(reply.get('$clusterTime'))
        if session is not None:
            session._process_response(reply)

    def server_info(self, session=None):
        """Get information about the MongoDB server we're connected to.

        :Parameters:
          - `session` (optional): a
            :class:`~pymongo.client_session.ClientSession`.

        .. versionchanged:: 3.6
           Added ``session`` parameter.
        """
        return self.admin.command("buildinfo",
                                  read_preference=ReadPreference.PRIMARY,
                                  session=session)

    def list_databases(self, session=None, **kwargs):
        """Get a cursor over the databases of the connected server.

        :Parameters:
          - `session` (optional): a
            :class:`~pymongo.client_session.ClientSession`.
          - `**kwargs` (optional): Optional parameters of the
            `listDatabases command
            <https://docs.mongodb.com/manual/reference/command/listDatabases/>`_
            can be passed as keyword arguments to this method. The supported
            options differ by server version.

        :Returns:
          An instance of :class:`~pymongo.command_cursor.CommandCursor`.

        .. versionadded:: 3.6
        """
        cmd = SON([("listDatabases", 1)])
        cmd.update(kwargs)
        admin = self._database_default_options("admin")
        res = admin._retryable_read_command(cmd, session=session)
        # listDatabases doesn't return a cursor (yet). Fake one.
        cursor = {
            "id": 0,
            "firstBatch": res["databases"],
            "ns": "admin.$cmd",
        }
        return CommandCursor(admin["$cmd"], cursor, None)

    def list_database_names(self, session=None):
        """Get a list of the names of all databases on the connected server.

        :Parameters:
          - `session` (optional): a
            :class:`~pymongo.client_session.ClientSession`.

        .. versionadded:: 3.6
        """
        return [doc["name"]
                for doc in self.list_databases(session, nameOnly=True)]

    def drop_database(self, name_or_database, session=None):
        """Drop a database.

        Raises :class:`TypeError` if `name_or_database` is not an instance of
        :class:`basestring` (:class:`str` in python 3) or
        :class:`~pymongo.database.Database`.

        :Parameters:
          - `name_or_database`: the name of a database to drop, or a
            :class:`~pymongo.database.Database` instance representing the
            database to drop
          - `session` (optional): a
            :class:`~pymongo.client_session.ClientSession`.

        .. versionchanged:: 3.6
           Added ``session`` parameter.

        .. note:: The :attr:`~pymongo.mongo_client.MongoClient.write_concern` of
           this client is automatically applied to this operation when using
           MongoDB >= 3.4.

        .. versionchanged:: 3.4
           Apply this client's write concern automatically to this operation
           when connected to MongoDB >= 3.4.

        """
        name = name_or_database
        if isinstance(name, database.Database):
            name = name.name

        if not isinstance(name, str):
            raise TypeError("name_or_database must be an instance "
                            "of str or a Database")

        with self._socket_for_writes(session) as sock_info:
            self[name]._command(
                sock_info,
                "dropDatabase",
                read_preference=ReadPreference.PRIMARY,
                write_concern=self._write_concern_for(session),
                parse_write_concern_error=True,
                session=session)

    def get_default_database(self, default=None, codec_options=None,
            read_preference=None, write_concern=None, read_concern=None):
        """Get the database named in the MongoDB connection URI.

        >>> uri = 'mongodb://host/my_database'
        >>> client = MongoClient(uri)
        >>> db = client.get_default_database()
        >>> assert db.name == 'my_database'
        >>> db = client.get_database()
        >>> assert db.name == 'my_database'

        Useful in scripts where you want to choose which database to use
        based only on the URI in a configuration file.

        :Parameters:
          - `default` (optional): the database name to use if no database name
            was provided in the URI.
          - `codec_options` (optional): An instance of
            :class:`~bson.codec_options.CodecOptions`. If ``None`` (the
            default) the :attr:`codec_options` of this :class:`MongoClient` is
            used.
          - `read_preference` (optional): The read preference to use. If
            ``None`` (the default) the :attr:`read_preference` of this
            :class:`MongoClient` is used. See :mod:`~pymongo.read_preferences`
            for options.
          - `write_concern` (optional): An instance of
            :class:`~pymongo.write_concern.WriteConcern`. If ``None`` (the
            default) the :attr:`write_concern` of this :class:`MongoClient` is
            used.
          - `read_concern` (optional): An instance of
            :class:`~pymongo.read_concern.ReadConcern`. If ``None`` (the
            default) the :attr:`read_concern` of this :class:`MongoClient` is
            used.

        .. versionchanged:: 3.8
           Undeprecated. Added the ``default``, ``codec_options``,
           ``read_preference``, ``write_concern`` and ``read_concern``
           parameters.

        .. versionchanged:: 3.5
           Deprecated, use :meth:`get_database` instead.
        """
        if self.__default_database_name is None and default is None:
            raise ConfigurationError(
                'No default database name defined or provided.')

        return database.Database(
            self, self.__default_database_name or default, codec_options,
            read_preference, write_concern, read_concern)

    def get_database(self, name=None, codec_options=None, read_preference=None,
                     write_concern=None, read_concern=None):
        """Get a :class:`~pymongo.database.Database` with the given name and
        options.

        Useful for creating a :class:`~pymongo.database.Database` with
        different codec options, read preference, and/or write concern from
        this :class:`MongoClient`.

          >>> client.read_preference
          Primary()
          >>> db1 = client.test
          >>> db1.read_preference
          Primary()
          >>> from pymongo import ReadPreference
          >>> db2 = client.get_database(
          ...     'test', read_preference=ReadPreference.SECONDARY)
          >>> db2.read_preference
          Secondary(tag_sets=None)

        :Parameters:
          - `name` (optional): The name of the database - a string. If ``None``
            (the default) the database named in the MongoDB connection URI is
            returned.
          - `codec_options` (optional): An instance of
            :class:`~bson.codec_options.CodecOptions`. If ``None`` (the
            default) the :attr:`codec_options` of this :class:`MongoClient` is
            used.
          - `read_preference` (optional): The read preference to use. If
            ``None`` (the default) the :attr:`read_preference` of this
            :class:`MongoClient` is used. See :mod:`~pymongo.read_preferences`
            for options.
          - `write_concern` (optional): An instance of
            :class:`~pymongo.write_concern.WriteConcern`. If ``None`` (the
            default) the :attr:`write_concern` of this :class:`MongoClient` is
            used.
          - `read_concern` (optional): An instance of
            :class:`~pymongo.read_concern.ReadConcern`. If ``None`` (the
            default) the :attr:`read_concern` of this :class:`MongoClient` is
            used.

        .. versionchanged:: 3.5
           The `name` parameter is now optional, defaulting to the database
           named in the MongoDB connection URI.
        """
        if name is None:
            if self.__default_database_name is None:
                raise ConfigurationError('No default database defined')
            name = self.__default_database_name

        return database.Database(
            self, name, codec_options, read_preference,
            write_concern, read_concern)

    def _database_default_options(self, name):
        """Get a Database instance with the default settings."""
        return self.get_database(
            name, codec_options=DEFAULT_CODEC_OPTIONS,
            read_preference=ReadPreference.PRIMARY,
            write_concern=DEFAULT_WRITE_CONCERN)

    def __enter__(self):
        return self

    def __exit__(self, exc_type, exc_val, exc_tb):
        self.close()

    def __iter__(self):
        return self

    def __next__(self):
        raise TypeError("'MongoClient' object is not iterable")

    next = __next__


def _retryable_error_doc(exc):
    """Return the server response from PyMongo exception or None."""
    if isinstance(exc, BulkWriteError):
        # Check the last writeConcernError to determine if this
        # BulkWriteError is retryable.
        wces = exc.details['writeConcernErrors']
        wce = wces[-1] if wces else None
        return wce
    if isinstance(exc, (NotPrimaryError, OperationFailure)):
        return exc.details
    return None


def _add_retryable_write_error(exc, max_wire_version):
    doc = _retryable_error_doc(exc)
    if doc:
        code = doc.get('code', 0)
        # retryWrites on MMAPv1 should raise an actionable error.
        if (code == 20 and
                str(exc).startswith("Transaction numbers")):
            errmsg = (
                "This MongoDB deployment does not support "
                "retryable writes. Please add retryWrites=false "
                "to your connection string.")
            raise OperationFailure(errmsg, code, exc.details)
        if max_wire_version >= 9:
            # In MongoDB 4.4+, the server reports the error labels.
            for label in doc.get('errorLabels', []):
                exc._add_error_label(label)
        else:
            if code in helpers._RETRYABLE_ERROR_CODES:
                exc._add_error_label("RetryableWriteError")

    # Connection errors are always retryable except NotPrimaryError which is
    # handled above.
    if (isinstance(exc, ConnectionFailure) and
            not isinstance(exc, NotPrimaryError)):
        exc._add_error_label("RetryableWriteError")


class _MongoClientErrorHandler(object):
    """Handle errors raised when executing an operation."""
    __slots__ = ('client', 'server_address', 'session', 'max_wire_version',
                 'sock_generation', 'completed_handshake', 'service_id',
                 'handled')

    def __init__(self, client, server, session):
        self.client = client
        self.server_address = server.description.address
        self.session = session
        self.max_wire_version = common.MIN_WIRE_VERSION
        # XXX: When get_socket fails, this generation could be out of date:
        # "Note that when a network error occurs before the handshake
        # completes then the error's generation number is the generation
        # of the pool at the time the connection attempt was started."
        self.sock_generation = server.pool.gen.get_overall()
        self.completed_handshake = False
        self.service_id = None
        self.handled = False

    def contribute_socket(self, sock_info):
        """Provide socket information to the error handler."""
        self.max_wire_version = sock_info.max_wire_version
        self.sock_generation = sock_info.generation
        self.service_id = sock_info.service_id
        self.completed_handshake = True

    def handle(self, exc_type, exc_val):
        if self.handled or exc_type is None:
            return
        self.handled = True
        if self.session:
            if issubclass(exc_type, ConnectionFailure):
                if self.session.in_transaction:
                    exc_val._add_error_label("TransientTransactionError")
                self.session._server_session.mark_dirty()

            if issubclass(exc_type, PyMongoError):
                if (exc_val.has_error_label("TransientTransactionError") or
                        exc_val.has_error_label("RetryableWriteError")):
                    self.session._unpin()

        err_ctx = _ErrorContext(
            exc_val, self.max_wire_version, self.sock_generation,
            self.completed_handshake, self.service_id)
        self.client._topology.handle_error(self.server_address, err_ctx)

    def __enter__(self):
        return self

    def __exit__(self, exc_type, exc_val, exc_tb):
        return self.handle(exc_type, exc_val)<|MERGE_RESOLUTION|>--- conflicted
+++ resolved
@@ -648,14 +648,11 @@
         dbase = None
         opts = common._CaseInsensitiveDictionary()
         fqdn = None
-<<<<<<< HEAD
         srv_service_name = keyword_opts.get("srvservicename", None)
 
-=======
         if len([h for h in host if "/" in h]) > 1:
             raise ConfigurationError("host must not contain multiple MongoDB "
                                      "URIs")
->>>>>>> 049daf9c
         for entity in host:
             # A hostname can only include a-z, 0-9, '-' and '.'. If we find a '/'
             # it must be a URI,
