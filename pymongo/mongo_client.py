# Copyright 2009-present MongoDB, Inc.
#
# Licensed under the Apache License, Version 2.0 (the "License"); you
# may not use this file except in compliance with the License.  You
# may obtain a copy of the License at
#
# http://www.apache.org/licenses/LICENSE-2.0
#
# Unless required by applicable law or agreed to in writing, software
# distributed under the License is distributed on an "AS IS" BASIS,
# WITHOUT WARRANTIES OR CONDITIONS OF ANY KIND, either express or
# implied.  See the License for the specific language governing
# permissions and limitations under the License.

"""Tools for connecting to MongoDB.

.. seealso:: :doc:`/examples/high_availability` for examples of connecting
   to replica sets or sets of mongos servers.

To get a :class:`~pymongo.database.Database` instance from a
:class:`MongoClient` use either dictionary-style or attribute-style
access:

.. doctest::

  >>> from pymongo import MongoClient
  >>> c = MongoClient()
  >>> c.test_database
  Database(MongoClient(host=['localhost:27017'], document_class=dict, tz_aware=False, connect=True), 'test_database')
  >>> c["test-database"]
  Database(MongoClient(host=['localhost:27017'], document_class=dict, tz_aware=False, connect=True), 'test-database')
"""
from __future__ import annotations

import contextlib
import os
import weakref
from collections import defaultdict
from typing import (
    TYPE_CHECKING,
    Any,
    Callable,
    ContextManager,
    Dict,
    FrozenSet,
    Generic,
    Iterator,
    List,
    Mapping,
    MutableMapping,
    NoReturn,
    Optional,
    Sequence,
    Set,
    Tuple,
    Type,
    TypeVar,
    Union,
    cast,
)

import bson
from bson.codec_options import DEFAULT_CODEC_OPTIONS, TypeRegistry
from bson.son import SON
from bson.timestamp import Timestamp
from pymongo import (
    _csot,
    client_session,
    common,
    database,
    helpers,
    message,
    periodic_executor,
    uri_parser,
)
from pymongo.change_stream import ChangeStream, ClusterChangeStream
from pymongo.client_options import ClientOptions
from pymongo.client_session import _EmptyServerSession
from pymongo.command_cursor import CommandCursor
from pymongo.errors import (
    AutoReconnect,
    BulkWriteError,
    ConfigurationError,
    ConnectionFailure,
    InvalidOperation,
    NotPrimaryError,
    OperationFailure,
    PyMongoError,
    ServerSelectionTimeoutError,
    WaitQueueTimeoutError,
)
from pymongo.lock import _HAS_REGISTER_AT_FORK, _create_lock, _release_locks
from pymongo.pool import ConnectionClosedReason
from pymongo.read_preferences import ReadPreference, _ServerMode
from pymongo.server_selectors import writable_server_selector
from pymongo.server_type import SERVER_TYPE
from pymongo.settings import TopologySettings
from pymongo.topology import Topology, _ErrorContext
from pymongo.topology_description import TOPOLOGY_TYPE, TopologyDescription
from pymongo.typings import (
    _Address,
    _CollationIn,
    _DocumentType,
    _DocumentTypeArg,
    _Pipeline,
)
from pymongo.uri_parser import (
    _check_options,
    _handle_option_deprecations,
    _handle_security_options,
    _normalize_options,
)
from pymongo.write_concern import DEFAULT_WRITE_CONCERN, WriteConcern

if TYPE_CHECKING:
    import sys
    from types import TracebackType

    from pymongo.bulk import _Bulk
    from pymongo.client_session import ClientSession, _ServerSession
    from pymongo.cursor import _SocketManager
    from pymongo.database import Database
    from pymongo.message import _CursorAddress, _GetMore, _Query
    from pymongo.pool import SocketInfo
    from pymongo.read_concern import ReadConcern
    from pymongo.response import Response
    from pymongo.server import Server
    from pymongo.server_selectors import Selection

    if sys.version_info[:2] >= (3, 9):
        from collections.abc import Generator
    else:
        # Deprecated since version 3.9: collections.abc.Generator now supports [].
        from typing import Generator

T = TypeVar("T")


class MongoClient(common.BaseObject, Generic[_DocumentType]):
    """
    A client-side representation of a MongoDB cluster.

    Instances can represent either a standalone MongoDB server, a replica
    set, or a sharded cluster. Instances of this class are responsible for
    maintaining up-to-date state of the cluster, and possibly cache
    resources related to this, including background threads for monitoring,
    and connection pools.
    """

    HOST = "localhost"
    PORT = 27017
    # Define order to retrieve options from ClientOptions for __repr__.
    # No host/port; these are retrieved from TopologySettings.
    _constructor_args = ("document_class", "tz_aware", "connect")
    _clients: weakref.WeakValueDictionary = weakref.WeakValueDictionary()

    def __init__(
        self,
        host: Optional[Union[str, Sequence[str]]] = None,
        port: Optional[int] = None,
        document_class: Optional[Type[_DocumentType]] = None,
        tz_aware: Optional[bool] = None,
        connect: Optional[bool] = None,
        type_registry: Optional[TypeRegistry] = None,
        **kwargs: Any,
    ) -> None:
        """Client for a MongoDB instance, a replica set, or a set of mongoses.

        .. warning:: Starting in PyMongo 4.0, ``directConnection`` now has a default value of
          False instead of None.
          For more details, see the relevant section of the PyMongo 4.x migration guide:
          :ref:`pymongo4-migration-direct-connection`.

        The client object is thread-safe and has connection-pooling built in.
        If an operation fails because of a network error,
        :class:`~pymongo.errors.ConnectionFailure` is raised and the client
        reconnects in the background. Application code should handle this
        exception (recognizing that the operation failed) and then continue to
        execute.

        The `host` parameter can be a full `mongodb URI
        <http://dochub.mongodb.org/core/connections>`_, in addition to
        a simple hostname. It can also be a list of hostnames but no more
        than one URI. Any port specified in the host string(s) will override
        the `port` parameter. For username and
        passwords reserved characters like ':', '/', '+' and '@' must be
        percent encoded following RFC 2396::

            from urllib.parse import quote_plus

            uri = "mongodb://%s:%s@%s" % (
                quote_plus(user), quote_plus(password), host)
            client = MongoClient(uri)

        Unix domain sockets are also supported. The socket path must be percent
        encoded in the URI::

            uri = "mongodb://%s:%s@%s" % (
                quote_plus(user), quote_plus(password), quote_plus(socket_path))
            client = MongoClient(uri)

        But not when passed as a simple hostname::

            client = MongoClient('/tmp/mongodb-27017.sock')

        Starting with version 3.6, PyMongo supports mongodb+srv:// URIs. The
        URI must include one, and only one, hostname. The hostname will be
        resolved to one or more DNS `SRV records
        <https://en.wikipedia.org/wiki/SRV_record>`_ which will be used
        as the seed list for connecting to the MongoDB deployment. When using
        SRV URIs, the `authSource` and `replicaSet` configuration options can
        be specified using `TXT records
        <https://en.wikipedia.org/wiki/TXT_record>`_. See the
        `Initial DNS Seedlist Discovery spec
        <https://github.com/mongodb/specifications/blob/master/source/
        initial-dns-seedlist-discovery/initial-dns-seedlist-discovery.rst>`_
        for more details. Note that the use of SRV URIs implicitly enables
        TLS support. Pass tls=false in the URI to override.

        .. note:: MongoClient creation will block waiting for answers from
          DNS when mongodb+srv:// URIs are used.

        .. note:: Starting with version 3.0 the :class:`MongoClient`
          constructor no longer blocks while connecting to the server or
          servers, and it no longer raises
          :class:`~pymongo.errors.ConnectionFailure` if they are
          unavailable, nor :class:`~pymongo.errors.ConfigurationError`
          if the user's credentials are wrong. Instead, the constructor
          returns immediately and launches the connection process on
          background threads. You can check if the server is available
          like this::

            from pymongo.errors import ConnectionFailure
            client = MongoClient()
            try:
                # The ping command is cheap and does not require auth.
                client.admin.command('ping')
            except ConnectionFailure:
                print("Server not available")

        .. warning:: When using PyMongo in a multiprocessing context, please
          read :ref:`multiprocessing` first.

        .. note:: Many of the following options can be passed using a MongoDB
          URI or keyword parameters. If the same option is passed in a URI and
          as a keyword parameter the keyword parameter takes precedence.

        :Parameters:
          - `host` (optional): hostname or IP address or Unix domain socket
            path of a single mongod or mongos instance to connect to, or a
            mongodb URI, or a list of hostnames (but no more than one mongodb
            URI). If `host` is an IPv6 literal it must be enclosed in '['
            and ']' characters
            following the RFC2732 URL syntax (e.g. '[::1]' for localhost).
            Multihomed and round robin DNS addresses are **not** supported.
          - `port` (optional): port number on which to connect
          - `document_class` (optional): default class to use for
            documents returned from queries on this client
          - `tz_aware` (optional): if ``True``,
            :class:`~datetime.datetime` instances returned as values
            in a document by this :class:`MongoClient` will be timezone
            aware (otherwise they will be naive)
          - `connect` (optional): if ``True`` (the default), immediately
            begin connecting to MongoDB in the background. Otherwise connect
            on the first operation.
          - `type_registry` (optional): instance of
            :class:`~bson.codec_options.TypeRegistry` to enable encoding
            and decoding of custom types.
          - `datetime_conversion`: Specifies how UTC datetimes should be decoded
            within BSON. Valid options include 'datetime_ms' to return as a
            DatetimeMS, 'datetime' to return as a datetime.datetime and
            raising a ValueError for out-of-range values, 'datetime_auto' to
            return DatetimeMS objects when the underlying datetime is
            out-of-range and 'datetime_clamp' to clamp to the minimum and
            maximum possible datetimes. Defaults to 'datetime'. See
            :ref:`handling-out-of-range-datetimes` for details.

          | **Other optional parameters can be passed as keyword arguments:**

          - `directConnection` (optional): if ``True``, forces this client to
             connect directly to the specified MongoDB host as a standalone.
             If ``false``, the client connects to the entire replica set of
             which the given MongoDB host(s) is a part. If this is ``True``
             and a mongodb+srv:// URI or a URI containing multiple seeds is
             provided, an exception will be raised.
          - `maxPoolSize` (optional): The maximum allowable number of
            concurrent connections to each connected server. Requests to a
            server will block if there are `maxPoolSize` outstanding
            connections to the requested server. Defaults to 100. Can be
            either 0 or None, in which case there is no limit on the number
            of concurrent connections.
          - `minPoolSize` (optional): The minimum required number of concurrent
            connections that the pool will maintain to each connected server.
            Default is 0.
          - `maxIdleTimeMS` (optional): The maximum number of milliseconds that
            a connection can remain idle in the pool before being removed and
            replaced. Defaults to `None` (no limit).
          - `maxConnecting` (optional): The maximum number of connections that
            each pool can establish concurrently. Defaults to `2`.
          - `timeoutMS`: (integer or None) Controls how long (in
            milliseconds) the driver will wait when executing an operation
            (including retry attempts) before raising a timeout error.
            ``0`` or ``None`` means no timeout.
          - `socketTimeoutMS`: (integer or None) Controls how long (in
            milliseconds) the driver will wait for a response after sending an
            ordinary (non-monitoring) database operation before concluding that
            a network error has occurred. ``0`` or ``None`` means no timeout.
            Defaults to ``None`` (no timeout).
          - `connectTimeoutMS`: (integer or None) Controls how long (in
            milliseconds) the driver will wait during server monitoring when
            connecting a new socket to a server before concluding the server
            is unavailable. ``0`` or ``None`` means no timeout.
            Defaults to ``20000`` (20 seconds).
          - `server_selector`: (callable or None) Optional, user-provided
            function that augments server selection rules. The function should
            accept as an argument a list of
            :class:`~pymongo.server_description.ServerDescription` objects and
            return a list of server descriptions that should be considered
            suitable for the desired operation.
          - `serverSelectionTimeoutMS`: (integer) Controls how long (in
            milliseconds) the driver will wait to find an available,
            appropriate server to carry out a database operation; while it is
            waiting, multiple server monitoring operations may be carried out,
            each controlled by `connectTimeoutMS`. Defaults to ``30000`` (30
            seconds).
          - `waitQueueTimeoutMS`: (integer or None) How long (in milliseconds)
            a thread will wait for a socket from the pool if the pool has no
            free sockets. Defaults to ``None`` (no timeout).
          - `heartbeatFrequencyMS`: (optional) The number of milliseconds
            between periodic server checks, or None to accept the default
            frequency of 10 seconds.
          - `appname`: (string or None) The name of the application that
            created this MongoClient instance. The server will log this value
            upon establishing each connection. It is also recorded in the slow
            query log and profile collections.
          - `driver`: (pair or None) A driver implemented on top of PyMongo can
            pass a :class:`~pymongo.driver_info.DriverInfo` to add its name,
            version, and platform to the message printed in the server log when
            establishing a connection.
          - `event_listeners`: a list or tuple of event listeners. See
            :mod:`~pymongo.monitoring` for details.
          - `retryWrites`: (boolean) Whether supported write operations
            executed within this MongoClient will be retried once after a
            network error. Defaults to ``True``.
            The supported write operations are:

              - :meth:`~pymongo.collection.Collection.bulk_write`, as long as
                :class:`~pymongo.operations.UpdateMany` or
                :class:`~pymongo.operations.DeleteMany` are not included.
              - :meth:`~pymongo.collection.Collection.delete_one`
              - :meth:`~pymongo.collection.Collection.insert_one`
              - :meth:`~pymongo.collection.Collection.insert_many`
              - :meth:`~pymongo.collection.Collection.replace_one`
              - :meth:`~pymongo.collection.Collection.update_one`
              - :meth:`~pymongo.collection.Collection.find_one_and_delete`
              - :meth:`~pymongo.collection.Collection.find_one_and_replace`
              - :meth:`~pymongo.collection.Collection.find_one_and_update`

            Unsupported write operations include, but are not limited to,
            :meth:`~pymongo.collection.Collection.aggregate` using the ``$out``
            pipeline operator and any operation with an unacknowledged write
            concern (e.g. {w: 0})). See
            https://github.com/mongodb/specifications/blob/master/source/retryable-writes/retryable-writes.rst
          - `retryReads`: (boolean) Whether supported read operations
            executed within this MongoClient will be retried once after a
            network error. Defaults to ``True``.
            The supported read operations are:
            :meth:`~pymongo.collection.Collection.find`,
            :meth:`~pymongo.collection.Collection.find_one`,
            :meth:`~pymongo.collection.Collection.aggregate` without ``$out``,
            :meth:`~pymongo.collection.Collection.distinct`,
            :meth:`~pymongo.collection.Collection.count`,
            :meth:`~pymongo.collection.Collection.estimated_document_count`,
            :meth:`~pymongo.collection.Collection.count_documents`,
            :meth:`pymongo.collection.Collection.watch`,
            :meth:`~pymongo.collection.Collection.list_indexes`,
            :meth:`pymongo.database.Database.watch`,
            :meth:`~pymongo.database.Database.list_collections`,
            :meth:`pymongo.mongo_client.MongoClient.watch`,
            and :meth:`~pymongo.mongo_client.MongoClient.list_databases`.

            Unsupported read operations include, but are not limited to
            :meth:`~pymongo.database.Database.command` and any getMore
            operation on a cursor.

            Enabling retryable reads makes applications more resilient to
            transient errors such as network failures, database upgrades, and
            replica set failovers. For an exact definition of which errors
            trigger a retry, see the `retryable reads specification
            <https://github.com/mongodb/specifications/blob/master/source/retryable-reads/retryable-reads.rst>`_.

          - `compressors`: Comma separated list of compressors for wire
            protocol compression. The list is used to negotiate a compressor
            with the server. Currently supported options are "snappy", "zlib"
            and "zstd". Support for snappy requires the
            `python-snappy <https://pypi.org/project/python-snappy/>`_ package.
            zlib support requires the Python standard library zlib module. zstd
            requires the `zstandard <https://pypi.org/project/zstandard/>`_
            package. By default no compression is used. Compression support
            must also be enabled on the server. MongoDB 3.6+ supports snappy
            and zlib compression. MongoDB 4.2+ adds support for zstd.
          - `zlibCompressionLevel`: (int) The zlib compression level to use
            when zlib is used as the wire protocol compressor. Supported values
            are -1 through 9. -1 tells the zlib library to use its default
            compression level (usually 6). 0 means no compression. 1 is best
            speed. 9 is best compression. Defaults to -1.
          - `uuidRepresentation`: The BSON representation to use when encoding
            from and decoding to instances of :class:`~uuid.UUID`. Valid
            values are the strings: "standard", "pythonLegacy", "javaLegacy",
            "csharpLegacy", and "unspecified" (the default). New applications
            should consider setting this to "standard" for cross language
            compatibility. See :ref:`handling-uuid-data-example` for details.
          - `unicode_decode_error_handler`: The error handler to apply when
            a Unicode-related error occurs during BSON decoding that would
            otherwise raise :exc:`UnicodeDecodeError`. Valid options include
            'strict', 'replace', 'backslashreplace', 'surrogateescape', and
            'ignore'. Defaults to 'strict'.
          - `srvServiceName`: (string) The SRV service name to use for
            "mongodb+srv://" URIs. Defaults to "mongodb". Use it like so::

                MongoClient("mongodb+srv://example.com/?srvServiceName=customname")
          - `srvMaxHosts`: (int) limits the number of mongos-like hosts a client will
            connect to. More specifically, when a "mongodb+srv://" connection string
            resolves to more than srvMaxHosts number of hosts, the client will randomly
            choose an srvMaxHosts sized subset of hosts.


          | **Write Concern options:**
          | (Only set if passed. No default values.)

          - `w`: (integer or string) If this is a replica set, write operations
            will block until they have been replicated to the specified number
            or tagged set of servers. `w=<int>` always includes the replica set
            primary (e.g. w=3 means write to the primary and wait until
            replicated to **two** secondaries). Passing w=0 **disables write
            acknowledgement** and all other write concern options.
          - `wTimeoutMS`: (integer) Used in conjunction with `w`. Specify a value
            in milliseconds to control how long to wait for write propagation
            to complete. If replication does not complete in the given
            timeframe, a timeout exception is raised. Passing wTimeoutMS=0
            will cause **write operations to wait indefinitely**.
          - `journal`: If ``True`` block until write operations have been
            committed to the journal. Cannot be used in combination with
            `fsync`. Write operations will fail with an exception if this
            option is used when the server is running without journaling.
          - `fsync`: If ``True`` and the server is running without journaling,
            blocks until the server has synced all data files to disk. If the
            server is running with journaling, this acts the same as the `j`
            option, blocking until write operations have been committed to the
            journal. Cannot be used in combination with `j`.

          | **Replica set keyword arguments for connecting with a replica set
            - either directly or via a mongos:**

          - `replicaSet`: (string or None) The name of the replica set to
            connect to. The driver will verify that all servers it connects to
            match this name. Implies that the hosts specified are a seed list
            and the driver should attempt to find all members of the set.
            Defaults to ``None``.

          | **Read Preference:**

          - `readPreference`: The replica set read preference for this client.
            One of ``primary``, ``primaryPreferred``, ``secondary``,
            ``secondaryPreferred``, or ``nearest``. Defaults to ``primary``.
          - `readPreferenceTags`: Specifies a tag set as a comma-separated list
            of colon-separated key-value pairs. For example ``dc:ny,rack:1``.
            Defaults to ``None``.
          - `maxStalenessSeconds`: (integer) The maximum estimated
            length of time a replica set secondary can fall behind the primary
            in replication before it will no longer be selected for operations.
            Defaults to ``-1``, meaning no maximum. If maxStalenessSeconds
            is set, it must be a positive integer greater than or equal to
            90 seconds.

          .. seealso:: :doc:`/examples/server_selection`

          | **Authentication:**

          - `username`: A string.
          - `password`: A string.

            Although username and password must be percent-escaped in a MongoDB
            URI, they must not be percent-escaped when passed as parameters. In
            this example, both the space and slash special characters are passed
            as-is::

              MongoClient(username="user name", password="pass/word")

          - `authSource`: The database to authenticate on. Defaults to the
            database specified in the URI, if provided, or to "admin".
          - `authMechanism`: See :data:`~pymongo.auth.MECHANISMS` for options.
            If no mechanism is specified, PyMongo automatically SCRAM-SHA-1
            when connected to MongoDB 3.6 and negotiates the mechanism to use
            (SCRAM-SHA-1 or SCRAM-SHA-256) when connected to MongoDB 4.0+.
          - `authMechanismProperties`: Used to specify authentication mechanism
            specific options. To specify the service name for GSSAPI
            authentication pass authMechanismProperties='SERVICE_NAME:<service
            name>'.
            To specify the session token for MONGODB-AWS authentication pass
            ``authMechanismProperties='AWS_SESSION_TOKEN:<session token>'``.

          .. seealso:: :doc:`/examples/authentication`

          | **TLS/SSL configuration:**

          - `tls`: (boolean) If ``True``, create the connection to the server
            using transport layer security. Defaults to ``False``.
          - `tlsInsecure`: (boolean) Specify whether TLS constraints should be
            relaxed as much as possible. Setting ``tlsInsecure=True`` implies
            ``tlsAllowInvalidCertificates=True`` and
            ``tlsAllowInvalidHostnames=True``. Defaults to ``False``. Think
            very carefully before setting this to ``True`` as it dramatically
            reduces the security of TLS.
          - `tlsAllowInvalidCertificates`: (boolean) If ``True``, continues
            the TLS handshake regardless of the outcome of the certificate
            verification process. If this is ``False``, and a value is not
            provided for ``tlsCAFile``, PyMongo will attempt to load system
            provided CA certificates. If the python version in use does not
            support loading system CA certificates then the ``tlsCAFile``
            parameter must point to a file of CA certificates.
            ``tlsAllowInvalidCertificates=False`` implies ``tls=True``.
            Defaults to ``False``. Think very carefully before setting this
            to ``True`` as that could make your application vulnerable to
            on-path attackers.
          - `tlsAllowInvalidHostnames`: (boolean) If ``True``, disables TLS
            hostname verification. ``tlsAllowInvalidHostnames=False`` implies
            ``tls=True``. Defaults to ``False``. Think very carefully before
            setting this to ``True`` as that could make your application
            vulnerable to on-path attackers.
          - `tlsCAFile`: A file containing a single or a bundle of
            "certification authority" certificates, which are used to validate
            certificates passed from the other end of the connection.
            Implies ``tls=True``. Defaults to ``None``.
          - `tlsCertificateKeyFile`: A file containing the client certificate
            and private key. Implies ``tls=True``. Defaults to ``None``.
          - `tlsCRLFile`: A file containing a PEM or DER formatted
            certificate revocation list. Implies ``tls=True``. Defaults to
            ``None``.
          - `tlsCertificateKeyFilePassword`: The password or passphrase for
            decrypting the private key in ``tlsCertificateKeyFile``. Only
            necessary if the private key is encrypted. Defaults to ``None``.
          - `tlsDisableOCSPEndpointCheck`: (boolean) If ``True``, disables
            certificate revocation status checking via the OCSP responder
            specified on the server certificate.
            ``tlsDisableOCSPEndpointCheck=False`` implies ``tls=True``.
            Defaults to ``False``.
          - `ssl`: (boolean) Alias for ``tls``.

          | **Read Concern options:**
          | (If not set explicitly, this will use the server default)

          - `readConcernLevel`: (string) The read concern level specifies the
            level of isolation for read operations.  For example, a read
            operation using a read concern level of ``majority`` will only
            return data that has been written to a majority of nodes. If the
            level is left unspecified, the server default will be used.

          | **Client side encryption options:**
          | (If not set explicitly, client side encryption will not be enabled.)

          - `auto_encryption_opts`: A
            :class:`~pymongo.encryption_options.AutoEncryptionOpts` which
            configures this client to automatically encrypt collection commands
            and automatically decrypt results. See
            :ref:`automatic-client-side-encryption` for an example.
            If a :class:`MongoClient` is configured with
            ``auto_encryption_opts`` and a non-None ``maxPoolSize``, a
            separate internal ``MongoClient`` is created if any of the
            following are true:

              - A ``key_vault_client`` is not passed to
                :class:`~pymongo.encryption_options.AutoEncryptionOpts`
              - ``bypass_auto_encrpytion=False`` is passed to
                :class:`~pymongo.encryption_options.AutoEncryptionOpts`

          | **Stable API options:**
          | (If not set explicitly, Stable API will not be enabled.)

          - `server_api`: A
            :class:`~pymongo.server_api.ServerApi` which configures this
            client to use Stable API. See :ref:`versioned-api-ref` for
            details.

        .. seealso:: The MongoDB documentation on `connections <https://dochub.mongodb.org/core/connections>`_.

        .. versionchanged:: 4.2
           Added the ``timeoutMS`` keyword argument.

        .. versionchanged:: 4.0

             - Removed the fsync, unlock, is_locked, database_names, and
               close_cursor methods.
               See the :ref:`pymongo4-migration-guide`.
             - Removed the ``waitQueueMultiple`` and ``socketKeepAlive``
               keyword arguments.
             - The default for `uuidRepresentation` was changed from
               ``pythonLegacy`` to ``unspecified``.
             - Added the ``srvServiceName``, ``maxConnecting``, and ``srvMaxHosts`` URI and
               keyword arguments.

        .. versionchanged:: 3.12
           Added the ``server_api`` keyword argument.
           The following keyword arguments were deprecated:

             - ``ssl_certfile`` and ``ssl_keyfile`` were deprecated in favor
               of ``tlsCertificateKeyFile``.

        .. versionchanged:: 3.11
           Added the following keyword arguments and URI options:

             - ``tlsDisableOCSPEndpointCheck``
             - ``directConnection``

        .. versionchanged:: 3.9
           Added the ``retryReads`` keyword argument and URI option.
           Added the ``tlsInsecure`` keyword argument and URI option.
           The following keyword arguments and URI options were deprecated:

             - ``wTimeout`` was deprecated in favor of ``wTimeoutMS``.
             - ``j`` was deprecated in favor of ``journal``.
             - ``ssl_cert_reqs`` was deprecated in favor of
               ``tlsAllowInvalidCertificates``.
             - ``ssl_match_hostname`` was deprecated in favor of
               ``tlsAllowInvalidHostnames``.
             - ``ssl_ca_certs`` was deprecated in favor of ``tlsCAFile``.
             - ``ssl_certfile`` was deprecated in favor of
               ``tlsCertificateKeyFile``.
             - ``ssl_crlfile`` was deprecated in favor of ``tlsCRLFile``.
             - ``ssl_pem_passphrase`` was deprecated in favor of
               ``tlsCertificateKeyFilePassword``.

        .. versionchanged:: 3.9
           ``retryWrites`` now defaults to ``True``.

        .. versionchanged:: 3.8
           Added the ``server_selector`` keyword argument.
           Added the ``type_registry`` keyword argument.

        .. versionchanged:: 3.7
           Added the ``driver`` keyword argument.

        .. versionchanged:: 3.6
           Added support for mongodb+srv:// URIs.
           Added the ``retryWrites`` keyword argument and URI option.

        .. versionchanged:: 3.5
           Add ``username`` and ``password`` options. Document the
           ``authSource``, ``authMechanism``, and ``authMechanismProperties``
           options.
           Deprecated the ``socketKeepAlive`` keyword argument and URI option.
           ``socketKeepAlive`` now defaults to ``True``.

        .. versionchanged:: 3.0
           :class:`~pymongo.mongo_client.MongoClient` is now the one and only
           client class for a standalone server, mongos, or replica set.
           It includes the functionality that had been split into
           :class:`~pymongo.mongo_client.MongoReplicaSetClient`: it can connect
           to a replica set, discover all its members, and monitor the set for
           stepdowns, elections, and reconfigs.

           The :class:`~pymongo.mongo_client.MongoClient` constructor no
           longer blocks while connecting to the server or servers, and it no
           longer raises :class:`~pymongo.errors.ConnectionFailure` if they
           are unavailable, nor :class:`~pymongo.errors.ConfigurationError`
           if the user's credentials are wrong. Instead, the constructor
           returns immediately and launches the connection process on
           background threads.

           Therefore the ``alive`` method is removed since it no longer
           provides meaningful information; even if the client is disconnected,
           it may discover a server in time to fulfill the next operation.

           In PyMongo 2.x, :class:`~pymongo.MongoClient` accepted a list of
           standalone MongoDB servers and used the first it could connect to::

               MongoClient(['host1.com:27017', 'host2.com:27017'])

           A list of multiple standalones is no longer supported; if multiple
           servers are listed they must be members of the same replica set, or
           mongoses in the same sharded cluster.

           The behavior for a list of mongoses is changed from "high
           availability" to "load balancing". Before, the client connected to
           the lowest-latency mongos in the list, and used it until a network
           error prompted it to re-evaluate all mongoses' latencies and
           reconnect to one of them. In PyMongo 3, the client monitors its
           network latency to all the mongoses continuously, and distributes
           operations evenly among those with the lowest latency. See
           :ref:`mongos-load-balancing` for more information.

           The ``connect`` option is added.

           The ``start_request``, ``in_request``, and ``end_request`` methods
           are removed, as well as the ``auto_start_request`` option.

           The ``copy_database`` method is removed, see the
           :doc:`copy_database examples </examples/copydb>` for alternatives.

           The :meth:`MongoClient.disconnect` method is removed; it was a
           synonym for :meth:`~pymongo.MongoClient.close`.

           :class:`~pymongo.mongo_client.MongoClient` no longer returns an
           instance of :class:`~pymongo.database.Database` for attribute names
           with leading underscores. You must use dict-style lookups instead::

               client['__my_database__']

           Not::

               client.__my_database__
        """
        doc_class = document_class or dict
        self.__init_kwargs: Dict[str, Any] = {
            "host": host,
            "port": port,
            "document_class": doc_class,
            "tz_aware": tz_aware,
            "connect": connect,
            "type_registry": type_registry,
            **kwargs,
        }

        if host is None:
            host = self.HOST
        if isinstance(host, str):
            host = [host]
        if port is None:
            port = self.PORT
        if not isinstance(port, int):
            raise TypeError("port must be an instance of int")

        # _pool_class, _monitor_class, and _condition_class are for deep
        # customization of PyMongo, e.g. Motor.
        pool_class = kwargs.pop("_pool_class", None)
        monitor_class = kwargs.pop("_monitor_class", None)
        condition_class = kwargs.pop("_condition_class", None)

        # Parse options passed as kwargs.
        keyword_opts = common._CaseInsensitiveDictionary(kwargs)
        keyword_opts["document_class"] = doc_class

        seeds = set()
        username = None
        password = None
        dbase = None
        opts = common._CaseInsensitiveDictionary()
        fqdn = None
        srv_service_name = keyword_opts.get("srvservicename")
        srv_max_hosts = keyword_opts.get("srvmaxhosts")
        if len([h for h in host if "/" in h]) > 1:
            raise ConfigurationError("host must not contain multiple MongoDB URIs")
        for entity in host:
            # A hostname can only include a-z, 0-9, '-' and '.'. If we find a '/'
            # it must be a URI,
            # https://en.wikipedia.org/wiki/Hostname#Restrictions_on_valid_host_names
            if "/" in entity:
                # Determine connection timeout from kwargs.
                timeout = keyword_opts.get("connecttimeoutms")
                if timeout is not None:
                    timeout = common.validate_timeout_or_none_or_zero(
                        keyword_opts.cased_key("connecttimeoutms"), timeout
                    )
                res = uri_parser.parse_uri(
                    entity,
                    port,
                    validate=True,
                    warn=True,
                    normalize=False,
                    connect_timeout=timeout,
                    srv_service_name=srv_service_name,
                    srv_max_hosts=srv_max_hosts,
                )
                seeds.update(res["nodelist"])
                username = res["username"] or username
                password = res["password"] or password
                dbase = res["database"] or dbase
                opts = res["options"]
                fqdn = res["fqdn"]
            else:
                seeds.update(uri_parser.split_hosts(entity, port))
        if not seeds:
            raise ConfigurationError("need to specify at least one host")

        # Add options with named keyword arguments to the parsed kwarg options.
        if type_registry is not None:
            keyword_opts["type_registry"] = type_registry
        if tz_aware is None:
            tz_aware = opts.get("tz_aware", False)
        if connect is None:
            connect = opts.get("connect", True)
        keyword_opts["tz_aware"] = tz_aware
        keyword_opts["connect"] = connect

        # Handle deprecated options in kwarg options.
        keyword_opts = _handle_option_deprecations(keyword_opts)
        # Validate kwarg options.
        keyword_opts = common._CaseInsensitiveDictionary(
            dict(common.validate(keyword_opts.cased_key(k), v) for k, v in keyword_opts.items())
        )

        # Override connection string options with kwarg options.
        opts.update(keyword_opts)

        if srv_service_name is None:
            srv_service_name = opts.get("srvServiceName", common.SRV_SERVICE_NAME)

        srv_max_hosts = srv_max_hosts or opts.get("srvmaxhosts")
        # Handle security-option conflicts in combined options.
        opts = _handle_security_options(opts)
        # Normalize combined options.
        opts = _normalize_options(opts)
        _check_options(seeds, opts)

        # Username and password passed as kwargs override user info in URI.
        username = opts.get("username", username)
        password = opts.get("password", password)
        self.__options = options = ClientOptions(username, password, dbase, opts)

        self.__default_database_name = dbase
        self.__lock = _create_lock()
        self.__kill_cursors_queue: List = []

        self._event_listeners = options.pool_options._event_listeners
        super().__init__(
            options.codec_options,
            options.read_preference,
            options.write_concern,
            options.read_concern,
        )

        self._topology_settings = TopologySettings(
            seeds=seeds,
            replica_set_name=options.replica_set_name,
            pool_class=pool_class,
            pool_options=options.pool_options,
            monitor_class=monitor_class,
            condition_class=condition_class,
            local_threshold_ms=options.local_threshold_ms,
            server_selection_timeout=options.server_selection_timeout,
            server_selector=options.server_selector,
            heartbeat_frequency=options.heartbeat_frequency,
            fqdn=fqdn,
            direct_connection=options.direct_connection,
            load_balanced=options.load_balanced,
            srv_service_name=srv_service_name,
            srv_max_hosts=srv_max_hosts,
        )

        self._init_background()

        if connect:
            self._get_topology()

        self._encrypter = None
        if self.__options.auto_encryption_opts:
            from pymongo.encryption import _Encrypter

            self._encrypter = _Encrypter(self, self.__options.auto_encryption_opts)
        self._timeout = self.__options.timeout

        if _HAS_REGISTER_AT_FORK:
            # Add this client to the list of weakly referenced items.
            # This will be used later if we fork.
            MongoClient._clients[self._topology._topology_id] = self

    def _init_background(self) -> None:
        self._topology = Topology(self._topology_settings)

        def target() -> bool:
            client = self_ref()
            if client is None:
                return False  # Stop the executor.
            MongoClient._process_periodic_tasks(client)
            return True

        executor = periodic_executor.PeriodicExecutor(
            interval=common.KILL_CURSOR_FREQUENCY,
            min_interval=common.MIN_HEARTBEAT_INTERVAL,
            target=target,
            name="pymongo_kill_cursors_thread",
        )

        # We strongly reference the executor and it weakly references us via
        # this closure. When the client is freed, stop the executor soon.
        self_ref: Any = weakref.ref(self, executor.close)
        self._kill_cursors_executor = executor

    def _after_fork(self) -> None:
        """Resets topology in a child after successfully forking."""
        self._init_background()

    def _duplicate(self, **kwargs: Any) -> MongoClient:
        args = self.__init_kwargs.copy()
        args.update(kwargs)
        return MongoClient(**args)

    def _server_property(self, attr_name: str) -> Any:
        """An attribute of the current server's description.

        If the client is not connected, this will block until a connection is
        established or raise ServerSelectionTimeoutError if no server is
        available.

        Not threadsafe if used multiple times in a single method, since
        the server may change. In such cases, store a local reference to a
        ServerDescription first, then use its properties.
        """
        server = self._topology.select_server(writable_server_selector)

        return getattr(server.description, attr_name)

    def watch(
        self,
        pipeline: Optional[_Pipeline] = None,
        full_document: Optional[str] = None,
        resume_after: Optional[Mapping[str, Any]] = None,
        max_await_time_ms: Optional[int] = None,
        batch_size: Optional[int] = None,
        collation: Optional[_CollationIn] = None,
        start_at_operation_time: Optional[Timestamp] = None,
        session: Optional[client_session.ClientSession] = None,
        start_after: Optional[Mapping[str, Any]] = None,
        comment: Optional[Any] = None,
        full_document_before_change: Optional[str] = None,
        show_expanded_events: Optional[bool] = None,
    ) -> ChangeStream[_DocumentType]:
        """Watch changes on this cluster.

        Performs an aggregation with an implicit initial ``$changeStream``
        stage and returns a
        :class:`~pymongo.change_stream.ClusterChangeStream` cursor which
        iterates over changes on all databases on this cluster.

        Introduced in MongoDB 4.0.

        .. code-block:: python

           with client.watch() as stream:
               for change in stream:
                   print(change)

        The :class:`~pymongo.change_stream.ClusterChangeStream` iterable
        blocks until the next change document is returned or an error is
        raised. If the
        :meth:`~pymongo.change_stream.ClusterChangeStream.next` method
        encounters a network error when retrieving a batch from the server,
        it will automatically attempt to recreate the cursor such that no
        change events are missed. Any error encountered during the resume
        attempt indicates there may be an outage and will be raised.

        .. code-block:: python

            try:
                with client.watch([{"$match": {"operationType": "insert"}}]) as stream:
                    for insert_change in stream:
                        print(insert_change)
            except pymongo.errors.PyMongoError:
                # The ChangeStream encountered an unrecoverable error or the
                # resume attempt failed to recreate the cursor.
                logging.error("...")

        For a precise description of the resume process see the
        `change streams specification`_.

        :Parameters:
          - `pipeline` (optional): A list of aggregation pipeline stages to
            append to an initial ``$changeStream`` stage. Not all
            pipeline stages are valid after a ``$changeStream`` stage, see the
            MongoDB documentation on change streams for the supported stages.
          - `full_document` (optional): The fullDocument to pass as an option
            to the ``$changeStream`` stage. Allowed values: 'updateLookup',
            'whenAvailable', 'required'. When set to 'updateLookup', the
            change notification for partial updates will include both a delta
            describing the changes to the document, as well as a copy of the
            entire document that was changed from some time after the change
            occurred.
          - `full_document_before_change`: Allowed values: 'whenAvailable'
            and 'required'. Change events may now result in a
            'fullDocumentBeforeChange' response field.
          - `resume_after` (optional): A resume token. If provided, the
            change stream will start returning changes that occur directly
            after the operation specified in the resume token. A resume token
            is the _id value of a change document.
          - `max_await_time_ms` (optional): The maximum time in milliseconds
            for the server to wait for changes before responding to a getMore
            operation.
          - `batch_size` (optional): The maximum number of documents to return
            per batch.
          - `collation` (optional): The :class:`~pymongo.collation.Collation`
            to use for the aggregation.
          - `start_at_operation_time` (optional): If provided, the resulting
            change stream will only return changes that occurred at or after
            the specified :class:`~bson.timestamp.Timestamp`. Requires
            MongoDB >= 4.0.
          - `session` (optional): a
            :class:`~pymongo.client_session.ClientSession`.
          - `start_after` (optional): The same as `resume_after` except that
            `start_after` can resume notifications after an invalidate event.
            This option and `resume_after` are mutually exclusive.
          - `comment` (optional): A user-provided comment to attach to this
            command.
          - `show_expanded_events` (optional): Include expanded events such as DDL events like `dropIndexes`.

        :Returns:
          A :class:`~pymongo.change_stream.ClusterChangeStream` cursor.

        .. versionchanged:: 4.3
           Added `show_expanded_events` parameter.

        .. versionchanged:: 4.2
            Added ``full_document_before_change`` parameter.

        .. versionchanged:: 4.1
           Added ``comment`` parameter.

        .. versionchanged:: 3.9
           Added the ``start_after`` parameter.

        .. versionadded:: 3.7

        .. seealso:: The MongoDB documentation on `changeStreams <https://mongodb.com/docs/manual/changeStreams/>`_.

        .. _change streams specification:
            https://github.com/mongodb/specifications/blob/master/source/change-streams/change-streams.rst
        """
        return ClusterChangeStream(
            self.admin,
            pipeline,
            full_document,
            resume_after,
            max_await_time_ms,
            batch_size,
            collation,
            start_at_operation_time,
            session,
            start_after,
            comment,
            full_document_before_change,
            show_expanded_events=show_expanded_events,
        )

    @property
    def topology_description(self) -> TopologyDescription:
        """The description of the connected MongoDB deployment.

        >>> client.topology_description
        <TopologyDescription id: 605a7b04e76489833a7c6113, topology_type: ReplicaSetWithPrimary, servers: [<ServerDescription ('localhost', 27017) server_type: RSPrimary, rtt: 0.0007973677999995488>, <ServerDescription ('localhost', 27018) server_type: RSSecondary, rtt: 0.0005540556000003249>, <ServerDescription ('localhost', 27019) server_type: RSSecondary, rtt: 0.0010367483999999649>]>
        >>> client.topology_description.topology_type_name
        'ReplicaSetWithPrimary'

        Note that the description is periodically updated in the background
        but the returned object itself is immutable. Access this property again
        to get a more recent
        :class:`~pymongo.topology_description.TopologyDescription`.

        :Returns:
          An instance of
          :class:`~pymongo.topology_description.TopologyDescription`.

        .. versionadded:: 4.0
        """
        return self._topology.description

    @property
    def address(self) -> Optional[Tuple[str, int]]:
        """(host, port) of the current standalone, primary, or mongos, or None.

        Accessing :attr:`address` raises :exc:`~.errors.InvalidOperation` if
        the client is load-balancing among mongoses, since there is no single
        address. Use :attr:`nodes` instead.

        If the client is not connected, this will block until a connection is
        established or raise ServerSelectionTimeoutError if no server is
        available.

        .. versionadded:: 3.0
        """
        topology_type = self._topology._description.topology_type
        if (
            topology_type == TOPOLOGY_TYPE.Sharded
            and len(self.topology_description.server_descriptions()) > 1
        ):
            raise InvalidOperation(
                'Cannot use "address" property when load balancing among'
                ' mongoses, use "nodes" instead.'
            )
        if topology_type not in (
            TOPOLOGY_TYPE.ReplicaSetWithPrimary,
            TOPOLOGY_TYPE.Single,
            TOPOLOGY_TYPE.LoadBalanced,
            TOPOLOGY_TYPE.Sharded,
        ):
            return None
        return self._server_property("address")

    @property
    def primary(self) -> Optional[Tuple[str, int]]:
        """The (host, port) of the current primary of the replica set.

        Returns ``None`` if this client is not connected to a replica set,
        there is no primary, or this client was created without the
        `replicaSet` option.

        .. versionadded:: 3.0
           MongoClient gained this property in version 3.0.
        """
        return self._topology.get_primary()

    @property
    def secondaries(self) -> Set[Tuple[str, int]]:
        """The secondary members known to this client.

        A sequence of (host, port) pairs. Empty if this client is not
        connected to a replica set, there are no visible secondaries, or this
        client was created without the `replicaSet` option.

        .. versionadded:: 3.0
           MongoClient gained this property in version 3.0.
        """
        return self._topology.get_secondaries()

    @property
    def arbiters(self) -> Set[Tuple[str, int]]:
        """Arbiters in the replica set.

        A sequence of (host, port) pairs. Empty if this client is not
        connected to a replica set, there are no arbiters, or this client was
        created without the `replicaSet` option.
        """
        return self._topology.get_arbiters()

    @property
    def is_primary(self) -> bool:
        """If this client is connected to a server that can accept writes.

        True if the current server is a standalone, mongos, or the primary of
        a replica set. If the client is not connected, this will block until a
        connection is established or raise ServerSelectionTimeoutError if no
        server is available.
        """
        return self._server_property("is_writable")

    @property
    def is_mongos(self) -> bool:
        """If this client is connected to mongos. If the client is not
        connected, this will block until a connection is established or raise
        ServerSelectionTimeoutError if no server is available.
        """
        return self._server_property("server_type") == SERVER_TYPE.Mongos

    @property
    def nodes(self) -> FrozenSet[_Address]:
        """Set of all currently connected servers.

        .. warning:: When connected to a replica set the value of :attr:`nodes`
          can change over time as :class:`MongoClient`'s view of the replica
          set changes. :attr:`nodes` can also be an empty set when
          :class:`MongoClient` is first instantiated and hasn't yet connected
          to any servers, or a network partition causes it to lose connection
          to all servers.
        """
        description = self._topology.description
        return frozenset(s.address for s in description.known_servers)

    @property
    def options(self) -> ClientOptions:
        """The configuration options for this client.

        :Returns:
          An instance of :class:`~pymongo.client_options.ClientOptions`.

        .. versionadded:: 4.0
        """
        return self.__options

    def _end_sessions(self, session_ids: List[_ServerSession]) -> None:
        """Send endSessions command(s) with the given session ids."""
        try:
            # Use Connection.command directly to avoid implicitly creating
            # another session.
            with self._conn_for_reads(ReadPreference.PRIMARY_PREFERRED, None) as (
                conn,
                read_pref,
            ):
                if not conn.supports_sessions:
                    return

                for i in range(0, len(session_ids), common._MAX_END_SESSIONS):
                    spec = SON([("endSessions", session_ids[i : i + common._MAX_END_SESSIONS])])
                    conn.command("admin", spec, read_preference=read_pref, client=self)
        except PyMongoError:
            # Drivers MUST ignore any errors returned by the endSessions
            # command.
            pass

    def close(self) -> None:
        """Cleanup client resources and disconnect from MongoDB.

        End all server sessions created by this client by sending one or more
        endSessions commands.

        Close all sockets in the connection pools and stop the monitor threads.

        .. versionchanged:: 4.0
           Once closed, the client cannot be used again and any attempt will
           raise :exc:`~pymongo.errors.InvalidOperation`.

        .. versionchanged:: 3.6
           End all server sessions created by this client.
        """
        session_ids = self._topology.pop_all_sessions()
        if session_ids:
            self._end_sessions(session_ids)
        # Stop the periodic task thread and then send pending killCursor
        # requests before closing the topology.
        self._kill_cursors_executor.close()
        self._process_kill_cursors()
        self._topology.close()
        if self._encrypter:
            # TODO: PYTHON-1921 Encrypted MongoClients cannot be re-opened.
            self._encrypter.close()

    def _get_topology(self) -> Topology:
        """Get the internal :class:`~pymongo.topology.Topology` object.

        If this client was created with "connect=False", calling _get_topology
        launches the connection process in the background.
        """
        self._topology.open()
        with self.__lock:
            self._kill_cursors_executor.open()
        return self._topology

    @contextlib.contextmanager
<<<<<<< HEAD
    def _get_socket(self, server: Server, session: Optional[ClientSession]) -> Iterator[SocketInfo]:
=======
    def _checkout(self, server, session):
>>>>>>> c88ae79e
        in_txn = session and session.in_transaction
        with _MongoClientErrorHandler(self, server, session) as err_handler:
            # Reuse the pinned connection, if it exists.
            if in_txn and session and session._pinned_connection:
                err_handler.contribute_socket(session._pinned_connection)
                yield session._pinned_connection
                return
            with server.checkout(handler=err_handler) as conn:
                # Pin this session to the selected server or connection.
                if (
                    in_txn
                    and session
                    and server.description.server_type
                    in (
                        SERVER_TYPE.Mongos,
                        SERVER_TYPE.LoadBalancer,
                    )
                ):
                    session._pin(server, conn)
                err_handler.contribute_socket(conn)
                if (
                    self._encrypter
                    and not self._encrypter._bypass_auto_encryption
                    and conn.max_wire_version < 8
                ):
                    raise ConfigurationError(
                        "Auto-encryption requires a minimum MongoDB version of 4.2"
                    )
                yield conn

    def _select_server(
        self,
        server_selector: Callable[[Selection], Selection],
        session: Optional[ClientSession],
        address: Optional[_Address] = None,
    ) -> Server:
        """Select a server to run an operation on this client.

        :Parameters:
          - `server_selector`: The server selector to use if the session is
            not pinned and no address is given.
          - `session`: The ClientSession for the next operation, or None. May
            be pinned to a mongos server address.
          - `address` (optional): Address when sending a message
            to a specific server, used for getMore.
        """
        try:
            topology = self._get_topology()
            if session and not session.in_transaction:
                session._transaction.reset()
            if not address and session:
                address = session._pinned_address
            if address:
                # We're running a getMore or this session is pinned to a mongos.
                server = topology.select_server_by_address(address)
                if not server:
                    raise AutoReconnect("server %s:%s no longer available" % address)
            else:
                server = topology.select_server(server_selector)
            return server
        except PyMongoError as exc:
            # Server selection errors in a transaction are transient.
            if session and session.in_transaction:
                exc._add_error_label("TransientTransactionError")
                session._unpin()
            raise

<<<<<<< HEAD
    def _socket_for_writes(self, session: Optional[ClientSession]) -> ContextManager[SocketInfo]:
=======
    def _conn_for_writes(self, session):
>>>>>>> c88ae79e
        server = self._select_server(writable_server_selector, session)
        return self._checkout(server, session)

    @contextlib.contextmanager
<<<<<<< HEAD
    def _socket_from_server(
        self,
        read_preference: _ServerMode,
        server: Server,
        session: Optional[ClientSession],
    ) -> Iterator[Tuple[SocketInfo, _ServerMode]]:
=======
    def _conn_from_server(self, read_preference, server, session):
>>>>>>> c88ae79e
        assert read_preference is not None, "read_preference must not be None"
        # Get a connection for a server matching the read preference, and yield
        # conn with the effective read preference. The Server Selection
        # Spec says not to send any $readPreference to standalones and to
        # always send primaryPreferred when directly connected to a repl set
        # member.
        # Thread safe: if the type is single it cannot change.
        topology = self._get_topology()
        single = topology.description.topology_type == TOPOLOGY_TYPE.Single

        with self._checkout(server, session) as conn:
            if single:
                if conn.is_repl and not (session and session.in_transaction):
                    # Use primary preferred to ensure any repl set member
                    # can handle the request.
                    read_preference = ReadPreference.PRIMARY_PREFERRED
                elif conn.is_standalone:
                    # Don't send read preference to standalones.
                    read_preference = ReadPreference.PRIMARY
            yield conn, read_preference

<<<<<<< HEAD
    def _socket_for_reads(
        self, read_preference: _ServerMode, session: Optional[ClientSession]
    ) -> ContextManager[Tuple[SocketInfo, _ServerMode]]:
=======
    def _conn_for_reads(self, read_preference, session):
>>>>>>> c88ae79e
        assert read_preference is not None, "read_preference must not be None"
        _ = self._get_topology()
        server = self._select_server(read_preference, session)
        return self._conn_from_server(read_preference, server, session)

    def _should_pin_cursor(self, session: Optional[ClientSession]) -> Optional[bool]:
        return self.__options.load_balanced and not (session and session.in_transaction)

    @_csot.apply
    def _run_operation(
        self,
        operation: Union[_Query, _GetMore],
        unpack_res: Callable,
        address: Optional[_Address] = None,
    ) -> Response:
        """Run a _Query/_GetMore operation and return a Response.

        :Parameters:
          - `operation`: a _Query or _GetMore object.
          - `unpack_res`: A callable that decodes the wire protocol response.
          - `address` (optional): Optional address when sending a message
            to a specific server, used for getMore.
        """
        if operation.conn_mgr:
            server = self._select_server(
                operation.read_preference, operation.session, address=address
            )

            with operation.conn_mgr.lock:
                with _MongoClientErrorHandler(self, server, operation.session) as err_handler:
                    err_handler.contribute_socket(operation.conn_mgr.conn)
                    return server.run_operation(
<<<<<<< HEAD
                        operation.sock_mgr.sock,
                        operation,
                        operation.read_preference,
=======
                        operation.conn_mgr.conn,
                        operation,
                        True,
>>>>>>> c88ae79e
                        self._event_listeners,
                        unpack_res,
                    )

<<<<<<< HEAD
        def _cmd(
            session: Optional[ClientSession],
            server: Server,
            sock_info: SocketInfo,
            read_preference: _ServerMode,
        ) -> Response:
=======
        def _cmd(session, server, conn, read_preference):
>>>>>>> c88ae79e
            operation.reset()  # Reset op in case of retry.
            return server.run_operation(
                conn, operation, read_preference, self._event_listeners, unpack_res
            )

        return self._retryable_read(
            _cmd,
            operation.read_preference,
            operation.session,
            address=address,
            retryable=isinstance(operation, message._Query),
        )

    def _retry_with_session(
        self,
        retryable: bool,
        func: Callable[[Optional[ClientSession], SocketInfo, bool], T],
        session: Optional[ClientSession],
        bulk: Optional[_Bulk],
    ) -> T:
        """Execute an operation with at most one consecutive retries

        Returns func()'s return value on success. On error retries the same
        command once.

        Re-raises any exception thrown by func().
        """
        retryable = bool(
            retryable and self.options.retry_writes and session and not session.in_transaction
        )
        return self._retry_internal(retryable, func, session, bulk)

    @_csot.apply
    def _retry_internal(
        self,
        retryable: bool,
        func: Callable[[Optional[ClientSession], SocketInfo, bool], T],
        session: Optional[ClientSession],
        bulk: Optional[_Bulk],
    ) -> T:
        """Internal retryable write helper."""
        max_wire_version = 0
        last_error: Optional[Exception] = None
        retrying = False
        multiple_retries = _csot.get_timeout() is not None

        def is_retrying() -> bool:
            return bulk.retrying if bulk else retrying

        # Increment the transaction id up front to ensure any retry attempt
        # will use the proper txnNumber, even if server or socket selection
        # fails before the command can be sent.
        if retryable and session and not session.in_transaction:
            session._start_retryable_write()
            if bulk:
                bulk.started_retryable_write = True

        while True:
            if is_retrying():
                remaining = _csot.remaining()
                if remaining is not None and remaining <= 0:
                    assert last_error is not None
                    raise last_error
            try:
                server = self._select_server(writable_server_selector, session)
                supports_session = (
                    session is not None and server.description.retryable_writes_supported
                )
                with self._checkout(server, session) as conn:
                    max_wire_version = conn.max_wire_version
                    if retryable and not supports_session:
                        if is_retrying():
                            # A retry is not possible because this server does
                            # not support sessions raise the last error.
                            assert last_error is not None
                            raise last_error
                        retryable = False
                    return func(session, conn, retryable)
            except ServerSelectionTimeoutError:
                if is_retrying():
                    # The application may think the write was never attempted
                    # if we raise ServerSelectionTimeoutError on the retry
                    # attempt. Raise the original exception instead.
                    assert last_error is not None
                    raise last_error
                # A ServerSelectionTimeoutError error indicates that there may
                # be a persistent outage. Attempting to retry in this case will
                # most likely be a waste of time.
                raise
            except PyMongoError as exc:
                if not retryable:
                    raise
                assert session
                # Add the RetryableWriteError label, if applicable.
                _add_retryable_write_error(exc, max_wire_version)
                retryable_error = exc.has_error_label("RetryableWriteError")
                if retryable_error:
                    session._unpin()
                if not retryable_error or (is_retrying() and not multiple_retries):
                    if exc.has_error_label("NoWritesPerformed") and last_error:
                        raise last_error from exc
                    else:
                        raise
                if bulk:
                    bulk.retrying = True
                else:
                    retrying = True
                if not exc.has_error_label("NoWritesPerformed"):
                    last_error = exc
                if last_error is None:
                    last_error = exc

    @_csot.apply
    def _retryable_read(
        self,
        func: Callable[[Optional[ClientSession], Server, SocketInfo, _ServerMode], T],
        read_pref: _ServerMode,
        session: Optional[ClientSession],
        address: Optional[_Address] = None,
        retryable: bool = True,
    ) -> T:
        """Execute an operation with at most one consecutive retries

        Returns func()'s return value on success. On error retries the same
        command once.

        Re-raises any exception thrown by func().
        """
        retryable = (
            retryable and self.options.retry_reads and not (session and session.in_transaction)
        )
        last_error: Optional[Exception] = None
        retrying = False
        multiple_retries = _csot.get_timeout() is not None

        while True:
            if retrying:
                remaining = _csot.remaining()
                if remaining is not None and remaining <= 0:
                    assert last_error is not None
                    raise last_error
            try:
                server = self._select_server(read_pref, session, address=address)
<<<<<<< HEAD
                with self._socket_from_server(read_pref, server, session) as (
                    sock_info,
=======
                with self._conn_from_server(read_pref, server, session) as (
                    conn,
>>>>>>> c88ae79e
                    read_pref,
                ):
                    if retrying and not retryable:
                        # A retry is not possible because this server does
                        # not support retryable reads, raise the last error.
                        assert last_error is not None
                        raise last_error
                    return func(session, server, conn, read_pref)
            except ServerSelectionTimeoutError:
                if retrying:
                    # The application may think the write was never attempted
                    # if we raise ServerSelectionTimeoutError on the retry
                    # attempt. Raise the original exception instead.
                    assert last_error is not None
                    raise last_error
                # A ServerSelectionTimeoutError error indicates that there may
                # be a persistent outage. Attempting to retry in this case will
                # most likely be a waste of time.
                raise
            except ConnectionFailure as exc:
                if not retryable or (retrying and not multiple_retries):
                    raise
                retrying = True
                last_error = exc
            except OperationFailure as exc:
                if not retryable or (retrying and not multiple_retries):
                    raise
                if exc.code not in helpers._RETRYABLE_ERROR_CODES:
                    raise
                retrying = True
                last_error = exc

    def _retryable_write(
        self,
        retryable: bool,
        func: Callable[[Optional[ClientSession], SocketInfo, bool], T],
        session: Optional[ClientSession],
    ) -> T:
        """Internal retryable write helper."""
        with self._tmp_session(session) as s:
            return self._retry_with_session(retryable, func, s, None)

    def __eq__(self, other: Any) -> bool:
        if isinstance(other, self.__class__):
            return self._topology == other._topology
        return NotImplemented

    def __ne__(self, other: Any) -> bool:
        return not self == other

    def __hash__(self) -> int:
        return hash(self._topology)

    def _repr_helper(self) -> str:
        def option_repr(option: str, value: Any) -> str:
            """Fix options whose __repr__ isn't usable in a constructor."""
            if option == "document_class":
                if value is dict:
                    return "document_class=dict"
                else:
                    return f"document_class={value.__module__}.{value.__name__}"
            if option in common.TIMEOUT_OPTIONS and value is not None:
                return f"{option}={int(value * 1000)}"

            return f"{option}={value!r}"

        # Host first...
        options = [
            "host=%r"
            % [
                "%s:%d" % (host, port) if port is not None else host
                for host, port in self._topology_settings.seeds
            ]
        ]
        # ... then everything in self._constructor_args...
        options.extend(
            option_repr(key, self.__options._options[key]) for key in self._constructor_args
        )
        # ... then everything else.
        options.extend(
            option_repr(key, self.__options._options[key])
            for key in self.__options._options
            if key not in set(self._constructor_args) and key != "username" and key != "password"
        )
        return ", ".join(options)

    def __repr__(self) -> str:
        return f"MongoClient({self._repr_helper()})"

    def __getattr__(self, name: str) -> database.Database[_DocumentType]:
        """Get a database by name.

        Raises :class:`~pymongo.errors.InvalidName` if an invalid
        database name is used.

        :Parameters:
          - `name`: the name of the database to get
        """
        if name.startswith("_"):
            raise AttributeError(
                "MongoClient has no attribute {!r}. To access the {}"
                " database, use client[{!r}].".format(name, name, name)
            )
        return self.__getitem__(name)

    def __getitem__(self, name: str) -> database.Database[_DocumentType]:
        """Get a database by name.

        Raises :class:`~pymongo.errors.InvalidName` if an invalid
        database name is used.

        :Parameters:
          - `name`: the name of the database to get
        """
        return database.Database(self, name)

    def _cleanup_cursor(
<<<<<<< HEAD
        self,
        locks_allowed: bool,
        cursor_id: int,
        address: Optional[_CursorAddress],
        sock_mgr: _SocketManager,
        session: Optional[ClientSession],
        explicit_session: bool,
    ) -> None:
=======
        self, locks_allowed, cursor_id, address, conn_mgr, session, explicit_session
    ):
>>>>>>> c88ae79e
        """Cleanup a cursor from cursor.close() or __del__.

        This method handles cleanup for Cursors/CommandCursors including any
        pinned connection or implicit session attached at the time the cursor
        was closed or garbage collected.

        :Parameters:
          - `locks_allowed`: True if we are allowed to acquire locks.
          - `cursor_id`: The cursor id which may be 0.
          - `address`: The _CursorAddress.
          - `conn_mgr`: The _ConnectionManager for the pinned connection or None.
          - `session`: The cursor's session.
          - `explicit_session`: True if the session was passed explicitly.
        """
        if locks_allowed:
            if cursor_id:
                if conn_mgr and conn_mgr.more_to_come:
                    # If this is an exhaust cursor and we haven't completely
                    # exhausted the result set we *must* close the socket
                    # to stop the server from sending more data.
<<<<<<< HEAD
                    assert sock_mgr.sock is not None
                    sock_mgr.sock.close_socket(ConnectionClosedReason.ERROR)
=======
                    conn_mgr.conn.close_conn(ConnectionClosedReason.ERROR)
>>>>>>> c88ae79e
                else:
                    self._close_cursor_now(cursor_id, address, session=session, conn_mgr=conn_mgr)
            if conn_mgr:
                conn_mgr.close()
        else:
            # The cursor will be closed later in a different session.
            if cursor_id or conn_mgr:
                self._close_cursor_soon(cursor_id, address, conn_mgr)
        if session and not explicit_session:
            session._end_session(lock=locks_allowed)

<<<<<<< HEAD
    def _close_cursor_soon(
        self,
        cursor_id: int,
        address: Optional[_CursorAddress],
        sock_mgr: Optional[_SocketManager] = None,
    ) -> None:
=======
    def _close_cursor_soon(self, cursor_id, address, conn_mgr=None):
>>>>>>> c88ae79e
        """Request that a cursor and/or connection be cleaned up soon."""
        self.__kill_cursors_queue.append((address, cursor_id, conn_mgr))

<<<<<<< HEAD
    def _close_cursor_now(
        self,
        cursor_id: int,
        address: Optional[_CursorAddress],
        session: Optional[ClientSession] = None,
        sock_mgr: Optional[_SocketManager] = None,
    ) -> None:
=======
    def _close_cursor_now(self, cursor_id, address=None, session=None, conn_mgr=None):
>>>>>>> c88ae79e
        """Send a kill cursors message with the given id.

        The cursor is closed synchronously on the current thread.
        """
        if not isinstance(cursor_id, int):
            raise TypeError("cursor_id must be an instance of int")

        try:
            if conn_mgr:
                with conn_mgr.lock:
                    # Cursor is pinned to LB outside of a transaction.
<<<<<<< HEAD
                    assert address is not None
                    assert sock_mgr.sock is not None
                    self._kill_cursor_impl([cursor_id], address, session, sock_mgr.sock)
=======
                    self._kill_cursor_impl([cursor_id], address, session, conn_mgr.conn)
>>>>>>> c88ae79e
            else:
                self._kill_cursors([cursor_id], address, self._get_topology(), session)
        except PyMongoError:
            # Make another attempt to kill the cursor later.
            self._close_cursor_soon(cursor_id, address)

    def _kill_cursors(
        self,
        cursor_ids: Sequence[int],
        address: Optional[_CursorAddress],
        topology: Topology,
        session: Optional[ClientSession],
    ) -> None:
        """Send a kill cursors message with the given ids."""
        if address:
            # address could be a tuple or _CursorAddress, but
            # select_server_by_address needs (host, port).
            server = topology.select_server_by_address(tuple(address))
        else:
            # Application called close_cursor() with no address.
            server = topology.select_server(writable_server_selector)

<<<<<<< HEAD
        with self._get_socket(server, session) as sock_info:
            assert address is not None
            self._kill_cursor_impl(cursor_ids, address, session, sock_info)

    def _kill_cursor_impl(
        self,
        cursor_ids: Sequence[int],
        address: _CursorAddress,
        session: Optional[ClientSession],
        sock_info: SocketInfo,
    ) -> None:
=======
        with self._checkout(server, session) as conn:
            self._kill_cursor_impl(cursor_ids, address, session, conn)

    def _kill_cursor_impl(self, cursor_ids, address, session, conn):
>>>>>>> c88ae79e
        namespace = address.namespace
        db, coll = namespace.split(".", 1)
        spec = SON([("killCursors", coll), ("cursors", cursor_ids)])
        conn.command(db, spec, session=session, client=self)

    def _process_kill_cursors(self) -> None:
        """Process any pending kill cursors requests."""
        address_to_cursor_ids = defaultdict(list)
        pinned_cursors = []

        # Other threads or the GC may append to the queue concurrently.
        while True:
            try:
                address, cursor_id, conn_mgr = self.__kill_cursors_queue.pop()
            except IndexError:
                break

            if conn_mgr:
                pinned_cursors.append((address, cursor_id, conn_mgr))
            else:
                address_to_cursor_ids[address].append(cursor_id)

        for address, cursor_id, conn_mgr in pinned_cursors:
            try:
                self._cleanup_cursor(True, cursor_id, address, conn_mgr, None, False)
            except Exception as exc:
                if isinstance(exc, InvalidOperation) and self._topology._closed:
                    # Raise the exception when client is closed so that it
                    # can be caught in _process_periodic_tasks
                    raise
                else:
                    helpers._handle_exception()

        # Don't re-open topology if it's closed and there's no pending cursors.
        if address_to_cursor_ids:
            topology = self._get_topology()
            for address, cursor_ids in address_to_cursor_ids.items():
                try:
                    self._kill_cursors(cursor_ids, address, topology, session=None)
                except Exception as exc:
                    if isinstance(exc, InvalidOperation) and self._topology._closed:
                        raise
                    else:
                        helpers._handle_exception()

    # This method is run periodically by a background thread.
    def _process_periodic_tasks(self) -> None:
        """Process any pending kill cursors requests and
        maintain connection pool parameters.
        """
        try:
            self._process_kill_cursors()
            self._topology.update_pool()
        except Exception as exc:
            if isinstance(exc, InvalidOperation) and self._topology._closed:
                return
            else:
                helpers._handle_exception()

    def __start_session(self, implicit: bool, **kwargs: Any) -> ClientSession:
        # Raises ConfigurationError if sessions are not supported.
        if implicit:
            self._topology._check_implicit_session_support()
            server_session: Union[_EmptyServerSession, _ServerSession] = _EmptyServerSession()
        else:
            server_session = self._get_server_session()
        opts = client_session.SessionOptions(**kwargs)
        return client_session.ClientSession(self, server_session, opts, implicit)

    def start_session(
        self,
        causal_consistency: Optional[bool] = None,
        default_transaction_options: Optional[client_session.TransactionOptions] = None,
        snapshot: Optional[bool] = False,
    ) -> client_session.ClientSession:
        """Start a logical session.

        This method takes the same parameters as
        :class:`~pymongo.client_session.SessionOptions`. See the
        :mod:`~pymongo.client_session` module for details and examples.

        A :class:`~pymongo.client_session.ClientSession` may only be used with
        the MongoClient that started it. :class:`ClientSession` instances are
        **not thread-safe or fork-safe**. They can only be used by one thread
        or process at a time. A single :class:`ClientSession` cannot be used
        to run multiple operations concurrently.

        :Returns:
          An instance of :class:`~pymongo.client_session.ClientSession`.

        .. versionadded:: 3.6
        """
        return self.__start_session(
            False,
            causal_consistency=causal_consistency,
            default_transaction_options=default_transaction_options,
            snapshot=snapshot,
        )

    def _get_server_session(self) -> _ServerSession:
        """Internal: start or resume a _ServerSession."""
        return self._topology.get_server_session()

    def _return_server_session(
        self, server_session: Union[_ServerSession, _EmptyServerSession], lock: bool
    ) -> None:
        """Internal: return a _ServerSession to the pool."""
        if isinstance(server_session, _EmptyServerSession):
            return None
        return self._topology.return_server_session(server_session, lock)

    def _ensure_session(self, session: Optional[ClientSession] = None) -> Optional[ClientSession]:
        """If provided session is None, lend a temporary session."""
        if session:
            return session

        try:
            # Don't make implicit sessions causally consistent. Applications
            # should always opt-in.
            return self.__start_session(True, causal_consistency=False)
        except (ConfigurationError, InvalidOperation):
            # Sessions not supported.
            return None

    @contextlib.contextmanager
    def _tmp_session(
        self, session: Optional[client_session.ClientSession], close: bool = True
    ) -> Generator[Optional[client_session.ClientSession], None, None]:
        """If provided session is None, lend a temporary session."""
        if session is not None:
            if not isinstance(session, client_session.ClientSession):
                raise ValueError("'session' argument must be a ClientSession or None.")
            # Don't call end_session.
            yield session
            return

        s = self._ensure_session(session)
        if s:
            try:
                yield s
            except Exception as exc:
                if isinstance(exc, ConnectionFailure):
                    s._server_session.mark_dirty()

                # Always call end_session on error.
                s.end_session()
                raise
            finally:
                # Call end_session when we exit this scope.
                if close:
                    s.end_session()
        else:
            yield None

    def _send_cluster_time(self, command: MutableMapping[str, Any], session: ClientSession) -> None:
        topology_time = self._topology.max_cluster_time()
        session_time = session.cluster_time if session else None
        if topology_time and session_time:
            if topology_time["clusterTime"] > session_time["clusterTime"]:
                cluster_time = topology_time
            else:
                cluster_time = session_time
        else:
            cluster_time = topology_time or session_time
        if cluster_time:
            command["$clusterTime"] = cluster_time

    def _process_response(self, reply: Mapping[str, Any], session: Optional[ClientSession]) -> None:
        self._topology.receive_cluster_time(reply.get("$clusterTime"))
        if session is not None:
            session._process_response(reply)

    def server_info(self, session: Optional[client_session.ClientSession] = None) -> Dict[str, Any]:
        """Get information about the MongoDB server we're connected to.

        :Parameters:
          - `session` (optional): a
            :class:`~pymongo.client_session.ClientSession`.

        .. versionchanged:: 3.6
           Added ``session`` parameter.
        """
        return cast(
            dict,
            self.admin.command(
                "buildinfo", read_preference=ReadPreference.PRIMARY, session=session
            ),
        )

    def list_databases(
        self,
        session: Optional[client_session.ClientSession] = None,
        comment: Optional[Any] = None,
        **kwargs: Any,
    ) -> CommandCursor[Dict[str, Any]]:
        """Get a cursor over the databases of the connected server.

        :Parameters:
          - `session` (optional): a
            :class:`~pymongo.client_session.ClientSession`.
          - `comment` (optional): A user-provided comment to attach to this
            command.
          - `**kwargs` (optional): Optional parameters of the
            `listDatabases command
            <https://mongodb.com/docs/manual/reference/command/listDatabases/>`_
            can be passed as keyword arguments to this method. The supported
            options differ by server version.


        :Returns:
          An instance of :class:`~pymongo.command_cursor.CommandCursor`.

        .. versionadded:: 3.6
        """
        cmd = SON([("listDatabases", 1)])
        cmd.update(kwargs)
        if comment is not None:
            cmd["comment"] = comment
        admin = self._database_default_options("admin")
        res = admin._retryable_read_command(cmd, session=session)
        # listDatabases doesn't return a cursor (yet). Fake one.
        cursor = {
            "id": 0,
            "firstBatch": res["databases"],
            "ns": "admin.$cmd",
        }
        return CommandCursor(admin["$cmd"], cursor, None, comment=comment)

    def list_database_names(
        self,
        session: Optional[client_session.ClientSession] = None,
        comment: Optional[Any] = None,
    ) -> List[str]:
        """Get a list of the names of all databases on the connected server.

        :Parameters:
          - `session` (optional): a
            :class:`~pymongo.client_session.ClientSession`.
          - `comment` (optional): A user-provided comment to attach to this
            command.

        .. versionchanged:: 4.1
           Added ``comment`` parameter.

        .. versionadded:: 3.6
        """
        return [doc["name"] for doc in self.list_databases(session, nameOnly=True, comment=comment)]

    @_csot.apply
    def drop_database(
        self,
        name_or_database: Union[str, database.Database[_DocumentTypeArg]],
        session: Optional[client_session.ClientSession] = None,
        comment: Optional[Any] = None,
    ) -> None:
        """Drop a database.

        Raises :class:`TypeError` if `name_or_database` is not an instance of
        :class:`str` or :class:`~pymongo.database.Database`.

        :Parameters:
          - `name_or_database`: the name of a database to drop, or a
            :class:`~pymongo.database.Database` instance representing the
            database to drop
          - `session` (optional): a
            :class:`~pymongo.client_session.ClientSession`.
          - `comment` (optional): A user-provided comment to attach to this
            command.

        .. versionchanged:: 4.1
           Added ``comment`` parameter.

        .. versionchanged:: 3.6
           Added ``session`` parameter.

        .. note:: The :attr:`~pymongo.mongo_client.MongoClient.write_concern` of
           this client is automatically applied to this operation.

        .. versionchanged:: 3.4
           Apply this client's write concern automatically to this operation
           when connected to MongoDB >= 3.4.

        """
        name = name_or_database
        if isinstance(name, database.Database):
            name = name.name

        if not isinstance(name, str):
            raise TypeError("name_or_database must be an instance of str or a Database")

        with self._conn_for_writes(session) as conn:
            self[name]._command(
                conn,
                {"dropDatabase": 1, "comment": comment},
                read_preference=ReadPreference.PRIMARY,
                write_concern=self._write_concern_for(session),
                parse_write_concern_error=True,
                session=session,
            )

    def get_default_database(
        self,
        default: Optional[str] = None,
        codec_options: Optional[bson.CodecOptions[_DocumentTypeArg]] = None,
        read_preference: Optional[_ServerMode] = None,
        write_concern: Optional[WriteConcern] = None,
        read_concern: Optional[ReadConcern] = None,
    ) -> database.Database[_DocumentType]:
        """Get the database named in the MongoDB connection URI.

        >>> uri = 'mongodb://host/my_database'
        >>> client = MongoClient(uri)
        >>> db = client.get_default_database()
        >>> assert db.name == 'my_database'
        >>> db = client.get_database()
        >>> assert db.name == 'my_database'

        Useful in scripts where you want to choose which database to use
        based only on the URI in a configuration file.

        :Parameters:
          - `default` (optional): the database name to use if no database name
            was provided in the URI.
          - `codec_options` (optional): An instance of
            :class:`~bson.codec_options.CodecOptions`. If ``None`` (the
            default) the :attr:`codec_options` of this :class:`MongoClient` is
            used.
          - `read_preference` (optional): The read preference to use. If
            ``None`` (the default) the :attr:`read_preference` of this
            :class:`MongoClient` is used. See :mod:`~pymongo.read_preferences`
            for options.
          - `write_concern` (optional): An instance of
            :class:`~pymongo.write_concern.WriteConcern`. If ``None`` (the
            default) the :attr:`write_concern` of this :class:`MongoClient` is
            used.
          - `read_concern` (optional): An instance of
            :class:`~pymongo.read_concern.ReadConcern`. If ``None`` (the
            default) the :attr:`read_concern` of this :class:`MongoClient` is
            used.
          - `comment` (optional): A user-provided comment to attach to this
            command.

        .. versionchanged:: 4.1
           Added ``comment`` parameter.

        .. versionchanged:: 3.8
           Undeprecated. Added the ``default``, ``codec_options``,
           ``read_preference``, ``write_concern`` and ``read_concern``
           parameters.

        .. versionchanged:: 3.5
           Deprecated, use :meth:`get_database` instead.
        """
        if self.__default_database_name is None and default is None:
            raise ConfigurationError("No default database name defined or provided.")

        name = cast(str, self.__default_database_name or default)
        return database.Database(
            self, name, codec_options, read_preference, write_concern, read_concern
        )

    def get_database(
        self,
        name: Optional[str] = None,
        codec_options: Optional[bson.CodecOptions[_DocumentTypeArg]] = None,
        read_preference: Optional[_ServerMode] = None,
        write_concern: Optional[WriteConcern] = None,
        read_concern: Optional[ReadConcern] = None,
    ) -> database.Database[_DocumentType]:
        """Get a :class:`~pymongo.database.Database` with the given name and
        options.

        Useful for creating a :class:`~pymongo.database.Database` with
        different codec options, read preference, and/or write concern from
        this :class:`MongoClient`.

          >>> client.read_preference
          Primary()
          >>> db1 = client.test
          >>> db1.read_preference
          Primary()
          >>> from pymongo import ReadPreference
          >>> db2 = client.get_database(
          ...     'test', read_preference=ReadPreference.SECONDARY)
          >>> db2.read_preference
          Secondary(tag_sets=None)

        :Parameters:
          - `name` (optional): The name of the database - a string. If ``None``
            (the default) the database named in the MongoDB connection URI is
            returned.
          - `codec_options` (optional): An instance of
            :class:`~bson.codec_options.CodecOptions`. If ``None`` (the
            default) the :attr:`codec_options` of this :class:`MongoClient` is
            used.
          - `read_preference` (optional): The read preference to use. If
            ``None`` (the default) the :attr:`read_preference` of this
            :class:`MongoClient` is used. See :mod:`~pymongo.read_preferences`
            for options.
          - `write_concern` (optional): An instance of
            :class:`~pymongo.write_concern.WriteConcern`. If ``None`` (the
            default) the :attr:`write_concern` of this :class:`MongoClient` is
            used.
          - `read_concern` (optional): An instance of
            :class:`~pymongo.read_concern.ReadConcern`. If ``None`` (the
            default) the :attr:`read_concern` of this :class:`MongoClient` is
            used.

        .. versionchanged:: 3.5
           The `name` parameter is now optional, defaulting to the database
           named in the MongoDB connection URI.
        """
        if name is None:
            if self.__default_database_name is None:
                raise ConfigurationError("No default database defined")
            name = self.__default_database_name

        return database.Database(
            self, name, codec_options, read_preference, write_concern, read_concern
        )

    def _database_default_options(self, name: str) -> Database:
        """Get a Database instance with the default settings."""
        return self.get_database(
            name,
            codec_options=DEFAULT_CODEC_OPTIONS,
            read_preference=ReadPreference.PRIMARY,
            write_concern=DEFAULT_WRITE_CONCERN,
        )

    def __enter__(self) -> "MongoClient[_DocumentType]":
        return self

    def __exit__(self, exc_type: Any, exc_val: Any, exc_tb: Any) -> None:
        self.close()

    # See PYTHON-3084.
    __iter__ = None

    def __next__(self) -> NoReturn:
        raise TypeError("'MongoClient' object is not iterable")

    next = __next__


def _retryable_error_doc(exc: PyMongoError) -> Optional[Mapping[str, Any]]:
    """Return the server response from PyMongo exception or None."""
    if isinstance(exc, BulkWriteError):
        # Check the last writeConcernError to determine if this
        # BulkWriteError is retryable.
        wces = exc.details["writeConcernErrors"]
        wce = wces[-1] if wces else None
        return wce
    if isinstance(exc, (NotPrimaryError, OperationFailure)):
        return cast(Mapping[str, Any], exc.details)
    return None


def _add_retryable_write_error(exc: PyMongoError, max_wire_version: int) -> None:
    doc = _retryable_error_doc(exc)
    if doc:
        code = doc.get("code", 0)
        # retryWrites on MMAPv1 should raise an actionable error.
        if code == 20 and str(exc).startswith("Transaction numbers"):
            errmsg = (
                "This MongoDB deployment does not support "
                "retryable writes. Please add retryWrites=false "
                "to your connection string."
            )
            raise OperationFailure(errmsg, code, exc.details)  # type: ignore[attr-defined]
        if max_wire_version >= 9:
            # In MongoDB 4.4+, the server reports the error labels.
            for label in doc.get("errorLabels", []):
                exc._add_error_label(label)
        else:
            if code in helpers._RETRYABLE_ERROR_CODES:
                exc._add_error_label("RetryableWriteError")

    # Connection errors are always retryable except NotPrimaryError and WaitQueueTimeoutError which is
    # handled above.
    if isinstance(exc, ConnectionFailure) and not isinstance(
        exc, (NotPrimaryError, WaitQueueTimeoutError)
    ):
        exc._add_error_label("RetryableWriteError")


class _MongoClientErrorHandler:
    """Handle errors raised when executing an operation."""

    __slots__ = (
        "client",
        "server_address",
        "session",
        "max_wire_version",
        "sock_generation",
        "completed_handshake",
        "service_id",
        "handled",
    )

    def __init__(self, client: MongoClient, server: Server, session: Optional[ClientSession]):
        self.client = client
        self.server_address = server.description.address
        self.session = session
        self.max_wire_version = common.MIN_WIRE_VERSION
        # XXX: When get_socket fails, this generation could be out of date:
        # "Note that when a network error occurs before the handshake
        # completes then the error's generation number is the generation
        # of the pool at the time the connection attempt was started."
        self.sock_generation = server.pool.gen.get_overall()
        self.completed_handshake = False
        self.service_id = None
        self.handled = False

<<<<<<< HEAD
    def contribute_socket(self, sock_info: SocketInfo, completed_handshake: bool = True) -> None:
=======
    def contribute_socket(self, conn, completed_handshake=True):
>>>>>>> c88ae79e
        """Provide socket information to the error handler."""
        self.max_wire_version = conn.max_wire_version
        self.sock_generation = conn.generation
        self.service_id = conn.service_id
        self.completed_handshake = completed_handshake

    def handle(
        self, exc_type: Optional[Type[BaseException]], exc_val: Optional[BaseException]
    ) -> None:
        if self.handled or exc_type is None:
            return
        self.handled = True
        if self.session:
            if isinstance(exc_val, ConnectionFailure):
                if self.session.in_transaction:
                    exc_val._add_error_label("TransientTransactionError")
                self.session._server_session.mark_dirty()

            if isinstance(exc_val, PyMongoError):
                if exc_val.has_error_label("TransientTransactionError") or exc_val.has_error_label(
                    "RetryableWriteError"
                ):
                    self.session._unpin()

        err_ctx = _ErrorContext(
            exc_val,
            self.max_wire_version,
            self.sock_generation,
            self.completed_handshake,
            self.service_id,
        )
        self.client._topology.handle_error(self.server_address, err_ctx)

    def __enter__(self) -> _MongoClientErrorHandler:
        return self

    def __exit__(
        self,
        exc_type: Optional[Type[BaseException]],
        exc_val: Optional[BaseException],
        exc_tb: Optional[TracebackType],
    ) -> None:
        return self.handle(exc_type, exc_val)


def _after_fork_child() -> None:
    """Releases the locks in child process and resets the
    topologies in all MongoClients.
    """
    # Reinitialize locks
    _release_locks()

    # Perform cleanup in clients (i.e. get rid of topology)
    for _, client in MongoClient._clients.items():
        client._after_fork()


if _HAS_REGISTER_AT_FORK:
    # This will run in the same thread as the fork was called.
    # If we fork in a critical region on the same thread, it should break.
    # This is fine since we would never call fork directly from a critical region.
    os.register_at_fork(after_in_child=_after_fork_child)<|MERGE_RESOLUTION|>--- conflicted
+++ resolved
@@ -118,10 +118,10 @@
 
     from pymongo.bulk import _Bulk
     from pymongo.client_session import ClientSession, _ServerSession
-    from pymongo.cursor import _SocketManager
+    from pymongo.cursor import _ConnectionManager
     from pymongo.database import Database
     from pymongo.message import _CursorAddress, _GetMore, _Query
-    from pymongo.pool import SocketInfo
+    from pymongo.pool import Connection
     from pymongo.read_concern import ReadConcern
     from pymongo.response import Response
     from pymongo.server import Server
@@ -1233,11 +1233,7 @@
         return self._topology
 
     @contextlib.contextmanager
-<<<<<<< HEAD
-    def _get_socket(self, server: Server, session: Optional[ClientSession]) -> Iterator[SocketInfo]:
-=======
-    def _checkout(self, server, session):
->>>>>>> c88ae79e
+    def _checkout(self, server: Server, session: Optional[ClientSession]) -> Iterator[Connection]:
         in_txn = session and session.in_transaction
         with _MongoClientErrorHandler(self, server, session) as err_handler:
             # Reuse the pinned connection, if it exists.
@@ -1305,25 +1301,14 @@
                 session._unpin()
             raise
 
-<<<<<<< HEAD
-    def _socket_for_writes(self, session: Optional[ClientSession]) -> ContextManager[SocketInfo]:
-=======
-    def _conn_for_writes(self, session):
->>>>>>> c88ae79e
+    def _conn_for_writes(self, session: Optional[ClientSession]) -> ContextManager[Connection]:
         server = self._select_server(writable_server_selector, session)
         return self._checkout(server, session)
 
     @contextlib.contextmanager
-<<<<<<< HEAD
-    def _socket_from_server(
-        self,
-        read_preference: _ServerMode,
-        server: Server,
-        session: Optional[ClientSession],
-    ) -> Iterator[Tuple[SocketInfo, _ServerMode]]:
-=======
-    def _conn_from_server(self, read_preference, server, session):
->>>>>>> c88ae79e
+    def _conn_from_server(
+        self, read_preference: _ServerMode, server: Server, session: Optional[ClientSession]
+    ) -> Iterator[Tuple[Connection, _ServerMode]]:
         assert read_preference is not None, "read_preference must not be None"
         # Get a connection for a server matching the read preference, and yield
         # conn with the effective read preference. The Server Selection
@@ -1345,13 +1330,9 @@
                     read_preference = ReadPreference.PRIMARY
             yield conn, read_preference
 
-<<<<<<< HEAD
-    def _socket_for_reads(
+    def _conn_for_reads(
         self, read_preference: _ServerMode, session: Optional[ClientSession]
-    ) -> ContextManager[Tuple[SocketInfo, _ServerMode]]:
-=======
-    def _conn_for_reads(self, read_preference, session):
->>>>>>> c88ae79e
+    ) -> ContextManager[Tuple[Connection, _ServerMode]]:
         assert read_preference is not None, "read_preference must not be None"
         _ = self._get_topology()
         server = self._select_server(read_preference, session)
@@ -1384,29 +1365,19 @@
                 with _MongoClientErrorHandler(self, server, operation.session) as err_handler:
                     err_handler.contribute_socket(operation.conn_mgr.conn)
                     return server.run_operation(
-<<<<<<< HEAD
-                        operation.sock_mgr.sock,
+                        operation.conn_mgr.conn,
                         operation,
                         operation.read_preference,
-=======
-                        operation.conn_mgr.conn,
-                        operation,
-                        True,
->>>>>>> c88ae79e
                         self._event_listeners,
                         unpack_res,
                     )
 
-<<<<<<< HEAD
         def _cmd(
             session: Optional[ClientSession],
             server: Server,
-            sock_info: SocketInfo,
+            conn: Connection,
             read_preference: _ServerMode,
         ) -> Response:
-=======
-        def _cmd(session, server, conn, read_preference):
->>>>>>> c88ae79e
             operation.reset()  # Reset op in case of retry.
             return server.run_operation(
                 conn, operation, read_preference, self._event_listeners, unpack_res
@@ -1423,7 +1394,7 @@
     def _retry_with_session(
         self,
         retryable: bool,
-        func: Callable[[Optional[ClientSession], SocketInfo, bool], T],
+        func: Callable[[Optional[ClientSession], Connection, bool], T],
         session: Optional[ClientSession],
         bulk: Optional[_Bulk],
     ) -> T:
@@ -1443,7 +1414,7 @@
     def _retry_internal(
         self,
         retryable: bool,
-        func: Callable[[Optional[ClientSession], SocketInfo, bool], T],
+        func: Callable[[Optional[ClientSession], Connection, bool], T],
         session: Optional[ClientSession],
         bulk: Optional[_Bulk],
     ) -> T:
@@ -1522,7 +1493,7 @@
     @_csot.apply
     def _retryable_read(
         self,
-        func: Callable[[Optional[ClientSession], Server, SocketInfo, _ServerMode], T],
+        func: Callable[[Optional[ClientSession], Server, Connection, _ServerMode], T],
         read_pref: _ServerMode,
         session: Optional[ClientSession],
         address: Optional[_Address] = None,
@@ -1550,13 +1521,8 @@
                     raise last_error
             try:
                 server = self._select_server(read_pref, session, address=address)
-<<<<<<< HEAD
-                with self._socket_from_server(read_pref, server, session) as (
-                    sock_info,
-=======
                 with self._conn_from_server(read_pref, server, session) as (
                     conn,
->>>>>>> c88ae79e
                     read_pref,
                 ):
                     if retrying and not retryable:
@@ -1592,7 +1558,7 @@
     def _retryable_write(
         self,
         retryable: bool,
-        func: Callable[[Optional[ClientSession], SocketInfo, bool], T],
+        func: Callable[[Optional[ClientSession], Connection, bool], T],
         session: Optional[ClientSession],
     ) -> T:
         """Internal retryable write helper."""
@@ -1674,19 +1640,14 @@
         return database.Database(self, name)
 
     def _cleanup_cursor(
-<<<<<<< HEAD
         self,
         locks_allowed: bool,
         cursor_id: int,
         address: Optional[_CursorAddress],
-        sock_mgr: _SocketManager,
+        conn_mgr: _ConnectionManager,
         session: Optional[ClientSession],
         explicit_session: bool,
     ) -> None:
-=======
-        self, locks_allowed, cursor_id, address, conn_mgr, session, explicit_session
-    ):
->>>>>>> c88ae79e
         """Cleanup a cursor from cursor.close() or __del__.
 
         This method handles cleanup for Cursors/CommandCursors including any
@@ -1707,12 +1668,8 @@
                     # If this is an exhaust cursor and we haven't completely
                     # exhausted the result set we *must* close the socket
                     # to stop the server from sending more data.
-<<<<<<< HEAD
-                    assert sock_mgr.sock is not None
-                    sock_mgr.sock.close_socket(ConnectionClosedReason.ERROR)
-=======
+                    assert conn_mgr.conn is not None
                     conn_mgr.conn.close_conn(ConnectionClosedReason.ERROR)
->>>>>>> c88ae79e
                 else:
                     self._close_cursor_now(cursor_id, address, session=session, conn_mgr=conn_mgr)
             if conn_mgr:
@@ -1724,30 +1681,22 @@
         if session and not explicit_session:
             session._end_session(lock=locks_allowed)
 
-<<<<<<< HEAD
     def _close_cursor_soon(
         self,
         cursor_id: int,
         address: Optional[_CursorAddress],
-        sock_mgr: Optional[_SocketManager] = None,
+        conn_mgr: Optional[_ConnectionManager] = None,
     ) -> None:
-=======
-    def _close_cursor_soon(self, cursor_id, address, conn_mgr=None):
->>>>>>> c88ae79e
         """Request that a cursor and/or connection be cleaned up soon."""
         self.__kill_cursors_queue.append((address, cursor_id, conn_mgr))
 
-<<<<<<< HEAD
     def _close_cursor_now(
         self,
         cursor_id: int,
         address: Optional[_CursorAddress],
         session: Optional[ClientSession] = None,
-        sock_mgr: Optional[_SocketManager] = None,
+        conn_mgr: Optional[_ConnectionManager] = None,
     ) -> None:
-=======
-    def _close_cursor_now(self, cursor_id, address=None, session=None, conn_mgr=None):
->>>>>>> c88ae79e
         """Send a kill cursors message with the given id.
 
         The cursor is closed synchronously on the current thread.
@@ -1759,13 +1708,9 @@
             if conn_mgr:
                 with conn_mgr.lock:
                     # Cursor is pinned to LB outside of a transaction.
-<<<<<<< HEAD
                     assert address is not None
-                    assert sock_mgr.sock is not None
-                    self._kill_cursor_impl([cursor_id], address, session, sock_mgr.sock)
-=======
+                    assert conn_mgr.conn is not None
                     self._kill_cursor_impl([cursor_id], address, session, conn_mgr.conn)
->>>>>>> c88ae79e
             else:
                 self._kill_cursors([cursor_id], address, self._get_topology(), session)
         except PyMongoError:
@@ -1788,24 +1733,17 @@
             # Application called close_cursor() with no address.
             server = topology.select_server(writable_server_selector)
 
-<<<<<<< HEAD
-        with self._get_socket(server, session) as sock_info:
+        with self._checkout(server, session) as conn:
             assert address is not None
-            self._kill_cursor_impl(cursor_ids, address, session, sock_info)
+            self._kill_cursor_impl(cursor_ids, address, session, conn)
 
     def _kill_cursor_impl(
         self,
         cursor_ids: Sequence[int],
         address: _CursorAddress,
         session: Optional[ClientSession],
-        sock_info: SocketInfo,
+        conn: Connection,
     ) -> None:
-=======
-        with self._checkout(server, session) as conn:
-            self._kill_cursor_impl(cursor_ids, address, session, conn)
-
-    def _kill_cursor_impl(self, cursor_ids, address, session, conn):
->>>>>>> c88ae79e
         namespace = address.namespace
         db, coll = namespace.split(".", 1)
         spec = SON([("killCursors", coll), ("cursors", cursor_ids)])
@@ -2320,11 +2258,7 @@
         self.service_id = None
         self.handled = False
 
-<<<<<<< HEAD
-    def contribute_socket(self, sock_info: SocketInfo, completed_handshake: bool = True) -> None:
-=======
-    def contribute_socket(self, conn, completed_handshake=True):
->>>>>>> c88ae79e
+    def contribute_socket(self, conn: Connection, completed_handshake: bool = True) -> None:
         """Provide socket information to the error handler."""
         self.max_wire_version = conn.max_wire_version
         self.sock_generation = conn.generation
