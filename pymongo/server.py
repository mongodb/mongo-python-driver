# Copyright 2014-present MongoDB, Inc.
#
# Licensed under the Apache License, Version 2.0 (the "License"); you
# may not use this file except in compliance with the License.  You
# may obtain a copy of the License at
#
# http://www.apache.org/licenses/LICENSE-2.0
#
# Unless required by applicable law or agreed to in writing, software
# distributed under the License is distributed on an "AS IS" BASIS,
# WITHOUT WARRANTIES OR CONDITIONS OF ANY KIND, either express or
# implied.  See the License for the specific language governing
# permissions and limitations under the License.

"""Communicate with one MongoDB server in a topology."""
from __future__ import annotations

from datetime import datetime
from typing import (
    TYPE_CHECKING,
    Any,
    Callable,
    ContextManager,
    List,
    Optional,
    Tuple,
    Union,
)

from bson import _decode_all_selective
from pymongo.errors import NotPrimaryError, OperationFailure
from pymongo.helpers import _check_command_response, _handle_reauth
from pymongo.message import _convert_exception, _GetMore, _OpMsg, _Query
from pymongo.response import PinnedResponse, Response

if TYPE_CHECKING:
    from queue import Queue
    from weakref import ReferenceType

    from bson.objectid import ObjectId
    from pymongo.mongo_client import _MongoClientErrorHandler
    from pymongo.monitor import Monitor
    from pymongo.monitoring import _EventListeners
    from pymongo.pool import Connection, Pool
    from pymongo.read_preferences import _ServerMode
    from pymongo.server_description import ServerDescription
    from pymongo.typings import _DocumentOut

_CURSOR_DOC_FIELDS = {"cursor": {"firstBatch": 1, "nextBatch": 1}}


class Server:
    def __init__(
        self,
        server_description: ServerDescription,
        pool: Pool,
        monitor: Monitor,
        topology_id: Optional[ObjectId] = None,
        listeners: Optional[_EventListeners] = None,
        events: Optional[ReferenceType[Queue]] = None,
    ) -> None:
        """Represent one MongoDB server."""
        self._description = server_description
        self._pool = pool
        self._monitor = monitor
        self._topology_id = topology_id
        self._publish = listeners is not None and listeners.enabled_for_server
        self._listener = listeners
        self._events = None
        if self._publish:
            self._events = events()  # type: ignore[misc]

    def open(self) -> None:
        """Start monitoring, or restart after a fork.

        Multiple calls have no effect.
        """
        if not self._pool.opts.load_balanced:
            self._monitor.open()

    def reset(self, service_id: Optional[ObjectId] = None) -> None:
        """Clear the connection pool."""
        self.pool.reset(service_id)

    def close(self) -> None:
        """Clear the connection pool and stop the monitor.

        Reconnect with open().
        """
        if self._publish:
            assert self._listener is not None
            assert self._events is not None
            self._events.put(
                (
                    self._listener.publish_server_closed,
                    (self._description.address, self._topology_id),
                )
            )
        self._monitor.close()
        self._pool.reset_without_pause()

    def request_check(self) -> None:
        """Check the server's state soon."""
        self._monitor.request_check()

    @_handle_reauth
    def run_operation(
        self,
        conn: Connection,
        operation: Union[_Query, _GetMore],
        read_preference: _ServerMode,
<<<<<<< HEAD
        listeners: Optional[_EventListeners],
        unpack_res: Callable[..., List[Mapping[str, Any]]],
=======
        listeners: _EventListeners,
        unpack_res: Callable[..., List[_DocumentOut]],
>>>>>>> 02a36527
    ) -> Response:
        """Run a _Query or _GetMore operation and return a Response object.

        This method is used only to run _Query/_GetMore operations from
        cursors.
        Can raise ConnectionFailure, OperationFailure, etc.

        :Parameters:
          - `conn`: A Connection instance.
          - `operation`: A _Query or _GetMore object.
          - `read_preference`: The read preference to use.
          - `listeners`: Instance of _EventListeners or None.
          - `unpack_res`: A callable that decodes the wire protocol response.
        """
        duration = None
        assert listeners is not None
        publish = listeners.enabled_for_commands
        if publish:
            start = datetime.now()

        use_cmd = operation.use_command(conn)
        more_to_come = operation.conn_mgr and operation.conn_mgr.more_to_come
        if more_to_come:
            request_id = 0
        else:
            message = operation.get_message(read_preference, conn, use_cmd)
            request_id, data, max_doc_size = self._split_message(message)

        if publish:
            cmd, dbn = operation.as_command(conn)
            assert listeners is not None
            listeners.publish_command_start(
                cmd, dbn, request_id, conn.address, service_id=conn.service_id
            )
            start = datetime.now()

        try:
            if more_to_come:
                reply = conn.receive_message(None)
            else:
                conn.send_message(data, max_doc_size)
                reply = conn.receive_message(request_id)

            # Unpack and check for command errors.
            if use_cmd:
                user_fields = _CURSOR_DOC_FIELDS
                legacy_response = False
            else:
                user_fields = None
                legacy_response = True
            docs = unpack_res(
                reply,
                operation.cursor_id,
                operation.codec_options,
                legacy_response=legacy_response,
                user_fields=user_fields,
            )
            if use_cmd:
                first = docs[0]
                operation.client._process_response(first, operation.session)
                _check_command_response(first, conn.max_wire_version)
        except Exception as exc:
            if publish:
                duration = datetime.now() - start
                if isinstance(exc, (NotPrimaryError, OperationFailure)):
                    failure: _DocumentOut = exc.details  # type: ignore[assignment]
                else:
                    failure = _convert_exception(exc)
                assert listeners is not None
                listeners.publish_command_failure(
                    duration,
                    failure,
                    operation.name,
                    request_id,
                    conn.address,
                    service_id=conn.service_id,
                )
            raise

        if publish:
            duration = datetime.now() - start
            # Must publish in find / getMore / explain command response
            # format.
            if use_cmd:
                res: _DocumentOut = docs[0]
            elif operation.name == "explain":
                res = docs[0] if docs else {}
            else:
                # assert isinstance(reply, _OpReply)
                res = {"cursor": {"id": reply.cursor_id, "ns": operation.namespace()}, "ok": 1}  # type: ignore[union-attr]
                if operation.name == "find":
                    res["cursor"]["firstBatch"] = docs
                else:
                    res["cursor"]["nextBatch"] = docs
            assert listeners is not None
            listeners.publish_command_success(
                duration,
                res,
                operation.name,
                request_id,
                conn.address,
                service_id=conn.service_id,
            )

        # Decrypt response.
        client = operation.client
        if client and client._encrypter:
            if use_cmd:
                decrypted = client._encrypter.decrypt(reply.raw_command_response())
                docs = _decode_all_selective(decrypted, operation.codec_options, user_fields)

        response: Response

        if client._should_pin_cursor(operation.session) or operation.exhaust:
            conn.pin_cursor()
            if isinstance(reply, _OpMsg):
                # In OP_MSG, the server keeps sending only if the
                # more_to_come flag is set.
                more_to_come = reply.more_to_come
            else:
                # In OP_REPLY, the server keeps sending until cursor_id is 0.
                more_to_come = bool(operation.exhaust and reply.cursor_id)
            if operation.conn_mgr:
                operation.conn_mgr.update_exhaust(more_to_come)
            response = PinnedResponse(
                data=reply,
                address=self._description.address,
                conn=conn,
                duration=duration,
                request_id=request_id,
                from_command=use_cmd,
                docs=docs,
                more_to_come=more_to_come,
            )
        else:
            response = Response(
                data=reply,
                address=self._description.address,
                duration=duration,
                request_id=request_id,
                from_command=use_cmd,
                docs=docs,
            )

        return response

    def checkout(
        self, handler: Optional[_MongoClientErrorHandler] = None
    ) -> ContextManager[Connection]:
        return self.pool.checkout(handler)

    @property
    def description(self) -> ServerDescription:
        return self._description

    @description.setter
    def description(self, server_description: ServerDescription) -> None:
        assert server_description.address == self._description.address
        self._description = server_description

    @property
    def pool(self) -> Pool:
        return self._pool

    def _split_message(
        self, message: Union[Tuple[int, Any], Tuple[int, Any, int]]
    ) -> Tuple[int, Any, int]:
        """Return request_id, data, max_doc_size.

        :Parameters:
          - `message`: (request_id, data, max_doc_size) or (request_id, data)
        """
        if len(message) == 3:
            return message  # type: ignore[return-value]
        else:
            # get_more and kill_cursors messages don't include BSON documents.
            request_id, data = message  # type: ignore[misc]
            return request_id, data, 0

    def __repr__(self) -> str:
        return f"<{self.__class__.__name__} {self._description!r}>"<|MERGE_RESOLUTION|>--- conflicted
+++ resolved
@@ -109,13 +109,8 @@
         conn: Connection,
         operation: Union[_Query, _GetMore],
         read_preference: _ServerMode,
-<<<<<<< HEAD
         listeners: Optional[_EventListeners],
-        unpack_res: Callable[..., List[Mapping[str, Any]]],
-=======
-        listeners: _EventListeners,
         unpack_res: Callable[..., List[_DocumentOut]],
->>>>>>> 02a36527
     ) -> Response:
         """Run a _Query or _GetMore operation and return a Response object.
 
