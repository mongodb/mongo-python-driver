# Copyright 2014-present MongoDB, Inc.
#
# Licensed under the Apache License, Version 2.0 (the "License"); you
# may not use this file except in compliance with the License.  You
# may obtain a copy of the License at
#
# http://www.apache.org/licenses/LICENSE-2.0
#
# Unless required by applicable law or agreed to in writing, software
# distributed under the License is distributed on an "AS IS" BASIS,
# WITHOUT WARRANTIES OR CONDITIONS OF ANY KIND, either express or
# implied.  See the License for the specific language governing
# permissions and limitations under the License.

"""Communicate with one MongoDB server in a topology."""
from __future__ import annotations

from datetime import datetime
from typing import (
    TYPE_CHECKING,
    Any,
    Callable,
    ContextManager,
    List,
    Optional,
    Tuple,
    Union,
)

from bson import _decode_all_selective
from pymongo.errors import NotPrimaryError, OperationFailure
from pymongo.helpers import _check_command_response, _handle_reauth
from pymongo.message import _convert_exception, _GetMore, _OpMsg, _Query
from pymongo.response import PinnedResponse, Response

if TYPE_CHECKING:
    from queue import Queue
    from weakref import ReferenceType

    from bson.objectid import ObjectId
    from pymongo.mongo_client import _MongoClientErrorHandler
    from pymongo.monitor import Monitor
    from pymongo.monitoring import _EventListeners
<<<<<<< HEAD
    from pymongo.pool import Pool, SocketInfo
    from pymongo.read_preferences import _ServerMode
=======
    from pymongo.pool import Connection, Pool
>>>>>>> c88ae79e
    from pymongo.server_description import ServerDescription
    from pymongo.typings import _DocumentOut

_CURSOR_DOC_FIELDS = {"cursor": {"firstBatch": 1, "nextBatch": 1}}


class Server:
    def __init__(
        self,
        server_description: ServerDescription,
        pool: Pool,
        monitor: Monitor,
        topology_id: Optional[ObjectId] = None,
        listeners: Optional[_EventListeners] = None,
        events: Optional[ReferenceType[Queue]] = None,
    ) -> None:
        """Represent one MongoDB server."""
        self._description = server_description
        self._pool = pool
        self._monitor = monitor
        self._topology_id = topology_id
        self._publish = listeners is not None and listeners.enabled_for_server
        self._listener = listeners
        self._events = None
        if self._publish:
            self._events = events()  # type: ignore[misc]

    def open(self) -> None:
        """Start monitoring, or restart after a fork.

        Multiple calls have no effect.
        """
        if not self._pool.opts.load_balanced:
            self._monitor.open()

    def reset(self, service_id: Optional[ObjectId] = None) -> None:
        """Clear the connection pool."""
        self.pool.reset(service_id)

    def close(self) -> None:
        """Clear the connection pool and stop the monitor.

        Reconnect with open().
        """
        if self._publish:
            assert self._listener is not None
            assert self._events is not None
            self._events.put(
                (
                    self._listener.publish_server_closed,
                    (self._description.address, self._topology_id),
                )
            )
        self._monitor.close()
        self._pool.reset_without_pause()

    def request_check(self) -> None:
        """Check the server's state soon."""
        self._monitor.request_check()

    @_handle_reauth
    def run_operation(
        self,
        conn: Connection,
        operation: Union[_Query, _GetMore],
        read_preference: _ServerMode,
        listeners: _EventListeners,
        unpack_res: Callable[..., List[_DocumentOut]],
    ) -> Response:
        """Run a _Query or _GetMore operation and return a Response object.

        This method is used only to run _Query/_GetMore operations from
        cursors.
        Can raise ConnectionFailure, OperationFailure, etc.

        :Parameters:
          - `conn`: A Connection instance.
          - `operation`: A _Query or _GetMore object.
          - `read_preference`: The read preference to use.
          - `listeners`: Instance of _EventListeners or None.
          - `unpack_res`: A callable that decodes the wire protocol response.
        """
        duration = None
        publish = listeners.enabled_for_commands
        if publish:
            start = datetime.now()

        use_cmd = operation.use_command(conn)
        more_to_come = operation.conn_mgr and operation.conn_mgr.more_to_come
        if more_to_come:
            request_id = 0
        else:
            message = operation.get_message(read_preference, conn, use_cmd)
            request_id, data, max_doc_size = self._split_message(message)

        if publish:
            cmd, dbn = operation.as_command(conn)
            listeners.publish_command_start(
                cmd, dbn, request_id, conn.address, service_id=conn.service_id
            )
            start = datetime.now()

        try:
            if more_to_come:
                reply = conn.receive_message(None)
            else:
                conn.send_message(data, max_doc_size)
                reply = conn.receive_message(request_id)

            # Unpack and check for command errors.
            if use_cmd:
                user_fields = _CURSOR_DOC_FIELDS
                legacy_response = False
            else:
                user_fields = None
                legacy_response = True
            docs = unpack_res(
                reply,
                operation.cursor_id,
                operation.codec_options,
                legacy_response=legacy_response,
                user_fields=user_fields,
            )
            if use_cmd:
                first = docs[0]
                operation.client._process_response(first, operation.session)
                _check_command_response(first, conn.max_wire_version)
        except Exception as exc:
            if publish:
                duration = datetime.now() - start
                if isinstance(exc, (NotPrimaryError, OperationFailure)):
                    failure: _DocumentOut = exc.details
                else:
                    failure = _convert_exception(exc)
                listeners.publish_command_failure(
                    duration,
                    failure,
                    operation.name,
                    request_id,
                    conn.address,
                    service_id=conn.service_id,
                )
            raise

        if publish:
            duration = datetime.now() - start
            # Must publish in find / getMore / explain command response
            # format.
            if use_cmd:
                res = docs[0]
            elif operation.name == "explain":
                res = docs[0] if docs else {}
            else:
                res = {"cursor": {"id": reply.cursor_id, "ns": operation.namespace()}, "ok": 1}
                if operation.name == "find":
                    res["cursor"]["firstBatch"] = docs
                else:
                    res["cursor"]["nextBatch"] = docs
            listeners.publish_command_success(
                duration,
                res,
                operation.name,
                request_id,
                conn.address,
                service_id=conn.service_id,
            )

        # Decrypt response.
        client = operation.client
        if client and client._encrypter:
            if use_cmd:
                decrypted = client._encrypter.decrypt(reply.raw_command_response())
                docs = _decode_all_selective(decrypted, operation.codec_options, user_fields)

        response: Response

        if client._should_pin_cursor(operation.session) or operation.exhaust:
            conn.pin_cursor()
            if isinstance(reply, _OpMsg):
                # In OP_MSG, the server keeps sending only if the
                # more_to_come flag is set.
                more_to_come = reply.more_to_come
            else:
                # In OP_REPLY, the server keeps sending until cursor_id is 0.
                more_to_come = bool(operation.exhaust and reply.cursor_id)
            if operation.conn_mgr:
                operation.conn_mgr.update_exhaust(more_to_come)
            response = PinnedResponse(
                data=reply,
                address=self._description.address,
                conn=conn,
                duration=duration,
                request_id=request_id,
                from_command=use_cmd,
                docs=docs,
                more_to_come=more_to_come,
            )
        else:
            response = Response(
                data=reply,
                address=self._description.address,
                duration=duration,
                request_id=request_id,
                from_command=use_cmd,
                docs=docs,
            )

        return response

    def checkout(
        self, handler: Optional[_MongoClientErrorHandler] = None
    ) -> ContextManager[Connection]:
        return self.pool.checkout(handler)

    @property
    def description(self) -> ServerDescription:
        return self._description

    @description.setter
    def description(self, server_description: ServerDescription) -> None:
        assert server_description.address == self._description.address
        self._description = server_description

    @property
    def pool(self) -> Pool:
        return self._pool

    def _split_message(
        self, message: Union[Tuple[int, Any], Tuple[int, Any, int]]
    ) -> Tuple[int, Any, int]:
        """Return request_id, data, max_doc_size.

        :Parameters:
          - `message`: (request_id, data, max_doc_size) or (request_id, data)
        """
        if len(message) == 3:
            return message  # type: ignore[return-value]
        else:
            # get_more and kill_cursors messages don't include BSON documents.
            request_id, data = message  # type: ignore[misc]
            return request_id, data, 0

    def __repr__(self) -> str:
        return f"<{self.__class__.__name__} {self._description!r}>"<|MERGE_RESOLUTION|>--- conflicted
+++ resolved
@@ -41,12 +41,8 @@
     from pymongo.mongo_client import _MongoClientErrorHandler
     from pymongo.monitor import Monitor
     from pymongo.monitoring import _EventListeners
-<<<<<<< HEAD
-    from pymongo.pool import Pool, SocketInfo
+    from pymongo.pool import Connection, Pool
     from pymongo.read_preferences import _ServerMode
-=======
-    from pymongo.pool import Connection, Pool
->>>>>>> c88ae79e
     from pymongo.server_description import ServerDescription
     from pymongo.typings import _DocumentOut
 
