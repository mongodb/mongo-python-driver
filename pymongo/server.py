--- conflicted
+++ resolved
@@ -113,6 +113,7 @@
         read_preference: _ServerMode,
         listeners: Optional[_EventListeners],
         unpack_res: Callable[..., List[_DocumentOut]],
+        client: MongoClient,
     ) -> Response:
         """Run a _Query or _GetMore operation and return a Response object.
 
@@ -140,7 +141,7 @@
             message = operation.get_message(read_preference, conn, use_cmd)
             request_id, data, max_doc_size = self._split_message(message)
 
-        cmd, dbn = operation.as_command(sock_info)
+        cmd, dbn = operation.as_command(conn)
         command_logger = logging.getLogger("pymongo.command")
         # TODO: add serverConnection
         command_logger.debug(
@@ -153,19 +154,16 @@
                 databaseName=dbn,
                 requestID=request_id,
                 operationID=request_id,
-                driverConnectionId=sock_info.id,
-                serverHost=sock_info.address[0],
-                serverPort=sock_info.address[1],
-                serviceId=sock_info.service_id,
+                driverConnectionId=conn.id,
+                serverHost=conn.address[0],
+                serverPort=conn.address[1],
+                serviceId=conn.service_id,
             )
         )
 
         if publish:
-<<<<<<< HEAD
-=======
             cmd, dbn = operation.as_command(conn)
             assert listeners is not None
->>>>>>> 1f1e5bd3
             listeners.publish_command_start(
                 cmd, dbn, request_id, conn.address, service_id=conn.service_id
             )
@@ -199,7 +197,7 @@
         except Exception as exc:
             duration = datetime.now() - start
             if isinstance(exc, (NotPrimaryError, OperationFailure)):
-                failure = exc.details
+                failure: _DocumentOut = exc.details  # type: ignore[assignment]
             else:
                 failure = _convert_exception(exc)
             command_logger.debug(
@@ -213,22 +211,14 @@
                     databaseName=dbn,
                     requestID=request_id,
                     operationID=request_id,
-                    driverConnectionId=sock_info.id,
-                    serverHost=sock_info.address[0],
-                    serverPort=sock_info.address[1],
-                    serviceId=sock_info.service_id,
+                    driverConnectionId=conn.id,
+                    serverHost=conn.address[0],
+                    serverPort=conn.address[1],
+                    serviceId=conn.service_id,
                 )
             )
             if publish:
-<<<<<<< HEAD
-=======
-                duration = datetime.now() - start
-                if isinstance(exc, (NotPrimaryError, OperationFailure)):
-                    failure: _DocumentOut = exc.details  # type: ignore[assignment]
-                else:
-                    failure = _convert_exception(exc)
                 assert listeners is not None
->>>>>>> 1f1e5bd3
                 listeners.publish_command_failure(
                     duration,
                     failure,
@@ -239,12 +229,14 @@
                 )
             raise
         duration = datetime.now() - start
+        # Must publish in find / getMore / explain command response
+        # format.
         if use_cmd:
             res = docs[0]
         elif operation.name == "explain":
             res = docs[0] if docs else {}
         else:
-            res = {"cursor": {"id": reply.cursor_id, "ns": operation.namespace()}, "ok": 1}
+            res = {"cursor": {"id": reply.cursor_id, "ns": operation.namespace()}, "ok": 1}  # type: ignore[union-attr]
             if operation.name == "find":
                 res["cursor"]["firstBatch"] = docs
             else:
@@ -260,29 +252,14 @@
                 databaseName=dbn,
                 requestID=request_id,
                 operationID=request_id,
-                driverConnectionId=sock_info.id,
-                serverHost=sock_info.address[0],
-                serverPort=sock_info.address[1],
-                serviceId=sock_info.service_id,
+                driverConnectionId=conn.id,
+                serverHost=conn.address[0],
+                serverPort=conn.address[1],
+                serviceId=conn.service_id,
             )
         )
         if publish:
-            # Must publish in find / getMore / explain command response
-            # format.
-<<<<<<< HEAD
-=======
-            if use_cmd:
-                res: _DocumentOut = docs[0]
-            elif operation.name == "explain":
-                res = docs[0] if docs else {}
-            else:
-                res = {"cursor": {"id": reply.cursor_id, "ns": operation.namespace()}, "ok": 1}  # type: ignore[union-attr]
-                if operation.name == "find":
-                    res["cursor"]["firstBatch"] = docs
-                else:
-                    res["cursor"]["nextBatch"] = docs
             assert listeners is not None
->>>>>>> 1f1e5bd3
             listeners.publish_command_success(
                 duration,
                 res,
