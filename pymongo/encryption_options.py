# Copyright 2019-present MongoDB, Inc.
#
# Licensed under the Apache License, Version 2.0 (the "License");
# you may not use this file except in compliance with the License.
# You may obtain a copy of the License at
#
# http://www.apache.org/licenses/LICENSE-2.0
#
# Unless required by applicable law or agreed to in writing, software
# distributed under the License is distributed on an "AS IS" BASIS,
# WITHOUT WARRANTIES OR CONDITIONS OF ANY KIND, either express or implied.
# See the License for the specific language governing permissions and
# limitations under the License.

"""Support for automatic client-side field level encryption."""

from typing import TYPE_CHECKING, Any, List, Mapping, Optional

try:
    import pymongocrypt  # noqa: F401

    _HAVE_PYMONGOCRYPT = True
except ImportError:
    _HAVE_PYMONGOCRYPT = False

from pymongo.errors import ConfigurationError
from pymongo.uri_parser import _parse_kms_tls_options

if TYPE_CHECKING:
    from pymongo.mongo_client import MongoClient


class AutoEncryptionOpts(object):
    """Options to configure automatic client-side field level encryption."""

    def __init__(
        self,
        kms_providers: Mapping[str, Any],
        key_vault_namespace: str,
        key_vault_client: Optional["MongoClient"] = None,
        schema_map: Optional[Mapping[str, Any]] = None,
        bypass_auto_encryption: bool = False,
        mongocryptd_uri: str = "mongodb://localhost:27020",
        mongocryptd_bypass_spawn: bool = False,
        mongocryptd_spawn_path: str = "mongocryptd",
        mongocryptd_spawn_args: Optional[List[str]] = None,
        kms_tls_options: Optional[Mapping[str, Any]] = None,
        encrypted_fields_map: Optional[Mapping] = None,
        bypass_query_analysis: bool = False,
        crypt_shared_lib_path: Optional[str] = None,
        crypt_shared_lib_required: bool = False,
        bypass_query_analysis: bool = False,
    ) -> None:
        """Options to configure automatic client-side field level encryption.

        Automatic client-side field level encryption requires MongoDB 4.2
        enterprise or a MongoDB 4.2 Atlas cluster. Automatic encryption is not
        supported for operations on a database or view and will result in
        error.

        Although automatic encryption requires MongoDB 4.2 enterprise or a
        MongoDB 4.2 Atlas cluster, automatic *decryption* is supported for all
        users. To configure automatic *decryption* without automatic
        *encryption* set ``bypass_auto_encryption=True``. Explicit
        encryption and explicit decryption is also supported for all users
        with the :class:`~pymongo.encryption.ClientEncryption` class.

        See :ref:`automatic-client-side-encryption` for an example.

        :Parameters:
          - `kms_providers`: Map of KMS provider options. The `kms_providers`
            map values differ by provider:

              - `aws`: Map with "accessKeyId" and "secretAccessKey" as strings.
                These are the AWS access key ID and AWS secret access key used
                to generate KMS messages. An optional "sessionToken" may be
                included to support temporary AWS credentials.
              - `azure`: Map with "tenantId", "clientId", and "clientSecret" as
                strings. Additionally, "identityPlatformEndpoint" may also be
                specified as a string (defaults to 'login.microsoftonline.com').
                These are the Azure Active Directory credentials used to
                generate Azure Key Vault messages.
              - `gcp`: Map with "email" as a string and "privateKey"
                as `bytes` or a base64 encoded string.
                Additionally, "endpoint" may also be specified as a string
                (defaults to 'oauth2.googleapis.com'). These are the
                credentials used to generate Google Cloud KMS messages.
              - `kmip`: Map with "endpoint" as a host with required port.
                For example: ``{"endpoint": "example.com:443"}``.
              - `local`: Map with "key" as `bytes` (96 bytes in length) or
                a base64 encoded string which decodes
                to 96 bytes. "key" is the master key used to encrypt/decrypt
                data keys. This key should be generated and stored as securely
                as possible.

          - `key_vault_namespace`: The namespace for the key vault collection.
            The key vault collection contains all data keys used for encryption
            and decryption. Data keys are stored as documents in this MongoDB
            collection. Data keys are protected with encryption by a KMS
            provider.
          - `key_vault_client` (optional): By default the key vault collection
            is assumed to reside in the same MongoDB cluster as the encrypted
            MongoClient. Use this option to route data key queries to a
            separate MongoDB cluster.
          - `schema_map` (optional): Map of collection namespace ("db.coll") to
            JSON Schema.  By default, a collection's JSONSchema is periodically
            polled with the listCollections command. But a JSONSchema may be
            specified locally with the schemaMap option.

            **Supplying a `schema_map` provides more security than relying on
            JSON Schemas obtained from the server. It protects against a
            malicious server advertising a false JSON Schema, which could trick
            the client into sending unencrypted data that should be
            encrypted.**

            Schemas supplied in the schemaMap only apply to configuring
            automatic encryption for client side encryption. Other validation
            rules in the JSON schema will not be enforced by the driver and
            will result in an error.
          - `bypass_auto_encryption` (optional): If ``True``, automatic
            encryption will be disabled but automatic decryption will still be
            enabled. Defaults to ``False``.
          - `mongocryptd_uri` (optional): The MongoDB URI used to connect
            to the *local* mongocryptd process. Defaults to
            ``'mongodb://localhost:27020'``.
          - `mongocryptd_bypass_spawn` (optional): If ``True``, the encrypted
            MongoClient will not attempt to spawn the mongocryptd process.
            Defaults to ``False``.
          - `mongocryptd_spawn_path` (optional): Used for spawning the
            mongocryptd process. Defaults to ``'mongocryptd'`` and spawns
            mongocryptd from the system path.
          - `mongocryptd_spawn_args` (optional): A list of string arguments to
            use when spawning the mongocryptd process. Defaults to
            ``['--idleShutdownTimeoutSecs=60']``. If the list does not include
            the ``idleShutdownTimeoutSecs`` option then
            ``'--idleShutdownTimeoutSecs=60'`` will be added.
          - `kms_tls_options` (optional):  A map of KMS provider names to TLS
            options to use when creating secure connections to KMS providers.
            Accepts the same TLS options as
            :class:`pymongo.mongo_client.MongoClient`. For example, to
            override the system default CA file::

              kms_tls_options={'kmip': {'tlsCAFile': certifi.where()}}

            Or to supply a client certificate::

              kms_tls_options={'kmip': {'tlsCertificateKeyFile': 'client.pem'}}
          - `crypt_shared_lib_path` (optional): Override the path to load the crypt_shared library.
          - `crypt_shared_lib_required` (optional): If True, raise an error if libmongocrypt is
            unable to load the crypt_shared library.
          - `bypass_query_analysis` (optional):  If ``True``, disable automatic analysis of
            outgoing commands. Set `bypass_query_analysis` to use explicit
            encryption on indexed fields without the MongoDB Enterprise Advanced
            licensed crypt_shared library.

        .. versionchanged:: 4.2
<<<<<<< HEAD
           Added `encrypted_fields_map` and `bypass_query_analysis` parameters
           Added `crypt_shared_lib_path` and `crypt_shared_lib_required` parameters
=======
           Added `crypt_shared_lib_path`, `crypt_shared_lib_required`, and `bypass_query_analysis`
           parameters.
>>>>>>> 154d8787

        .. versionchanged:: 4.0
           Added the `kms_tls_options` parameter and the "kmip" KMS provider.

        .. versionadded:: 3.9
        """
        if not _HAVE_PYMONGOCRYPT:
            raise ConfigurationError(
                "client side encryption requires the pymongocrypt library: "
                "install a compatible version with: "
                "python -m pip install 'pymongo[encryption]'"
            )
        self._encrypted_fields_map = encrypted_fields_map
        self._bypass_query_analysis = bypass_query_analysis
        self._crypt_shared_lib_path = crypt_shared_lib_path
        self._crypt_shared_lib_required = crypt_shared_lib_required
        self._kms_providers = kms_providers
        self._key_vault_namespace = key_vault_namespace
        self._key_vault_client = key_vault_client
        self._schema_map = schema_map
        self._bypass_auto_encryption = bypass_auto_encryption
        self._mongocryptd_uri = mongocryptd_uri
        self._mongocryptd_bypass_spawn = mongocryptd_bypass_spawn
        self._mongocryptd_spawn_path = mongocryptd_spawn_path
        if mongocryptd_spawn_args is None:
            mongocryptd_spawn_args = ["--idleShutdownTimeoutSecs=60"]
        self._mongocryptd_spawn_args = mongocryptd_spawn_args
        if not isinstance(self._mongocryptd_spawn_args, list):
            raise TypeError("mongocryptd_spawn_args must be a list")
        if not any("idleShutdownTimeoutSecs" in s for s in self._mongocryptd_spawn_args):
            self._mongocryptd_spawn_args.append("--idleShutdownTimeoutSecs=60")
        # Maps KMS provider name to a SSLContext.
        self._kms_ssl_contexts = _parse_kms_tls_options(kms_tls_options)
        self._bypass_query_analysis = bypass_query_analysis<|MERGE_RESOLUTION|>--- conflicted
+++ resolved
@@ -154,13 +154,8 @@
             licensed crypt_shared library.
 
         .. versionchanged:: 4.2
-<<<<<<< HEAD
-           Added `encrypted_fields_map` and `bypass_query_analysis` parameters
-           Added `crypt_shared_lib_path` and `crypt_shared_lib_required` parameters
-=======
-           Added `crypt_shared_lib_path`, `crypt_shared_lib_required`, and `bypass_query_analysis`
-           parameters.
->>>>>>> 154d8787
+           Added `encrypted_fields_map` `crypt_shared_lib_path`, `crypt_shared_lib_required`,
+           and `bypass_query_analysis` parameters.
 
         .. versionchanged:: 4.0
            Added the `kms_tls_options` parameter and the "kmip" KMS provider.
