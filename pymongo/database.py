# Copyright 2009-present MongoDB, Inc.
#
# Licensed under the Apache License, Version 2.0 (the "License");
# you may not use this file except in compliance with the License.
# You may obtain a copy of the License at
#
# http://www.apache.org/licenses/LICENSE-2.0
#
# Unless required by applicable law or agreed to in writing, software
# distributed under the License is distributed on an "AS IS" BASIS,
# WITHOUT WARRANTIES OR CONDITIONS OF ANY KIND, either express or implied.
# See the License for the specific language governing permissions and
# limitations under the License.

"""Database level operations."""
from __future__ import annotations

from copy import deepcopy
from typing import (
    TYPE_CHECKING,
    Any,
    Dict,
    Generic,
    List,
    Mapping,
    MutableMapping,
    NoReturn,
    Optional,
    Sequence,
    TypeVar,
    Union,
    cast,
    overload,
)

from bson.codec_options import DEFAULT_CODEC_OPTIONS, CodecOptions
from bson.dbref import DBRef
from bson.son import SON
from bson.timestamp import Timestamp
from pymongo import _csot, common
from pymongo.aggregation import _DatabaseAggregationCommand
from pymongo.change_stream import DatabaseChangeStream
from pymongo.collection import Collection
from pymongo.command_cursor import CommandCursor
from pymongo.common import _ecoc_coll_name, _esc_coll_name
from pymongo.errors import CollectionInvalid, InvalidName, InvalidOperation
from pymongo.read_preferences import ReadPreference, _ServerMode
from pymongo.typings import _CollationIn, _DocumentType, _DocumentTypeArg, _Pipeline

if TYPE_CHECKING:
    from pymongo.pool import Connection
    from pymongo.server import Server


def _check_name(name: str) -> None:
    """Check if a database name is valid."""
    if not name:
        raise InvalidName("database name cannot be the empty string")

    for invalid_char in [" ", ".", "$", "/", "\\", "\x00", '"']:
        if invalid_char in name:
            raise InvalidName("database names cannot contain the character %r" % invalid_char)


if TYPE_CHECKING:
    import bson
    import bson.codec_options
    from pymongo.client_session import ClientSession
    from pymongo.mongo_client import MongoClient
    from pymongo.read_concern import ReadConcern
    from pymongo.write_concern import WriteConcern


_CodecDocumentType = TypeVar("_CodecDocumentType", bound=Mapping[str, Any])


class Database(common.BaseObject, Generic[_DocumentType]):
    """A Mongo database."""

    def __init__(
        self,
        client: "MongoClient[_DocumentType]",
        name: str,
        codec_options: Optional[bson.CodecOptions[_DocumentTypeArg]] = None,
        read_preference: Optional[_ServerMode] = None,
        write_concern: Optional[WriteConcern] = None,
        read_concern: Optional[ReadConcern] = None,
    ) -> None:
        """Get a database by client and name.

        Raises :class:`TypeError` if `name` is not an instance of
        :class:`str`. Raises :class:`~pymongo.errors.InvalidName` if
        `name` is not a valid database name.

        :Parameters:
          - `client`: A :class:`~pymongo.mongo_client.MongoClient` instance.
          - `name`: The database name.
          - `codec_options` (optional): An instance of
            :class:`~bson.codec_options.CodecOptions`. If ``None`` (the
            default) client.codec_options is used.
          - `read_preference` (optional): The read preference to use. If
            ``None`` (the default) client.read_preference is used.
          - `write_concern` (optional): An instance of
            :class:`~pymongo.write_concern.WriteConcern`. If ``None`` (the
            default) client.write_concern is used.
          - `read_concern` (optional): An instance of
            :class:`~pymongo.read_concern.ReadConcern`. If ``None`` (the
            default) client.read_concern is used.

        .. seealso:: The MongoDB documentation on `databases <https://dochub.mongodb.org/core/databases>`_.

        .. versionchanged:: 4.0
           Removed the eval, system_js, error, last_status, previous_error,
           reset_error_history, authenticate, logout, collection_names,
           current_op, add_user, remove_user, profiling_level,
           set_profiling_level, and profiling_info methods.
           See the :ref:`pymongo4-migration-guide`.

        .. versionchanged:: 3.2
           Added the read_concern option.

        .. versionchanged:: 3.0
           Added the codec_options, read_preference, and write_concern options.
           :class:`~pymongo.database.Database` no longer returns an instance
           of :class:`~pymongo.collection.Collection` for attribute names
           with leading underscores. You must use dict-style lookups instead::

               db['__my_collection__']

           Not:

               db.__my_collection__
        """
        super().__init__(
            codec_options or client.codec_options,
            read_preference or client.read_preference,
            write_concern or client.write_concern,
            read_concern or client.read_concern,
        )

        if not isinstance(name, str):
            raise TypeError("name must be an instance of str")

        if name != "$external":
            _check_name(name)

        self.__name = name
        self.__client: MongoClient[_DocumentType] = client
        self._timeout = client.options.timeout

    @property
    def client(self) -> "MongoClient[_DocumentType]":
        """The client instance for this :class:`Database`."""
        return self.__client

    @property
    def name(self) -> str:
        """The name of this :class:`Database`."""
        return self.__name

    def with_options(
        self,
        codec_options: Optional[bson.CodecOptions[_DocumentTypeArg]] = None,
        read_preference: Optional[_ServerMode] = None,
        write_concern: Optional[WriteConcern] = None,
        read_concern: Optional[ReadConcern] = None,
    ) -> "Database[_DocumentType]":
        """Get a clone of this database changing the specified settings.

          >>> db1.read_preference
          Primary()
          >>> from pymongo.read_preferences import Secondary
          >>> db2 = db1.with_options(read_preference=Secondary([{'node': 'analytics'}]))
          >>> db1.read_preference
          Primary()
          >>> db2.read_preference
          Secondary(tag_sets=[{'node': 'analytics'}], max_staleness=-1, hedge=None)

        :Parameters:
          - `codec_options` (optional): An instance of
            :class:`~bson.codec_options.CodecOptions`. If ``None`` (the
            default) the :attr:`codec_options` of this :class:`Collection`
            is used.
          - `read_preference` (optional): The read preference to use. If
            ``None`` (the default) the :attr:`read_preference` of this
            :class:`Collection` is used. See :mod:`~pymongo.read_preferences`
            for options.
          - `write_concern` (optional): An instance of
            :class:`~pymongo.write_concern.WriteConcern`. If ``None`` (the
            default) the :attr:`write_concern` of this :class:`Collection`
            is used.
          - `read_concern` (optional): An instance of
            :class:`~pymongo.read_concern.ReadConcern`. If ``None`` (the
            default) the :attr:`read_concern` of this :class:`Collection`
            is used.

        .. versionadded:: 3.8
        """
        return Database(
            self.client,
            self.__name,
            codec_options or self.codec_options,
            read_preference or self.read_preference,
            write_concern or self.write_concern,
            read_concern or self.read_concern,
        )

    def __eq__(self, other: Any) -> bool:
        if isinstance(other, Database):
            return self.__client == other.client and self.__name == other.name
        return NotImplemented

    def __ne__(self, other: Any) -> bool:
        return not self == other

    def __hash__(self) -> int:
        return hash((self.__client, self.__name))

    def __repr__(self) -> str:
        return f"Database({self.__client!r}, {self.__name!r})"

    def __getattr__(self, name: str) -> Collection[_DocumentType]:
        """Get a collection of this database by name.

        Raises InvalidName if an invalid collection name is used.

        :Parameters:
          - `name`: the name of the collection to get
        """
        if name.startswith("_"):
            raise AttributeError(
                "Database has no attribute {!r}. To access the {}"
                " collection, use database[{!r}].".format(name, name, name)
            )
        return self.__getitem__(name)

    def __getitem__(self, name: str) -> "Collection[_DocumentType]":
        """Get a collection of this database by name.

        Raises InvalidName if an invalid collection name is used.

        :Parameters:
          - `name`: the name of the collection to get
        """
        return Collection(self, name)

    def get_collection(
        self,
        name: str,
        codec_options: Optional[bson.CodecOptions[_DocumentTypeArg]] = None,
        read_preference: Optional[_ServerMode] = None,
        write_concern: Optional[WriteConcern] = None,
        read_concern: Optional[ReadConcern] = None,
    ) -> Collection[_DocumentType]:
        """Get a :class:`~pymongo.collection.Collection` with the given name
        and options.

        Useful for creating a :class:`~pymongo.collection.Collection` with
        different codec options, read preference, and/or write concern from
        this :class:`Database`.

          >>> db.read_preference
          Primary()
          >>> coll1 = db.test
          >>> coll1.read_preference
          Primary()
          >>> from pymongo import ReadPreference
          >>> coll2 = db.get_collection(
          ...     'test', read_preference=ReadPreference.SECONDARY)
          >>> coll2.read_preference
          Secondary(tag_sets=None)

        :Parameters:
          - `name`: The name of the collection - a string.
          - `codec_options` (optional): An instance of
            :class:`~bson.codec_options.CodecOptions`. If ``None`` (the
            default) the :attr:`codec_options` of this :class:`Database` is
            used.
          - `read_preference` (optional): The read preference to use. If
            ``None`` (the default) the :attr:`read_preference` of this
            :class:`Database` is used. See :mod:`~pymongo.read_preferences`
            for options.
          - `write_concern` (optional): An instance of
            :class:`~pymongo.write_concern.WriteConcern`. If ``None`` (the
            default) the :attr:`write_concern` of this :class:`Database` is
            used.
          - `read_concern` (optional): An instance of
            :class:`~pymongo.read_concern.ReadConcern`. If ``None`` (the
            default) the :attr:`read_concern` of this :class:`Database` is
            used.
        """
        return Collection(
            self,
            name,
            False,
            codec_options,
            read_preference,
            write_concern,
            read_concern,
        )

    def _get_encrypted_fields(
        self, kwargs: Mapping[str, Any], coll_name: str, ask_db: bool
    ) -> Optional[Mapping[str, Any]]:
        encrypted_fields = kwargs.get("encryptedFields")
        if encrypted_fields:
            return deepcopy(encrypted_fields)
        if (
            self.client.options.auto_encryption_opts
            and self.client.options.auto_encryption_opts._encrypted_fields_map
            and self.client.options.auto_encryption_opts._encrypted_fields_map.get(
                f"{self.name}.{coll_name}"
            )
        ):
            return deepcopy(
                self.client.options.auto_encryption_opts._encrypted_fields_map[
                    f"{self.name}.{coll_name}"
                ]
            )
        if ask_db and self.client.options.auto_encryption_opts:
            options = self[coll_name].options()
            if options.get("encryptedFields"):
                return deepcopy(options["encryptedFields"])
        return None

    @_csot.apply
    def create_collection(
        self,
        name: str,
        codec_options: Optional[bson.CodecOptions[_DocumentTypeArg]] = None,
        read_preference: Optional[_ServerMode] = None,
        write_concern: Optional[WriteConcern] = None,
        read_concern: Optional[ReadConcern] = None,
        session: Optional[ClientSession] = None,
        check_exists: Optional[bool] = True,
        **kwargs: Any,
    ) -> Collection[_DocumentType]:
        """Create a new :class:`~pymongo.collection.Collection` in this
        database.

        Normally collection creation is automatic. This method should
        only be used to specify options on
        creation. :class:`~pymongo.errors.CollectionInvalid` will be
        raised if the collection already exists.

        :Parameters:
          - `name`: the name of the collection to create
          - `codec_options` (optional): An instance of
            :class:`~bson.codec_options.CodecOptions`. If ``None`` (the
            default) the :attr:`codec_options` of this :class:`Database` is
            used.
          - `read_preference` (optional): The read preference to use. If
            ``None`` (the default) the :attr:`read_preference` of this
            :class:`Database` is used.
          - `write_concern` (optional): An instance of
            :class:`~pymongo.write_concern.WriteConcern`. If ``None`` (the
            default) the :attr:`write_concern` of this :class:`Database` is
            used.
          - `read_concern` (optional): An instance of
            :class:`~pymongo.read_concern.ReadConcern`. If ``None`` (the
            default) the :attr:`read_concern` of this :class:`Database` is
            used.
          - `collation` (optional): An instance of
            :class:`~pymongo.collation.Collation`.
          - `session` (optional): a
            :class:`~pymongo.client_session.ClientSession`.
          - ``check_exists`` (optional): if True (the default), send a listCollections command to
            check if the collection already exists before creation.
          - `**kwargs` (optional): additional keyword arguments will
            be passed as options for the `create collection command`_

        All optional `create collection command`_ parameters should be passed
        as keyword arguments to this method. Valid options include, but are not
        limited to:

          - ``size`` (int): desired initial size for the collection (in
            bytes). For capped collections this size is the max
            size of the collection.
          - ``capped`` (bool): if True, this is a capped collection
          - ``max`` (int): maximum number of objects if capped (optional)
          - ``timeseries`` (dict): a document specifying configuration options for
            timeseries collections
          - ``expireAfterSeconds`` (int): the number of seconds after which a
            document in a timeseries collection expires
          - ``validator`` (dict): a document specifying validation rules or expressions
            for the collection
          - ``validationLevel`` (str): how strictly to apply the
            validation rules to existing documents during an update.  The default level
            is "strict"
          - ``validationAction`` (str): whether to "error" on invalid documents
            (the default) or just "warn" about the violations but allow invalid
            documents to be inserted
          - ``indexOptionDefaults`` (dict): a document specifying a default configuration
            for indexes when creating a collection
          - ``viewOn`` (str): the name of the source collection or view from which
            to create the view
          - ``pipeline`` (list): a list of aggregation pipeline stages
          - ``comment`` (str): a user-provided comment to attach to this command.
            This option is only supported on MongoDB >= 4.4.
          - ``encryptedFields`` (dict): **(BETA)** Document that describes the encrypted fields for
            Queryable Encryption. For example::

                {
                  "escCollection": "enxcol_.encryptedCollection.esc",
                  "ecocCollection": "enxcol_.encryptedCollection.ecoc",
                  "fields": [
                      {
                          "path": "firstName",
                          "keyId": Binary.from_uuid(UUID('00000000-0000-0000-0000-000000000000')),
                          "bsonType": "string",
                          "queries": {"queryType": "equality"}
                      },
                      {
                          "path": "ssn",
                          "keyId": Binary.from_uuid(UUID('04104104-1041-0410-4104-104104104104')),
                          "bsonType": "string"
                      }
                    ]
                }
          - ``clusteredIndex`` (dict): Document that specifies the clustered index
            configuration. It must have the following form::

                {
                    // key pattern must be {_id: 1}
                    key: <key pattern>, // required
                    unique: <bool>, // required, must be `true`
                    name: <string>, // optional, otherwise automatically generated
                    v: <int>, // optional, must be `2` if provided
                }
          - ``changeStreamPreAndPostImages`` (dict): a document with a boolean field ``enabled`` for
            enabling pre- and post-images.

        .. versionchanged:: 4.2
           Added the ``check_exists``, ``clusteredIndex``, and  ``encryptedFields`` parameters.

        .. versionchanged:: 3.11
           This method is now supported inside multi-document transactions
           with MongoDB 4.4+.

        .. versionchanged:: 3.6
           Added ``session`` parameter.

        .. versionchanged:: 3.4
           Added the collation option.

        .. versionchanged:: 3.0
           Added the codec_options, read_preference, and write_concern options.

        .. _create collection command:
            https://mongodb.com/docs/manual/reference/command/create
        """
        encrypted_fields = self._get_encrypted_fields(kwargs, name, False)
        if encrypted_fields:
            common.validate_is_mapping("encryptedFields", encrypted_fields)
            kwargs["encryptedFields"] = encrypted_fields

        clustered_index = kwargs.get("clusteredIndex")
        if clustered_index:
            common.validate_is_mapping("clusteredIndex", clustered_index)

        with self.__client._tmp_session(session) as s:
            # Skip this check in a transaction where listCollections is not
            # supported.
            if (
                check_exists
                and (not s or not s.in_transaction)
                and name in self.list_collection_names(filter={"name": name}, session=s)
            ):
                raise CollectionInvalid("collection %s already exists" % name)
            return Collection(
                self,
                name,
                True,
                codec_options,
                read_preference,
                write_concern,
                read_concern,
                session=s,
                **kwargs,
            )

    def aggregate(
        self, pipeline: _Pipeline, session: Optional[ClientSession] = None, **kwargs: Any
    ) -> CommandCursor[_DocumentType]:
        """Perform a database-level aggregation.

        See the `aggregation pipeline`_ documentation for a list of stages
        that are supported.

        .. code-block:: python

           # Lists all operations currently running on the server.
           with client.admin.aggregate([{"$currentOp": {}}]) as cursor:
               for operation in cursor:
                   print(operation)

        The :meth:`aggregate` method obeys the :attr:`read_preference` of this
        :class:`Database`, except when ``$out`` or ``$merge`` are used, in
        which case  :attr:`~pymongo.read_preferences.ReadPreference.PRIMARY`
        is used.

        .. note:: This method does not support the 'explain' option. Please
           use :meth:`~pymongo.database.Database.command` instead.

        .. note:: The :attr:`~pymongo.database.Database.write_concern` of
           this collection is automatically applied to this operation.

        :Parameters:
          - `pipeline`: a list of aggregation pipeline stages
          - `session` (optional): a
            :class:`~pymongo.client_session.ClientSession`.
          - `**kwargs` (optional): extra `aggregate command`_ parameters.

        All optional `aggregate command`_ parameters should be passed as
        keyword arguments to this method. Valid options include, but are not
        limited to:

          - `allowDiskUse` (bool): Enables writing to temporary files. When set
            to True, aggregation stages can write data to the _tmp subdirectory
            of the --dbpath directory. The default is False.
          - `maxTimeMS` (int): The maximum amount of time to allow the operation
            to run in milliseconds.
          - `batchSize` (int): The maximum number of documents to return per
            batch. Ignored if the connected mongod or mongos does not support
            returning aggregate results using a cursor.
          - `collation` (optional): An instance of
            :class:`~pymongo.collation.Collation`.
          - `let` (dict): A dict of parameter names and values. Values must be
            constant or closed expressions that do not reference document
            fields. Parameters can then be accessed as variables in an
            aggregate expression context (e.g. ``"$$var"``). This option is
            only supported on MongoDB >= 5.0.

        :Returns:
          A :class:`~pymongo.command_cursor.CommandCursor` over the result
          set.

        .. versionadded:: 3.9

        .. _aggregation pipeline:
            https://mongodb.com/docs/manual/reference/operator/aggregation-pipeline

        .. _aggregate command:
            https://mongodb.com/docs/manual/reference/command/aggregate
        """
        with self.client._tmp_session(session, close=False) as s:
            cmd = _DatabaseAggregationCommand(
                self,
                CommandCursor,
                pipeline,
                kwargs,
                session is not None,
                user_fields={"cursor": {"firstBatch": 1}},
            )
            return self.client._retryable_read(
                cmd.get_cursor, cmd.get_read_preference(s), s, retryable=not cmd._performs_write  # type: ignore[arg-type]
            )

    def watch(
        self,
        pipeline: Optional[_Pipeline] = None,
        full_document: Optional[str] = None,
        resume_after: Optional[Mapping[str, Any]] = None,
        max_await_time_ms: Optional[int] = None,
        batch_size: Optional[int] = None,
        collation: Optional[_CollationIn] = None,
        start_at_operation_time: Optional[Timestamp] = None,
        session: Optional[ClientSession] = None,
        start_after: Optional[Mapping[str, Any]] = None,
        comment: Optional[Any] = None,
        full_document_before_change: Optional[str] = None,
        show_expanded_events: Optional[bool] = None,
    ) -> DatabaseChangeStream[_DocumentType]:
        """Watch changes on this database.

        Performs an aggregation with an implicit initial ``$changeStream``
        stage and returns a
        :class:`~pymongo.change_stream.DatabaseChangeStream` cursor which
        iterates over changes on all collections in this database.

        Introduced in MongoDB 4.0.

        .. code-block:: python

           with db.watch() as stream:
               for change in stream:
                   print(change)

        The :class:`~pymongo.change_stream.DatabaseChangeStream` iterable
        blocks until the next change document is returned or an error is
        raised. If the
        :meth:`~pymongo.change_stream.DatabaseChangeStream.next` method
        encounters a network error when retrieving a batch from the server,
        it will automatically attempt to recreate the cursor such that no
        change events are missed. Any error encountered during the resume
        attempt indicates there may be an outage and will be raised.

        .. code-block:: python

            try:
                with db.watch([{"$match": {"operationType": "insert"}}]) as stream:
                    for insert_change in stream:
                        print(insert_change)
            except pymongo.errors.PyMongoError:
                # The ChangeStream encountered an unrecoverable error or the
                # resume attempt failed to recreate the cursor.
                logging.error("...")

        For a precise description of the resume process see the
        `change streams specification`_.

        :Parameters:
          - `pipeline` (optional): A list of aggregation pipeline stages to
            append to an initial ``$changeStream`` stage. Not all
            pipeline stages are valid after a ``$changeStream`` stage, see the
            MongoDB documentation on change streams for the supported stages.
          - `full_document` (optional): The fullDocument to pass as an option
            to the ``$changeStream`` stage. Allowed values: 'updateLookup',
            'whenAvailable', 'required'. When set to 'updateLookup', the
            change notification for partial updates will include both a delta
            describing the changes to the document, as well as a copy of the
            entire document that was changed from some time after the change
            occurred.
          - `full_document_before_change`: Allowed values: 'whenAvailable'
            and 'required'. Change events may now result in a
            'fullDocumentBeforeChange' response field.
          - `resume_after` (optional): A resume token. If provided, the
            change stream will start returning changes that occur directly
            after the operation specified in the resume token. A resume token
            is the _id value of a change document.
          - `max_await_time_ms` (optional): The maximum time in milliseconds
            for the server to wait for changes before responding to a getMore
            operation.
          - `batch_size` (optional): The maximum number of documents to return
            per batch.
          - `collation` (optional): The :class:`~pymongo.collation.Collation`
            to use for the aggregation.
          - `start_at_operation_time` (optional): If provided, the resulting
            change stream will only return changes that occurred at or after
            the specified :class:`~bson.timestamp.Timestamp`. Requires
            MongoDB >= 4.0.
          - `session` (optional): a
            :class:`~pymongo.client_session.ClientSession`.
          - `start_after` (optional): The same as `resume_after` except that
            `start_after` can resume notifications after an invalidate event.
            This option and `resume_after` are mutually exclusive.
          - `comment` (optional): A user-provided comment to attach to this
            command.
          - `show_expanded_events` (optional): Include expanded events such as DDL events like `dropIndexes`.

        :Returns:
          A :class:`~pymongo.change_stream.DatabaseChangeStream` cursor.

        .. versionchanged:: 4.3
           Added `show_expanded_events` parameter.

        .. versionchanged:: 4.2
            Added ``full_document_before_change`` parameter.

        .. versionchanged:: 4.1
           Added ``comment`` parameter.

        .. versionchanged:: 3.9
           Added the ``start_after`` parameter.

        .. versionadded:: 3.7

        .. seealso:: The MongoDB documentation on `changeStreams <https://mongodb.com/docs/manual/changeStreams/>`_.

        .. _change streams specification:
            https://github.com/mongodb/specifications/blob/master/source/change-streams/change-streams.rst
        """
        return DatabaseChangeStream(
            self,
            pipeline,
            full_document,
            resume_after,
            max_await_time_ms,
            batch_size,
            collation,
            start_at_operation_time,
            session,
            start_after,
            comment,
            full_document_before_change,
            show_expanded_events=show_expanded_events,
        )

    @overload
    def _command(
        self,
        conn: Connection,
        command: Union[str, MutableMapping[str, Any]],
        value: int = 1,
        check: bool = True,
        allowable_errors: Optional[Sequence[Union[str, int]]] = None,
        read_preference: Optional[_ServerMode] = ReadPreference.PRIMARY,
        codec_options: CodecOptions[Dict[str, Any]] = DEFAULT_CODEC_OPTIONS,
        write_concern: Optional[WriteConcern] = None,
        parse_write_concern_error: bool = False,
        session: Optional[ClientSession] = None,
        **kwargs: Any,
    ) -> Dict[str, Any]:
        ...

    @overload
    def _command(
        self,
        conn: Connection,
        command: Union[str, MutableMapping[str, Any]],
        value: int = 1,
        check: bool = True,
        allowable_errors: Optional[Sequence[Union[str, int]]] = None,
        read_preference: Optional[_ServerMode] = ReadPreference.PRIMARY,
        codec_options: CodecOptions[_CodecDocumentType] = ...,
        write_concern: Optional[WriteConcern] = None,
        parse_write_concern_error: bool = False,
        session: Optional[ClientSession] = None,
        **kwargs: Any,
    ) -> _CodecDocumentType:
        ...

    def _command(
        self,
        conn: Connection,
        command: Union[str, MutableMapping[str, Any]],
        value: int = 1,
        check: bool = True,
        allowable_errors: Optional[Sequence[Union[str, int]]] = None,
        read_preference: Optional[_ServerMode] = ReadPreference.PRIMARY,
        codec_options: Union[
            CodecOptions[Dict[str, Any]], CodecOptions[_CodecDocumentType]
        ] = DEFAULT_CODEC_OPTIONS,
        write_concern: Optional[WriteConcern] = None,
        parse_write_concern_error: bool = False,
        session: Optional[ClientSession] = None,
        **kwargs: Any,
    ) -> Union[Dict[str, Any], _CodecDocumentType]:
        """Internal command helper."""
        if isinstance(command, str):
            command = SON([(command, value)])

        command.update(kwargs)
        with self.__client._tmp_session(session) as s:
            return conn.command(
                self.__name,
                command,
                read_preference,
                codec_options,
                check,
                allowable_errors,
                write_concern=write_concern,
                parse_write_concern_error=parse_write_concern_error,
                session=s,
                client=self.__client,
            )

    @overload
    def command(
        self,
        command: Union[str, MutableMapping[str, Any]],
        value: Any = 1,
        check: bool = True,
        allowable_errors: Optional[Sequence[Union[str, int]]] = None,
        read_preference: Optional[_ServerMode] = None,
        codec_options: None = None,
        session: Optional[ClientSession] = None,
        comment: Optional[Any] = None,
        **kwargs: Any,
    ) -> Dict[str, Any]:
        ...

    @overload
    def command(
        self,
        command: Union[str, MutableMapping[str, Any]],
        value: Any = 1,
        check: bool = True,
        allowable_errors: Optional[Sequence[Union[str, int]]] = None,
        read_preference: Optional[_ServerMode] = None,
        codec_options: CodecOptions[_CodecDocumentType] = ...,
        session: Optional[ClientSession] = None,
        comment: Optional[Any] = None,
        **kwargs: Any,
    ) -> _CodecDocumentType:
        ...

    @_csot.apply
    def command(
        self,
        command: Union[str, MutableMapping[str, Any]],
        value: Any = 1,
        check: bool = True,
        allowable_errors: Optional[Sequence[Union[str, int]]] = None,
        read_preference: Optional[_ServerMode] = None,
        codec_options: "Optional[bson.codec_options.CodecOptions[_CodecDocumentType]]" = None,
        session: Optional[ClientSession] = None,
        comment: Optional[Any] = None,
        **kwargs: Any,
    ) -> Union[Dict[str, Any], _CodecDocumentType]:
        """Issue a MongoDB command.

        Send command `command` to the database and return the
        response. If `command` is an instance of :class:`str`
        then the command {`command`: `value`} will be sent.
        Otherwise, `command` must be an instance of
        :class:`dict` and will be sent as is.

        Any additional keyword arguments will be added to the final
        command document before it is sent.

        For example, a command like ``{buildinfo: 1}`` can be sent
        using:

        >>> db.command("buildinfo")

        For a command where the value matters, like ``{count:
        collection_name}`` we can do:

        >>> db.command("count", collection_name)

        For commands that take additional arguments we can use
        kwargs. So ``{filemd5: object_id, root: file_root}`` becomes:

        >>> db.command("filemd5", object_id, root=file_root)

        :Parameters:
          - `command`: document representing the command to be issued,
            or the name of the command (for simple commands only).

            .. note:: the order of keys in the `command` document is
               significant (the "verb" must come first), so commands
               which require multiple keys (e.g. `findandmodify`)
               should use an instance of :class:`~bson.son.SON` or
               a string and kwargs instead of a Python `dict`.

          - `value` (optional): value to use for the command verb when
            `command` is passed as a string
          - `check` (optional): check the response for errors, raising
            :class:`~pymongo.errors.OperationFailure` if there are any
          - `allowable_errors`: if `check` is ``True``, error messages
            in this list will be ignored by error-checking
          - `read_preference` (optional): The read preference for this
            operation. See :mod:`~pymongo.read_preferences` for options.
            If the provided `session` is in a transaction, defaults to the
            read preference configured for the transaction.
            Otherwise, defaults to
            :attr:`~pymongo.read_preferences.ReadPreference.PRIMARY`.
          - `codec_options`: A :class:`~bson.codec_options.CodecOptions`
            instance.
          - `session` (optional): A
            :class:`~pymongo.client_session.ClientSession`.
          - `comment` (optional): A user-provided comment to attach to this
            command.
          - `**kwargs` (optional): additional keyword arguments will
            be added to the command document before it is sent


        .. note:: :meth:`command` does **not** obey this Database's
           :attr:`read_preference` or :attr:`codec_options`. You must use the
           ``read_preference`` and ``codec_options`` parameters instead.

        .. note:: :meth:`command` does **not** apply any custom TypeDecoders
           when decoding the command response.

        .. note:: If this client has been configured to use MongoDB Stable
           API (see :ref:`versioned-api-ref`), then :meth:`command` will
           automatically add API versioning options to the given command.
           Explicitly adding API versioning options in the command and
           declaring an API version on the client is not supported.

        .. versionchanged:: 3.6
           Added ``session`` parameter.

        .. versionchanged:: 3.0
           Removed the `as_class`, `fields`, `uuid_subtype`, `tag_sets`,
           and `secondary_acceptable_latency_ms` option.
           Removed `compile_re` option: PyMongo now always represents BSON
           regular expressions as :class:`~bson.regex.Regex` objects. Use
           :meth:`~bson.regex.Regex.try_compile` to attempt to convert from a
           BSON regular expression to a Python regular expression object.
           Added the ``codec_options`` parameter.

        .. seealso:: The MongoDB documentation on `commands <https://dochub.mongodb.org/core/commands>`_.
        """
        opts = codec_options or DEFAULT_CODEC_OPTIONS
        if comment is not None:
            kwargs["comment"] = comment

        if read_preference is None:
            read_preference = (session and session._txn_read_preference()) or ReadPreference.PRIMARY
        with self.__client._conn_for_reads(read_preference, session) as (
            connection,
            read_preference,
        ):
            return self._command(
                connection,
                command,
                value,
                check,
                allowable_errors,
                read_preference,
                opts,
                session=session,
                **kwargs,
            )

    @_csot.apply
    def cursor_command(
        self,
        command: Union[str, MutableMapping[str, Any]],
        value: Any = 1,
        read_preference: Optional[_ServerMode] = None,
        codec_options: Optional[bson.codec_options.CodecOptions[_CodecDocumentType]] = None,
        session: Optional[ClientSession] = None,
        comment: Optional[Any] = None,
        max_await_time_ms: Optional[int] = None,
        **kwargs: Any,
    ) -> CommandCursor:
        """Issue a MongoDB command and parse the response as a cursor.

        If the response from the server does not include a cursor field, an error will be thrown.

        Otherwise, behaves identically to issuing a normal MongoDB command.

        :Parameters:
          - `command`: document representing the command to be issued,
            or the name of the command (for simple commands only).

            .. note:: the order of keys in the `command` document is
               significant (the "verb" must come first), so commands
               which require multiple keys (e.g. `findandmodify`)
               should use an instance of :class:`~bson.son.SON` or
               a string and kwargs instead of a Python `dict`.

          - `value` (optional): value to use for the command verb when
            `command` is passed as a string
          - `read_preference` (optional): The read preference for this
            operation. See :mod:`~pymongo.read_preferences` for options.
            If the provided `session` is in a transaction, defaults to the
            read preference configured for the transaction.
            Otherwise, defaults to
            :attr:`~pymongo.read_preferences.ReadPreference.PRIMARY`.
          - `codec_options`: A :class:`~bson.codec_options.CodecOptions`
            instance.
          - `session` (optional): A
            :class:`~pymongo.client_session.ClientSession`.
          - `comment` (optional): A user-provided comment to attach to future getMores for this
            command.
          - `max_await_time_ms` (optional): The number of ms to wait for more data on future getMores for this command.
          - `**kwargs` (optional): additional keyword arguments will
            be added to the command document before it is sent

        .. note:: :meth:`command` does **not** obey this Database's
           :attr:`read_preference` or :attr:`codec_options`. You must use the
           ``read_preference`` and ``codec_options`` parameters instead.

        .. note:: :meth:`command` does **not** apply any custom TypeDecoders
           when decoding the command response.

        .. note:: If this client has been configured to use MongoDB Stable
           API (see :ref:`versioned-api-ref`), then :meth:`command` will
           automatically add API versioning options to the given command.
           Explicitly adding API versioning options in the command and
           declaring an API version on the client is not supported.

        .. seealso:: The MongoDB documentation on `commands <https://dochub.mongodb.org/core/commands>`_.
        """
        with self.__client._tmp_session(session, close=False) as tmp_session:
            opts = codec_options or DEFAULT_CODEC_OPTIONS

            if read_preference is None:
                read_preference = (
                    tmp_session and tmp_session._txn_read_preference()
                ) or ReadPreference.PRIMARY
            with self.__client._conn_for_reads(read_preference, tmp_session) as (
                conn,
                read_preference,
            ):
                response = self._command(
                    conn,
                    command,
                    value,
                    True,
                    None,
                    read_preference,
                    opts,
                    session=tmp_session,
                    **kwargs,
                )
                coll = self.get_collection("$cmd", read_preference=read_preference)
                if response.get("cursor"):
                    cmd_cursor = CommandCursor(
                        coll,
                        response["cursor"],
                        conn.address,
                        max_await_time_ms=max_await_time_ms,
                        session=tmp_session,
                        explicit_session=session is not None,
                        comment=comment,
                    )
                    cmd_cursor._maybe_pin_connection(conn)
                    return cmd_cursor
                else:
                    raise InvalidOperation("Command does not return a cursor.")

    def _retryable_read_command(
        self,
        command: Union[str, MutableMapping[str, Any]],
        session: Optional[ClientSession] = None,
    ) -> Dict[str, Any]:
        """Same as command but used for retryable read commands."""
        read_preference = (session and session._txn_read_preference()) or ReadPreference.PRIMARY

        def _cmd(
            session: Optional[ClientSession],
            server: Server,
            conn: Connection,
            read_preference: _ServerMode,
        ) -> Dict[str, Any]:
            return self._command(
                conn,
                command,
                read_preference=read_preference,
                session=session,
            )

        return self.__client._retryable_read(_cmd, read_preference, session)

    def _list_collections(
        self,
        conn: Connection,
        session: Optional[ClientSession],
        read_preference: _ServerMode,
        **kwargs: Any,
    ) -> CommandCursor[MutableMapping[str, Any]]:
        """Internal listCollections helper."""
        coll = cast(
            Collection[MutableMapping[str, Any]],
            self.get_collection("$cmd", read_preference=read_preference),
        )
        cmd = SON([("listCollections", 1), ("cursor", {})])
        cmd.update(kwargs)
        with self.__client._tmp_session(session, close=False) as tmp_session:
            cursor = self._command(conn, cmd, read_preference=read_preference, session=tmp_session)[
                "cursor"
            ]
            cmd_cursor = CommandCursor(
                coll,
                cursor,
                conn.address,
                session=tmp_session,
                explicit_session=session is not None,
                comment=cmd.get("comment"),
            )
        cmd_cursor._maybe_pin_connection(conn)
        return cmd_cursor

    def list_collections(
        self,
        session: Optional[ClientSession] = None,
        filter: Optional[Mapping[str, Any]] = None,
        comment: Optional[Any] = None,
        **kwargs: Any,
    ) -> CommandCursor[MutableMapping[str, Any]]:
        """Get a cursor over the collections of this database.

        :Parameters:
          - `session` (optional): a
            :class:`~pymongo.client_session.ClientSession`.
          - `filter` (optional):  A query document to filter the list of
            collections returned from the listCollections command.
          - `comment` (optional): A user-provided comment to attach to this
            command.
          - `**kwargs` (optional): Optional parameters of the
            `listCollections command
            <https://mongodb.com/docs/manual/reference/command/listCollections/>`_
            can be passed as keyword arguments to this method. The supported
            options differ by server version.


        :Returns:
          An instance of :class:`~pymongo.command_cursor.CommandCursor`.

        .. versionadded:: 3.6
        """
        if filter is not None:
            kwargs["filter"] = filter
        read_pref = (session and session._txn_read_preference()) or ReadPreference.PRIMARY
        if comment is not None:
            kwargs["comment"] = comment

        def _cmd(
            session: Optional[ClientSession],
            server: Server,
            conn: Connection,
            read_preference: _ServerMode,
<<<<<<< HEAD
        ) -> CommandCursor[MutableMapping[str, Any]]:
            return self._list_collections(
                sock_info, session, read_preference=read_preference, **kwargs
            )
=======
        ) -> CommandCursor[_DocumentType]:
            return self._list_collections(conn, session, read_preference=read_preference, **kwargs)
>>>>>>> c88ae79e

        return self.__client._retryable_read(_cmd, read_pref, session)

    def list_collection_names(
        self,
        session: Optional[ClientSession] = None,
        filter: Optional[Mapping[str, Any]] = None,
        comment: Optional[Any] = None,
        **kwargs: Any,
    ) -> List[str]:
        """Get a list of all the collection names in this database.

        For example, to list all non-system collections::

            filter = {"name": {"$regex": r"^(?!system\\.)"}}
            db.list_collection_names(filter=filter)

        :Parameters:
          - `session` (optional): a
            :class:`~pymongo.client_session.ClientSession`.
          - `filter` (optional):  A query document to filter the list of
            collections returned from the listCollections command.
          - `comment` (optional): A user-provided comment to attach to this
            command.
          - `**kwargs` (optional): Optional parameters of the
            `listCollections command
            <https://mongodb.com/docs/manual/reference/command/listCollections/>`_
            can be passed as keyword arguments to this method. The supported
            options differ by server version.


        .. versionchanged:: 3.8
           Added the ``filter`` and ``**kwargs`` parameters.

        .. versionadded:: 3.6
        """
        if comment is not None:
            kwargs["comment"] = comment
        if filter is None:
            kwargs["nameOnly"] = True

        else:
            # The enumerate collections spec states that "drivers MUST NOT set
            # nameOnly if a filter specifies any keys other than name."
            common.validate_is_mapping("filter", filter)
            kwargs["filter"] = filter
            if not filter or (len(filter) == 1 and "name" in filter):
                kwargs["nameOnly"] = True

        return [result["name"] for result in self.list_collections(session=session, **kwargs)]

    def _drop_helper(
        self, name: str, session: Optional[ClientSession] = None, comment: Optional[Any] = None
    ) -> Dict[str, Any]:
        command = SON([("drop", name)])
        if comment is not None:
            command["comment"] = comment

        with self.__client._conn_for_writes(session) as connection:
            return self._command(
                connection,
                command,
                allowable_errors=["ns not found", 26],
                write_concern=self._write_concern_for(session),
                parse_write_concern_error=True,
                session=session,
            )

    @_csot.apply
    def drop_collection(
        self,
        name_or_collection: Union[str, Collection[_DocumentTypeArg]],
        session: Optional[ClientSession] = None,
        comment: Optional[Any] = None,
        encrypted_fields: Optional[Mapping[str, Any]] = None,
    ) -> Dict[str, Any]:
        """Drop a collection.

        :Parameters:
          - `name_or_collection`: the name of a collection to drop or the
            collection object itself
          - `session` (optional): a
            :class:`~pymongo.client_session.ClientSession`.
          - `comment` (optional): A user-provided comment to attach to this
            command.
          - `encrypted_fields`: **(BETA)** Document that describes the encrypted fields for
            Queryable Encryption. For example::

                {
                  "escCollection": "enxcol_.encryptedCollection.esc",
                  "ecocCollection": "enxcol_.encryptedCollection.ecoc",
                  "fields": [
                      {
                          "path": "firstName",
                          "keyId": Binary.from_uuid(UUID('00000000-0000-0000-0000-000000000000')),
                          "bsonType": "string",
                          "queries": {"queryType": "equality"}
                      },
                      {
                          "path": "ssn",
                          "keyId": Binary.from_uuid(UUID('04104104-1041-0410-4104-104104104104')),
                          "bsonType": "string"
                      }
                  ]

                }


        .. note:: The :attr:`~pymongo.database.Database.write_concern` of
           this database is automatically applied to this operation.

        .. versionchanged:: 4.2
           Added ``encrypted_fields`` parameter.

        .. versionchanged:: 4.1
           Added ``comment`` parameter.

        .. versionchanged:: 3.6
           Added ``session`` parameter.

        .. versionchanged:: 3.4
           Apply this database's write concern automatically to this operation
           when connected to MongoDB >= 3.4.

        """
        name = name_or_collection
        if isinstance(name, Collection):
            name = name.name

        if not isinstance(name, str):
            raise TypeError("name_or_collection must be an instance of str")
        encrypted_fields = self._get_encrypted_fields(
            {"encryptedFields": encrypted_fields},
            name,
            True,
        )
        if encrypted_fields:
            common.validate_is_mapping("encrypted_fields", encrypted_fields)
            self._drop_helper(
                _esc_coll_name(encrypted_fields, name), session=session, comment=comment
            )
            self._drop_helper(
                _ecoc_coll_name(encrypted_fields, name), session=session, comment=comment
            )

        return self._drop_helper(name, session, comment)

    def validate_collection(
        self,
        name_or_collection: Union[str, Collection[_DocumentTypeArg]],
        scandata: bool = False,
        full: bool = False,
        session: Optional[ClientSession] = None,
        background: Optional[bool] = None,
        comment: Optional[Any] = None,
    ) -> Dict[str, Any]:
        """Validate a collection.

        Returns a dict of validation info. Raises CollectionInvalid if
        validation fails.

        See also the MongoDB documentation on the `validate command`_.

        :Parameters:
          - `name_or_collection`: A Collection object or the name of a
            collection to validate.
          - `scandata`: Do extra checks beyond checking the overall
            structure of the collection.
          - `full`: Have the server do a more thorough scan of the
            collection. Use with `scandata` for a thorough scan
            of the structure of the collection and the individual
            documents.
          - `session` (optional): a
            :class:`~pymongo.client_session.ClientSession`.
          - `background` (optional): A boolean flag that determines whether
            the command runs in the background. Requires MongoDB 4.4+.
          - `comment` (optional): A user-provided comment to attach to this
            command.

        .. versionchanged:: 4.1
           Added ``comment`` parameter.

        .. versionchanged:: 3.11
           Added ``background`` parameter.

        .. versionchanged:: 3.6
           Added ``session`` parameter.

        .. _validate command: https://mongodb.com/docs/manual/reference/command/validate/
        """
        name = name_or_collection
        if isinstance(name, Collection):
            name = name.name

        if not isinstance(name, str):
            raise TypeError("name_or_collection must be an instance of str or Collection")
        cmd = SON([("validate", name), ("scandata", scandata), ("full", full)])
        if comment is not None:
            cmd["comment"] = comment

        if background is not None:
            cmd["background"] = background

        result = cast(dict, self.command(cmd, session=session))

        valid = True
        # Pre 1.9 results
        if "result" in result:
            info = result["result"]
            if info.find("exception") != -1 or info.find("corrupt") != -1:
                raise CollectionInvalid(f"{name} invalid: {info}")
        # Sharded results
        elif "raw" in result:
            for _, res in result["raw"].items():
                if "result" in res:
                    info = res["result"]
                    if info.find("exception") != -1 or info.find("corrupt") != -1:
                        raise CollectionInvalid(f"{name} invalid: {info}")
                elif not res.get("valid", False):
                    valid = False
                    break
        # Post 1.9 non-sharded results.
        elif not result.get("valid", False):
            valid = False

        if not valid:
            raise CollectionInvalid(f"{name} invalid: {result!r}")

        return result

    # See PYTHON-3084.
    __iter__ = None

    def __next__(self) -> NoReturn:
        raise TypeError("'Database' object is not iterable")

    next = __next__

    def __bool__(self) -> NoReturn:
        raise NotImplementedError(
            "Database objects do not implement truth "
            "value testing or bool(). Please compare "
            "with None instead: database is not None"
        )

    def dereference(
        self,
        dbref: DBRef,
        session: Optional[ClientSession] = None,
        comment: Optional[Any] = None,
        **kwargs: Any,
    ) -> Optional[_DocumentType]:
        """Dereference a :class:`~bson.dbref.DBRef`, getting the
        document it points to.

        Raises :class:`TypeError` if `dbref` is not an instance of
        :class:`~bson.dbref.DBRef`. Returns a document, or ``None`` if
        the reference does not point to a valid document.  Raises
        :class:`ValueError` if `dbref` has a database specified that
        is different from the current database.

        :Parameters:
          - `dbref`: the reference
          - `session` (optional): a
            :class:`~pymongo.client_session.ClientSession`.
          - `comment` (optional): A user-provided comment to attach to this
            command.
          - `**kwargs` (optional): any additional keyword arguments
            are the same as the arguments to
            :meth:`~pymongo.collection.Collection.find`.


        .. versionchanged:: 4.1
           Added ``comment`` parameter.
        .. versionchanged:: 3.6
           Added ``session`` parameter.
        """
        if not isinstance(dbref, DBRef):
            raise TypeError("cannot dereference a %s" % type(dbref))
        if dbref.database is not None and dbref.database != self.__name:
            raise ValueError(
                "trying to dereference a DBRef that points to "
                "another database ({!r} not {!r})".format(dbref.database, self.__name)
            )
        return self[dbref.collection].find_one(
            {"_id": dbref.id}, session=session, comment=comment, **kwargs
        )<|MERGE_RESOLUTION|>--- conflicted
+++ resolved
@@ -1095,15 +1095,8 @@
             server: Server,
             conn: Connection,
             read_preference: _ServerMode,
-<<<<<<< HEAD
         ) -> CommandCursor[MutableMapping[str, Any]]:
-            return self._list_collections(
-                sock_info, session, read_preference=read_preference, **kwargs
-            )
-=======
-        ) -> CommandCursor[_DocumentType]:
             return self._list_collections(conn, session, read_preference=read_preference, **kwargs)
->>>>>>> c88ae79e
 
         return self.__client._retryable_read(_cmd, read_pref, session)
 
