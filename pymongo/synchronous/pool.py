--- conflicted
+++ resolved
@@ -177,239 +177,6 @@
         _set_tcp_option(sock, "TCP_KEEPCNT", _MAX_TCP_KEEPCNT)
 
 
-<<<<<<< HEAD
-=======
-_METADATA: dict[str, Any] = {"driver": {"name": "PyMongo", "version": __version__}}
-
-if sys.platform.startswith("linux"):
-    _METADATA["os"] = {
-        "type": platform.system(),
-        "name": platform.system(),
-        "architecture": platform.machine(),
-        # Kernel version (e.g. 4.4.0-17-generic).
-        "version": platform.release(),
-    }
-elif sys.platform == "darwin":
-    _METADATA["os"] = {
-        "type": platform.system(),
-        "name": platform.system(),
-        "architecture": platform.machine(),
-        # (mac|i|tv)OS(X) version (e.g. 10.11.6) instead of darwin
-        # kernel version.
-        "version": platform.mac_ver()[0],
-    }
-elif sys.platform == "win32":
-    _ver = sys.getwindowsversion()
-    _METADATA["os"] = {
-        "type": "Windows",
-        "name": "Windows",
-        # Avoid using platform calls, see PYTHON-4455.
-        "architecture": os.environ.get("PROCESSOR_ARCHITECTURE") or platform.machine(),
-        # Windows patch level (e.g. 10.0.17763-SP0).
-        "version": ".".join(map(str, _ver[:3])) + f"-SP{_ver[-1] or '0'}",
-    }
-elif sys.platform.startswith("java"):
-    _name, _ver, _arch = platform.java_ver()[-1]
-    _METADATA["os"] = {
-        # Linux, Windows 7, Mac OS X, etc.
-        "type": _name,
-        "name": _name,
-        # x86, x86_64, AMD64, etc.
-        "architecture": _arch,
-        # Linux kernel version, OSX version, etc.
-        "version": _ver,
-    }
-else:
-    # Get potential alias (e.g. SunOS 5.11 becomes Solaris 2.11)
-    _aliased = platform.system_alias(platform.system(), platform.release(), platform.version())
-    _METADATA["os"] = {
-        "type": platform.system(),
-        "name": " ".join([part for part in _aliased[:2] if part]),
-        "architecture": platform.machine(),
-        "version": _aliased[2],
-    }
-
-if platform.python_implementation().startswith("PyPy"):
-    _METADATA["platform"] = " ".join(
-        (
-            platform.python_implementation(),
-            ".".join(map(str, sys.pypy_version_info)),  # type: ignore
-            "(Python %s)" % ".".join(map(str, sys.version_info)),
-        )
-    )
-elif sys.platform.startswith("java"):
-    _METADATA["platform"] = " ".join(
-        (
-            platform.python_implementation(),
-            ".".join(map(str, sys.version_info)),
-            "(%s)" % " ".join((platform.system(), platform.release())),
-        )
-    )
-else:
-    _METADATA["platform"] = " ".join(
-        (platform.python_implementation(), ".".join(map(str, sys.version_info)))
-    )
-
-DOCKER_ENV_PATH = "/.dockerenv"
-ENV_VAR_K8S = "KUBERNETES_SERVICE_HOST"
-
-RUNTIME_NAME_DOCKER = "docker"
-ORCHESTRATOR_NAME_K8S = "kubernetes"
-
-
-def get_container_env_info() -> dict[str, str]:
-    """Returns the runtime and orchestrator of a container.
-    If neither value is present, the metadata client.env.container field will be omitted."""
-    container = {}
-
-    if Path(DOCKER_ENV_PATH).exists():
-        container["runtime"] = RUNTIME_NAME_DOCKER
-    if os.getenv(ENV_VAR_K8S):
-        container["orchestrator"] = ORCHESTRATOR_NAME_K8S
-
-    return container
-
-
-def _is_lambda() -> bool:
-    if os.getenv("AWS_LAMBDA_RUNTIME_API"):
-        return True
-    env = os.getenv("AWS_EXECUTION_ENV")
-    if env:
-        return env.startswith("AWS_Lambda_")
-    return False
-
-
-def _is_azure_func() -> bool:
-    return bool(os.getenv("FUNCTIONS_WORKER_RUNTIME"))
-
-
-def _is_gcp_func() -> bool:
-    return bool(os.getenv("K_SERVICE") or os.getenv("FUNCTION_NAME"))
-
-
-def _is_vercel() -> bool:
-    return bool(os.getenv("VERCEL"))
-
-
-def _is_faas() -> bool:
-    return _is_lambda() or _is_azure_func() or _is_gcp_func() or _is_vercel()
-
-
-def _getenv_int(key: str) -> Optional[int]:
-    """Like os.getenv but returns an int, or None if the value is missing/malformed."""
-    val = os.getenv(key)
-    if not val:
-        return None
-    try:
-        return int(val)
-    except ValueError:
-        return None
-
-
-def _metadata_env() -> dict[str, Any]:
-    env: dict[str, Any] = {}
-    container = get_container_env_info()
-    if container:
-        env["container"] = container
-    # Skip if multiple (or no) envs are matched.
-    if (_is_lambda(), _is_azure_func(), _is_gcp_func(), _is_vercel()).count(True) != 1:
-        return env
-    if _is_lambda():
-        env["name"] = "aws.lambda"
-        region = os.getenv("AWS_REGION")
-        if region:
-            env["region"] = region
-        memory_mb = _getenv_int("AWS_LAMBDA_FUNCTION_MEMORY_SIZE")
-        if memory_mb is not None:
-            env["memory_mb"] = memory_mb
-    elif _is_azure_func():
-        env["name"] = "azure.func"
-    elif _is_gcp_func():
-        env["name"] = "gcp.func"
-        region = os.getenv("FUNCTION_REGION")
-        if region:
-            env["region"] = region
-        memory_mb = _getenv_int("FUNCTION_MEMORY_MB")
-        if memory_mb is not None:
-            env["memory_mb"] = memory_mb
-        timeout_sec = _getenv_int("FUNCTION_TIMEOUT_SEC")
-        if timeout_sec is not None:
-            env["timeout_sec"] = timeout_sec
-    elif _is_vercel():
-        env["name"] = "vercel"
-        region = os.getenv("VERCEL_REGION")
-        if region:
-            env["region"] = region
-    return env
-
-
-_MAX_METADATA_SIZE = 512
-
-
-# See: https://github.com/mongodb/specifications/blob/5112bcc/source/mongodb-handshake/handshake.rst#limitations
-def _truncate_metadata(metadata: MutableMapping[str, Any]) -> None:
-    """Perform metadata truncation."""
-    if len(bson.encode(metadata)) <= _MAX_METADATA_SIZE:
-        return
-    # 1. Omit fields from env except env.name.
-    env_name = metadata.get("env", {}).get("name")
-    if env_name:
-        metadata["env"] = {"name": env_name}
-    if len(bson.encode(metadata)) <= _MAX_METADATA_SIZE:
-        return
-    # 2. Omit fields from os except os.type.
-    os_type = metadata.get("os", {}).get("type")
-    if os_type:
-        metadata["os"] = {"type": os_type}
-    if len(bson.encode(metadata)) <= _MAX_METADATA_SIZE:
-        return
-    # 3. Omit the env document entirely.
-    metadata.pop("env", None)
-    encoded_size = len(bson.encode(metadata))
-    if encoded_size <= _MAX_METADATA_SIZE:
-        return
-    # 4. Truncate platform.
-    overflow = encoded_size - _MAX_METADATA_SIZE
-    plat = metadata.get("platform", "")
-    if plat:
-        plat = plat[:-overflow]
-    if plat:
-        metadata["platform"] = plat
-    else:
-        metadata.pop("platform", None)
-    encoded_size = len(bson.encode(metadata))
-    if encoded_size <= _MAX_METADATA_SIZE:
-        return
-    # 5. Truncate driver info.
-    overflow = encoded_size - _MAX_METADATA_SIZE
-    driver = metadata.get("driver", {})
-    if driver:
-        # Truncate driver version.
-        driver_version = driver.get("version")[:-overflow]
-        if len(driver_version) >= len(_METADATA["driver"]["version"]):
-            metadata["driver"]["version"] = driver_version
-        else:
-            metadata["driver"]["version"] = _METADATA["driver"]["version"]
-        encoded_size = len(bson.encode(metadata))
-        if encoded_size <= _MAX_METADATA_SIZE:
-            return
-        # Truncate driver name.
-        overflow = encoded_size - _MAX_METADATA_SIZE
-        driver_name = driver.get("name")[:-overflow]
-        if len(driver_name) >= len(_METADATA["driver"]["name"]):
-            metadata["driver"]["name"] = driver_name
-        else:
-            metadata["driver"]["name"] = _METADATA["driver"]["name"]
-
-
-# If the first getaddrinfo call of this interpreter's life is on a thread,
-# while the main thread holds the import lock, getaddrinfo deadlocks trying
-# to import the IDNA codec. Import it here, where presumably we're on the
-# main thread, to avoid the deadlock. See PYTHON-607.
-"foo".encode("idna")
-
-
->>>>>>> ff1d903b
 def _raise_connection_failure(
     address: Any,
     error: Exception,
