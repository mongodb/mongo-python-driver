--- conflicted
+++ resolved
@@ -253,19 +253,9 @@
         self._conn_id = None
         start = time.monotonic()
         try:
-<<<<<<< HEAD
             return self._check_once()
         except asyncio.CancelledError:
             raise
-=======
-            try:
-                return self._check_once()
-            except (OperationFailure, NotPrimaryError) as exc:
-                # Update max cluster time even when hello fails.
-                details = cast(Mapping[str, Any], exc.details)
-                self._topology.receive_cluster_time(details.get("$clusterTime"))
-                raise
->>>>>>> f27e8e12
         except ReferenceError:
             raise
         except Exception as error:
