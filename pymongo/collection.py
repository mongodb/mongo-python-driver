# Copyright 2009-present MongoDB, Inc.
#
# Licensed under the Apache License, Version 2.0 (the "License");
# you may not use this file except in compliance with the License.
# You may obtain a copy of the License at
#
# http://www.apache.org/licenses/LICENSE-2.0
#
# Unless required by applicable law or agreed to in writing, software
# distributed under the License is distributed on an "AS IS" BASIS,
# WITHOUT WARRANTIES OR CONDITIONS OF ANY KIND, either express or implied.
# See the License for the specific language governing permissions and
# limitations under the License.

"""Collection level utilities for Mongo."""

from collections import abc
from typing import (
    TYPE_CHECKING,
    Any,
    Generic,
    Iterable,
    List,
    Mapping,
    MutableMapping,
    NoReturn,
    Optional,
    Sequence,
    Tuple,
    Union,
)

from bson.codec_options import CodecOptions
from bson.objectid import ObjectId
from bson.raw_bson import RawBSONDocument
from bson.son import SON
from bson.timestamp import Timestamp
from pymongo import ASCENDING, common, helpers, message
from pymongo.aggregation import (
    _CollectionAggregationCommand,
    _CollectionRawAggregationCommand,
)
from pymongo.bulk import _Bulk
from pymongo.change_stream import CollectionChangeStream
from pymongo.collation import validate_collation_or_none
from pymongo.command_cursor import CommandCursor, RawBatchCommandCursor
from pymongo.common import _ecc_coll_name, _ecoc_coll_name, _esc_coll_name
from pymongo.cursor import Cursor, RawBatchCursor
from pymongo.errors import (
    ConfigurationError,
    InvalidName,
    InvalidOperation,
    OperationFailure,
)
from pymongo.helpers import _check_write_command_response
from pymongo.message import _UNICODE_REPLACE_CODEC_OPTIONS
from pymongo.operations import (
    DeleteMany,
    DeleteOne,
    IndexModel,
    InsertOne,
    ReplaceOne,
    UpdateMany,
    UpdateOne,
)
from pymongo.read_preferences import ReadPreference, _ServerMode
from pymongo.results import (
    BulkWriteResult,
    DeleteResult,
    InsertManyResult,
    InsertOneResult,
    UpdateResult,
)
from pymongo.typings import _CollationIn, _DocumentIn, _DocumentType, _Pipeline
from pymongo.write_concern import WriteConcern

_FIND_AND_MODIFY_DOC_FIELDS = {"value": 1}


_WriteOp = Union[InsertOne, DeleteOne, DeleteMany, ReplaceOne, UpdateOne, UpdateMany]
# Hint supports index name, "myIndex", or list of index pairs: [('x', 1), ('y', -1)]
_IndexList = Sequence[Tuple[str, Union[int, str, Mapping[str, Any]]]]
_IndexKeyHint = Union[str, _IndexList]


class ReturnDocument(object):
    """An enum used with
    :meth:`~pymongo.collection.Collection.find_one_and_replace` and
    :meth:`~pymongo.collection.Collection.find_one_and_update`.
    """

    BEFORE = False
    """Return the original document before it was updated/replaced, or
    ``None`` if no document matches the query.
    """
    AFTER = True
    """Return the updated/replaced or inserted document."""


if TYPE_CHECKING:
    from pymongo.client_session import ClientSession
    from pymongo.database import Database
    from pymongo.read_concern import ReadConcern


class Collection(common.BaseObject, Generic[_DocumentType]):
    """A Mongo collection."""

    def __init__(
        self,
        database: "Database[_DocumentType]",
        name: str,
        create: Optional[bool] = False,
        codec_options: Optional[CodecOptions] = None,
        read_preference: Optional[_ServerMode] = None,
        write_concern: Optional[WriteConcern] = None,
        read_concern: Optional["ReadConcern"] = None,
        session: Optional["ClientSession"] = None,
<<<<<<< HEAD
        timeout: Optional[float] = None,
=======
        encrypted_fields: Optional[Mapping[str, Any]] = None,
>>>>>>> 6b088ffa
        **kwargs: Any,
    ) -> None:
        """Get / create a Mongo collection.

        Raises :class:`TypeError` if `name` is not an instance of
        :class:`basestring` (:class:`str` in python 3). Raises
        :class:`~pymongo.errors.InvalidName` if `name` is not a valid
        collection name. Any additional keyword arguments will be used
        as options passed to the create command. See
        :meth:`~pymongo.database.Database.create_collection` for valid
        options.

        If `create` is ``True``, `collation` is specified, or any additional
        keyword arguments are present, a ``create`` command will be
        sent, using ``session`` if specified. Otherwise, a ``create`` command
        will not be sent and the collection will be created implicitly on first
        use. The optional ``session`` argument is *only* used for the ``create``
        command, it is not associated with the collection afterward.

        :Parameters:
          - `database`: the database to get a collection from
          - `name`: the name of the collection to get
          - `create` (optional): if ``True``, force collection
            creation even without options being set
          - `codec_options` (optional): An instance of
            :class:`~bson.codec_options.CodecOptions`. If ``None`` (the
            default) database.codec_options is used.
          - `read_preference` (optional): The read preference to use. If
            ``None`` (the default) database.read_preference is used.
          - `write_concern` (optional): An instance of
            :class:`~pymongo.write_concern.WriteConcern`. If ``None`` (the
            default) database.write_concern is used.
          - `read_concern` (optional): An instance of
            :class:`~pymongo.read_concern.ReadConcern`. If ``None`` (the
            default) database.read_concern is used.
          - `collation` (optional): An instance of
            :class:`~pymongo.collation.Collation`. If a collation is provided,
            it will be passed to the create collection command.
          - `session` (optional): a
            :class:`~pymongo.client_session.ClientSession` that is used with
            the create collection command
          - `**kwargs` (optional): additional keyword arguments will
            be passed as options for the create collection command

        .. versionchanged:: 4.0
           Removed the reindex, map_reduce, inline_map_reduce,
           parallel_scan, initialize_unordered_bulk_op,
           initialize_ordered_bulk_op, group, count, insert, save,
           update, remove, find_and_modify, and ensure_index methods. See the
           :ref:`pymongo4-migration-guide`.

        .. versionchanged:: 3.6
           Added ``session`` parameter.

        .. versionchanged:: 3.4
           Support the `collation` option.

        .. versionchanged:: 3.2
           Added the read_concern option.

        .. versionchanged:: 3.0
           Added the codec_options, read_preference, and write_concern options.
           Removed the uuid_subtype attribute.
           :class:`~pymongo.collection.Collection` no longer returns an
           instance of :class:`~pymongo.collection.Collection` for attribute
           names with leading underscores. You must use dict-style lookups
           instead::

               collection['__my_collection__']

           Not:

               collection.__my_collection__

        .. seealso:: The MongoDB documentation on `collections <https://dochub.mongodb.org/core/collections>`_.
        """
        super(Collection, self).__init__(
            codec_options or database.codec_options,
            read_preference or database.read_preference,
            write_concern or database.write_concern,
            read_concern or database.read_concern,
            timeout if timeout is not None else database.timeout,
        )
        if not isinstance(name, str):
            raise TypeError("name must be an instance of str")

        if not name or ".." in name:
            raise InvalidName("collection names cannot be empty")
        if "$" in name and not (name.startswith("oplog.$main") or name.startswith("$cmd")):
            raise InvalidName("collection names must not contain '$': %r" % name)
        if name[0] == "." or name[-1] == ".":
            raise InvalidName("collection names must not start or end with '.': %r" % name)
        if "\x00" in name:
            raise InvalidName("collection names must not contain the null character")
        collation = validate_collation_or_none(kwargs.pop("collation", None))

        self.__database: Database[_DocumentType] = database
        self.__name = name
        self.__full_name = "%s.%s" % (self.__database.name, self.__name)
        if create or kwargs or collation:
            if encrypted_fields:
                common.validate_is_mapping("encrypted_fields", encrypted_fields)
                opts = {"clusteredIndex": {"key": {"_id": 1}, "unique": True}}
                self.__create(_esc_coll_name(encrypted_fields, name), opts, None, session)
                self.__create(_ecc_coll_name(encrypted_fields, name), opts, None, session)
                self.__create(_ecoc_coll_name(encrypted_fields, name), opts, None, session)
                self.__create(name, kwargs, collation, session, encrypted_fields=encrypted_fields)
                self.create_index([("__safeContent__", ASCENDING)], session)
            else:
                self.__create(name, kwargs, collation, session)

        self.__write_response_codec_options = self.codec_options._replace(
            unicode_decode_error_handler="replace", document_class=dict
        )

    def _socket_for_reads(self, session):
        return self.__database.client._socket_for_reads(self._read_preference_for(session), session)

    def _socket_for_writes(self, session):
        return self.__database.client._socket_for_writes(session)

    def _command(
        self,
        sock_info,
        command,
        read_preference=None,
        codec_options=None,
        check=True,
        allowable_errors=None,
        read_concern=None,
        write_concern=None,
        collation=None,
        session=None,
        retryable_write=False,
        user_fields=None,
    ):
        """Internal command helper.

        :Parameters:
          - `sock_info` - A SocketInfo instance.
          - `command` - The command itself, as a :class:`~bson.son.SON` instance.
          - `codec_options` (optional) - An instance of
            :class:`~bson.codec_options.CodecOptions`.
          - `check`: raise OperationFailure if there are errors
          - `allowable_errors`: errors to ignore if `check` is True
          - `read_concern` (optional) - An instance of
            :class:`~pymongo.read_concern.ReadConcern`.
          - `write_concern`: An instance of
            :class:`~pymongo.write_concern.WriteConcern`.
          - `collation` (optional) - An instance of
            :class:`~pymongo.collation.Collation`.
          - `session` (optional): a
            :class:`~pymongo.client_session.ClientSession`.
          - `retryable_write` (optional): True if this command is a retryable
            write.
          - `user_fields` (optional): Response fields that should be decoded
            using the TypeDecoders from codec_options, passed to
            bson._decode_all_selective.

        :Returns:
          The result document.
        """
        with self.__database.client._tmp_session(session) as s:
            return sock_info.command(
                self.__database.name,
                command,
                read_preference or self._read_preference_for(session),
                codec_options or self.codec_options,
                check,
                allowable_errors,
                read_concern=read_concern,
                write_concern=write_concern,
                parse_write_concern_error=True,
                collation=collation,
                session=s,
                client=self.__database.client,
                retryable_write=retryable_write,
                user_fields=user_fields,
            )

    def __create(self, name, options, collation, session, encrypted_fields=None):
        """Sends a create command with the given options."""
        cmd = SON([("create", name)])
        if encrypted_fields:
            cmd["encryptedFields"] = encrypted_fields

        if options:
            if "size" in options:
                options["size"] = float(options["size"])
            cmd.update(options)
        with self._socket_for_writes(session) as sock_info:
            self._command(
                sock_info,
                cmd,
                read_preference=ReadPreference.PRIMARY,
                write_concern=self._write_concern_for(session),
                collation=collation,
                session=session,
            )

    def __getattr__(self, name: str) -> "Collection[_DocumentType]":
        """Get a sub-collection of this collection by name.

        Raises InvalidName if an invalid collection name is used.

        :Parameters:
          - `name`: the name of the collection to get
        """
        if name.startswith("_"):
            full_name = "%s.%s" % (self.__name, name)
            raise AttributeError(
                "Collection has no attribute %r. To access the %s"
                " collection, use database['%s']." % (name, full_name, full_name)
            )
        return self.__getitem__(name)

    def __getitem__(self, name: str) -> "Collection[_DocumentType]":
        return Collection(
            self.__database,
            "%s.%s" % (self.__name, name),
            False,
            self.codec_options,
            self.read_preference,
            self.write_concern,
            self.read_concern,
        )

    def __repr__(self):
        return "Collection(%r, %r)" % (self.__database, self.__name)

    def __eq__(self, other: Any) -> bool:
        if isinstance(other, Collection):
            return self.__database == other.database and self.__name == other.name
        return NotImplemented

    def __ne__(self, other: Any) -> bool:
        return not self == other

    def __hash__(self) -> int:
        return hash((self.__database, self.__name))

    def __bool__(self) -> NoReturn:
        raise NotImplementedError(
            "Collection objects do not implement truth "
            "value testing or bool(). Please compare "
            "with None instead: collection is not None"
        )

    @property
    def full_name(self) -> str:
        """The full name of this :class:`Collection`.

        The full name is of the form `database_name.collection_name`.
        """
        return self.__full_name

    @property
    def name(self) -> str:
        """The name of this :class:`Collection`."""
        return self.__name

    @property
    def database(self) -> "Database[_DocumentType]":
        """The :class:`~pymongo.database.Database` that this
        :class:`Collection` is a part of.
        """
        return self.__database

    def with_options(
        self,
        codec_options: Optional[CodecOptions] = None,
        read_preference: Optional[_ServerMode] = None,
        write_concern: Optional[WriteConcern] = None,
        read_concern: Optional["ReadConcern"] = None,
        timeout: Optional[float] = None,
    ) -> "Collection[_DocumentType]":
        """Get a clone of this collection changing the specified settings.

          >>> coll1.read_preference
          Primary()
          >>> from pymongo import ReadPreference
          >>> coll2 = coll1.with_options(read_preference=ReadPreference.SECONDARY)
          >>> coll1.read_preference
          Primary()
          >>> coll2.read_preference
          Secondary(tag_sets=None)

        :Parameters:
          - `codec_options` (optional): An instance of
            :class:`~bson.codec_options.CodecOptions`. If ``None`` (the
            default) the :attr:`codec_options` of this :class:`Collection`
            is used.
          - `read_preference` (optional): The read preference to use. If
            ``None`` (the default) the :attr:`read_preference` of this
            :class:`Collection` is used. See :mod:`~pymongo.read_preferences`
            for options.
          - `write_concern` (optional): An instance of
            :class:`~pymongo.write_concern.WriteConcern`. If ``None`` (the
            default) the :attr:`write_concern` of this :class:`Collection`
            is used.
          - `read_concern` (optional): An instance of
            :class:`~pymongo.read_concern.ReadConcern`. If ``None`` (the
            default) the :attr:`read_concern` of this :class:`Collection`
            is used.
        """
        return Collection(
            self.__database,
            self.__name,
            False,
            codec_options or self.codec_options,
            read_preference or self.read_preference,
            write_concern or self.write_concern,
            read_concern or self.read_concern,
            timeout=timeout if timeout is not None else self.timeout,
        )

    def bulk_write(
        self,
        requests: Sequence[_WriteOp],
        ordered: bool = True,
        bypass_document_validation: bool = False,
        session: Optional["ClientSession"] = None,
        comment: Optional[Any] = None,
        let: Optional[Mapping] = None,
    ) -> BulkWriteResult:
        """Send a batch of write operations to the server.

        Requests are passed as a list of write operation instances (
        :class:`~pymongo.operations.InsertOne`,
        :class:`~pymongo.operations.UpdateOne`,
        :class:`~pymongo.operations.UpdateMany`,
        :class:`~pymongo.operations.ReplaceOne`,
        :class:`~pymongo.operations.DeleteOne`, or
        :class:`~pymongo.operations.DeleteMany`).

          >>> for doc in db.test.find({}):
          ...     print(doc)
          ...
          {'x': 1, '_id': ObjectId('54f62e60fba5226811f634ef')}
          {'x': 1, '_id': ObjectId('54f62e60fba5226811f634f0')}
          >>> # DeleteMany, UpdateOne, and UpdateMany are also available.
          ...
          >>> from pymongo import InsertOne, DeleteOne, ReplaceOne
          >>> requests = [InsertOne({'y': 1}), DeleteOne({'x': 1}),
          ...             ReplaceOne({'w': 1}, {'z': 1}, upsert=True)]
          >>> result = db.test.bulk_write(requests)
          >>> result.inserted_count
          1
          >>> result.deleted_count
          1
          >>> result.modified_count
          0
          >>> result.upserted_ids
          {2: ObjectId('54f62ee28891e756a6e1abd5')}
          >>> for doc in db.test.find({}):
          ...     print(doc)
          ...
          {'x': 1, '_id': ObjectId('54f62e60fba5226811f634f0')}
          {'y': 1, '_id': ObjectId('54f62ee2fba5226811f634f1')}
          {'z': 1, '_id': ObjectId('54f62ee28891e756a6e1abd5')}

        :Parameters:
          - `requests`: A list of write operations (see examples above).
          - `ordered` (optional): If ``True`` (the default) requests will be
            performed on the server serially, in the order provided. If an error
            occurs all remaining operations are aborted. If ``False`` requests
            will be performed on the server in arbitrary order, possibly in
            parallel, and all operations will be attempted.
          - `bypass_document_validation`: (optional) If ``True``, allows the
            write to opt-out of document level validation. Default is
            ``False``.
          - `session` (optional): a
            :class:`~pymongo.client_session.ClientSession`.
          - `comment` (optional): A user-provided comment to attach to this
            command.
          - `let` (optional): Map of parameter names and values. Values must be
            constant or closed expressions that do not reference document
            fields. Parameters can then be accessed as variables in an
            aggregate expression context (e.g. "$$var").

        :Returns:
          An instance of :class:`~pymongo.results.BulkWriteResult`.

        .. seealso:: :ref:`writes-and-ids`

        .. note:: `bypass_document_validation` requires server version
          **>= 3.2**

        .. versionchanged:: 4.1
           Added ``comment`` parameter.
           Added ``let`` parameter.

        .. versionchanged:: 3.6
           Added ``session`` parameter.

        .. versionchanged:: 3.2
          Added bypass_document_validation support

        .. versionadded:: 3.0
        """
        common.validate_list("requests", requests)

        blk = _Bulk(self, ordered, bypass_document_validation, comment=comment, let=let)
        for request in requests:
            try:
                request._add_to_bulk(blk)
            except AttributeError:
                raise TypeError("%r is not a valid request" % (request,))

        write_concern = self._write_concern_for(session)
        bulk_api_result = blk.execute(write_concern, session)
        if bulk_api_result is not None:
            return BulkWriteResult(bulk_api_result, True)
        return BulkWriteResult({}, False)

    def _insert_one(
        self, doc, ordered, write_concern, op_id, bypass_doc_val, session, comment=None
    ):
        """Internal helper for inserting a single document."""
        write_concern = write_concern or self.write_concern
        acknowledged = write_concern.acknowledged
        command = SON([("insert", self.name), ("ordered", ordered), ("documents", [doc])])
        if comment is not None:
            command["comment"] = comment
        if not write_concern.is_server_default:
            command["writeConcern"] = write_concern.document

        def _insert_command(session, sock_info, retryable_write):
            if bypass_doc_val:
                command["bypassDocumentValidation"] = True

            result = sock_info.command(
                self.__database.name,
                command,
                write_concern=write_concern,
                codec_options=self.__write_response_codec_options,
                session=session,
                client=self.__database.client,
                retryable_write=retryable_write,
            )

            _check_write_command_response(result)

        self.__database.client._retryable_write(acknowledged, _insert_command, session)

        if not isinstance(doc, RawBSONDocument):
            return doc.get("_id")

    def insert_one(
        self,
        document: _DocumentIn,
        bypass_document_validation: bool = False,
        session: Optional["ClientSession"] = None,
        comment: Optional[Any] = None,
        timeout: Optional[float] = None,
    ) -> InsertOneResult:
        """Insert a single document.

          >>> db.test.count_documents({'x': 1})
          0
          >>> result = db.test.insert_one({'x': 1})
          >>> result.inserted_id
          ObjectId('54f112defba522406c9cc208')
          >>> db.test.find_one({'x': 1})
          {'x': 1, '_id': ObjectId('54f112defba522406c9cc208')}

        :Parameters:
          - `document`: The document to insert. Must be a mutable mapping
            type. If the document does not have an _id field one will be
            added automatically.
          - `bypass_document_validation`: (optional) If ``True``, allows the
            write to opt-out of document level validation. Default is
            ``False``.
          - `session` (optional): a
            :class:`~pymongo.client_session.ClientSession`.
          - `comment` (optional): A user-provided comment to attach to this
            command.

        :Returns:
          - An instance of :class:`~pymongo.results.InsertOneResult`.

        .. seealso:: :ref:`writes-and-ids`

        .. note:: `bypass_document_validation` requires server version
          **>= 3.2**

        .. versionchanged:: 4.1
           Added ``comment`` parameter.

        .. versionchanged:: 3.6
           Added ``session`` parameter.

        .. versionchanged:: 3.2
          Added bypass_document_validation support

        .. versionadded:: 3.0
        """
        common.validate_is_document_type("document", document)
        if not (isinstance(document, RawBSONDocument) or "_id" in document):
            document["_id"] = ObjectId()

        write_concern = self._write_concern_for(session)
        return InsertOneResult(
            self._insert_one(
                document,
                ordered=True,
                write_concern=write_concern,
                op_id=None,
                bypass_doc_val=bypass_document_validation,
                session=session,
                comment=comment,
            ),
            write_concern.acknowledged,
        )

    def insert_many(
        self,
        documents: Iterable[_DocumentIn],
        ordered: bool = True,
        bypass_document_validation: bool = False,
        session: Optional["ClientSession"] = None,
        comment: Optional[Any] = None,
    ) -> InsertManyResult:
        """Insert an iterable of documents.

          >>> db.test.count_documents({})
          0
          >>> result = db.test.insert_many([{'x': i} for i in range(2)])
          >>> result.inserted_ids
          [ObjectId('54f113fffba522406c9cc20e'), ObjectId('54f113fffba522406c9cc20f')]
          >>> db.test.count_documents({})
          2

        :Parameters:
          - `documents`: A iterable of documents to insert.
          - `ordered` (optional): If ``True`` (the default) documents will be
            inserted on the server serially, in the order provided. If an error
            occurs all remaining inserts are aborted. If ``False``, documents
            will be inserted on the server in arbitrary order, possibly in
            parallel, and all document inserts will be attempted.
          - `bypass_document_validation`: (optional) If ``True``, allows the
            write to opt-out of document level validation. Default is
            ``False``.
          - `session` (optional): a
            :class:`~pymongo.client_session.ClientSession`.
          - `comment` (optional): A user-provided comment to attach to this
            command.

        :Returns:
          An instance of :class:`~pymongo.results.InsertManyResult`.

        .. seealso:: :ref:`writes-and-ids`

        .. note:: `bypass_document_validation` requires server version
          **>= 3.2**

        .. versionchanged:: 4.1
           Added ``comment`` parameter.

        .. versionchanged:: 3.6
           Added ``session`` parameter.

        .. versionchanged:: 3.2
          Added bypass_document_validation support

        .. versionadded:: 3.0
        """
        if (
            not isinstance(documents, abc.Iterable)
            or isinstance(documents, abc.Mapping)
            or not documents
        ):
            raise TypeError("documents must be a non-empty list")
        inserted_ids: List[ObjectId] = []

        def gen():
            """A generator that validates documents and handles _ids."""
            for document in documents:
                common.validate_is_document_type("document", document)
                if not isinstance(document, RawBSONDocument):
                    if "_id" not in document:
                        document["_id"] = ObjectId()
                    inserted_ids.append(document["_id"])
                yield (message._INSERT, document)

        write_concern = self._write_concern_for(session)
        blk = _Bulk(self, ordered, bypass_document_validation, comment=comment)
        blk.ops = [doc for doc in gen()]
        blk.execute(write_concern, session=session)
        return InsertManyResult(inserted_ids, write_concern.acknowledged)

    def _update(
        self,
        sock_info,
        criteria,
        document,
        upsert=False,
        multi=False,
        write_concern=None,
        op_id=None,
        ordered=True,
        bypass_doc_val=False,
        collation=None,
        array_filters=None,
        hint=None,
        session=None,
        retryable_write=False,
        let=None,
        comment=None,
    ):
        """Internal update / replace helper."""
        common.validate_boolean("upsert", upsert)
        collation = validate_collation_or_none(collation)
        write_concern = write_concern or self.write_concern
        acknowledged = write_concern.acknowledged
        update_doc = SON([("q", criteria), ("u", document), ("multi", multi), ("upsert", upsert)])
        if collation is not None:
            if not acknowledged:
                raise ConfigurationError("Collation is unsupported for unacknowledged writes.")
            else:
                update_doc["collation"] = collation
        if array_filters is not None:
            if not acknowledged:
                raise ConfigurationError("arrayFilters is unsupported for unacknowledged writes.")
            else:
                update_doc["arrayFilters"] = array_filters
        if hint is not None:
            if not acknowledged and sock_info.max_wire_version < 8:
                raise ConfigurationError(
                    "Must be connected to MongoDB 4.2+ to use hint on unacknowledged update commands."
                )
            if not isinstance(hint, str):
                hint = helpers._index_document(hint)
            update_doc["hint"] = hint
        command = SON([("update", self.name), ("ordered", ordered), ("updates", [update_doc])])
        if let is not None:
            common.validate_is_mapping("let", let)
            command["let"] = let
        if not write_concern.is_server_default:
            command["writeConcern"] = write_concern.document

        if comment is not None:
            command["comment"] = comment
        # Update command.
        if bypass_doc_val:
            command["bypassDocumentValidation"] = True

        # The command result has to be published for APM unmodified
        # so we make a shallow copy here before adding updatedExisting.
        result = sock_info.command(
            self.__database.name,
            command,
            write_concern=write_concern,
            codec_options=self.__write_response_codec_options,
            session=session,
            client=self.__database.client,
            retryable_write=retryable_write,
        ).copy()
        _check_write_command_response(result)
        # Add the updatedExisting field for compatibility.
        if result.get("n") and "upserted" not in result:
            result["updatedExisting"] = True
        else:
            result["updatedExisting"] = False
            # MongoDB >= 2.6.0 returns the upsert _id in an array
            # element. Break it out for backward compatibility.
            if "upserted" in result:
                result["upserted"] = result["upserted"][0]["_id"]

        if not acknowledged:
            return None
        return result

    def _update_retryable(
        self,
        criteria,
        document,
        upsert=False,
        multi=False,
        write_concern=None,
        op_id=None,
        ordered=True,
        bypass_doc_val=False,
        collation=None,
        array_filters=None,
        hint=None,
        session=None,
        let=None,
        comment=None,
    ):
        """Internal update / replace helper."""

        def _update(session, sock_info, retryable_write):
            return self._update(
                sock_info,
                criteria,
                document,
                upsert=upsert,
                multi=multi,
                write_concern=write_concern,
                op_id=op_id,
                ordered=ordered,
                bypass_doc_val=bypass_doc_val,
                collation=collation,
                array_filters=array_filters,
                hint=hint,
                session=session,
                retryable_write=retryable_write,
                let=let,
                comment=comment,
            )

        return self.__database.client._retryable_write(
            (write_concern or self.write_concern).acknowledged and not multi, _update, session
        )

    def replace_one(
        self,
        filter: Mapping[str, Any],
        replacement: Mapping[str, Any],
        upsert: bool = False,
        bypass_document_validation: bool = False,
        collation: Optional[_CollationIn] = None,
        hint: Optional[_IndexKeyHint] = None,
        session: Optional["ClientSession"] = None,
        let: Optional[Mapping[str, Any]] = None,
        comment: Optional[Any] = None,
    ) -> UpdateResult:
        """Replace a single document matching the filter.

          >>> for doc in db.test.find({}):
          ...     print(doc)
          ...
          {'x': 1, '_id': ObjectId('54f4c5befba5220aa4d6dee7')}
          >>> result = db.test.replace_one({'x': 1}, {'y': 1})
          >>> result.matched_count
          1
          >>> result.modified_count
          1
          >>> for doc in db.test.find({}):
          ...     print(doc)
          ...
          {'y': 1, '_id': ObjectId('54f4c5befba5220aa4d6dee7')}

        The *upsert* option can be used to insert a new document if a matching
        document does not exist.

          >>> result = db.test.replace_one({'x': 1}, {'x': 1}, True)
          >>> result.matched_count
          0
          >>> result.modified_count
          0
          >>> result.upserted_id
          ObjectId('54f11e5c8891e756a6e1abd4')
          >>> db.test.find_one({'x': 1})
          {'x': 1, '_id': ObjectId('54f11e5c8891e756a6e1abd4')}

        :Parameters:
          - `filter`: A query that matches the document to replace.
          - `replacement`: The new document.
          - `upsert` (optional): If ``True``, perform an insert if no documents
            match the filter.
          - `bypass_document_validation`: (optional) If ``True``, allows the
            write to opt-out of document level validation. Default is
            ``False``.
          - `collation` (optional): An instance of
            :class:`~pymongo.collation.Collation`.
          - `hint` (optional): An index to use to support the query
            predicate specified either by its string name, or in the same
            format as passed to
            :meth:`~pymongo.collection.Collection.create_index` (e.g.
            ``[('field', ASCENDING)]``). This option is only supported on
            MongoDB 4.2 and above.
          - `session` (optional): a
            :class:`~pymongo.client_session.ClientSession`.
          - `let` (optional): Map of parameter names and values. Values must be
            constant or closed expressions that do not reference document
            fields. Parameters can then be accessed as variables in an
            aggregate expression context (e.g. "$$var").
          - `comment` (optional): A user-provided comment to attach to this
            command.
        :Returns:
          - An instance of :class:`~pymongo.results.UpdateResult`.

        .. versionchanged:: 4.1
           Added ``let`` parameter.
           Added ``comment`` parameter.
        .. versionchanged:: 3.11
           Added ``hint`` parameter.
        .. versionchanged:: 3.6
           Added ``session`` parameter.
        .. versionchanged:: 3.4
          Added the `collation` option.
        .. versionchanged:: 3.2
          Added bypass_document_validation support.

        .. versionadded:: 3.0
        """
        common.validate_is_mapping("filter", filter)
        common.validate_ok_for_replace(replacement)
        if let is not None:
            common.validate_is_mapping("let", let)
        write_concern = self._write_concern_for(session)
        return UpdateResult(
            self._update_retryable(
                filter,
                replacement,
                upsert,
                write_concern=write_concern,
                bypass_doc_val=bypass_document_validation,
                collation=collation,
                hint=hint,
                session=session,
                let=let,
                comment=comment,
            ),
            write_concern.acknowledged,
        )

    def update_one(
        self,
        filter: Mapping[str, Any],
        update: Union[Mapping[str, Any], _Pipeline],
        upsert: bool = False,
        bypass_document_validation: bool = False,
        collation: Optional[_CollationIn] = None,
        array_filters: Optional[Sequence[Mapping[str, Any]]] = None,
        hint: Optional[_IndexKeyHint] = None,
        session: Optional["ClientSession"] = None,
        let: Optional[Mapping[str, Any]] = None,
        comment: Optional[Any] = None,
    ) -> UpdateResult:
        """Update a single document matching the filter.

          >>> for doc in db.test.find():
          ...     print(doc)
          ...
          {'x': 1, '_id': 0}
          {'x': 1, '_id': 1}
          {'x': 1, '_id': 2}
          >>> result = db.test.update_one({'x': 1}, {'$inc': {'x': 3}})
          >>> result.matched_count
          1
          >>> result.modified_count
          1
          >>> for doc in db.test.find():
          ...     print(doc)
          ...
          {'x': 4, '_id': 0}
          {'x': 1, '_id': 1}
          {'x': 1, '_id': 2}

        If ``upsert=True`` and no documents match the filter, create a
        new document based on the filter criteria and update modifications.

          >>> result = db.test.update_one({'x': -10}, {'$inc': {'x': 3}}, upsert=True)
          >>> result.matched_count
          0
          >>> result.modified_count
          0
          >>> result.upserted_id
          ObjectId('626a678eeaa80587d4bb3fb7')
          >>> db.test.find_one(result.upserted_id)
          {'_id': ObjectId('626a678eeaa80587d4bb3fb7'), 'x': -7}

        :Parameters:
          - `filter`: A query that matches the document to update.
          - `update`: The modifications to apply.
          - `upsert` (optional): If ``True``, perform an insert if no documents
            match the filter.
          - `bypass_document_validation`: (optional) If ``True``, allows the
            write to opt-out of document level validation. Default is
            ``False``.
          - `collation` (optional): An instance of
            :class:`~pymongo.collation.Collation`.
          - `array_filters` (optional): A list of filters specifying which
            array elements an update should apply.
          - `hint` (optional): An index to use to support the query
            predicate specified either by its string name, or in the same
            format as passed to
            :meth:`~pymongo.collection.Collection.create_index` (e.g.
            ``[('field', ASCENDING)]``). This option is only supported on
            MongoDB 4.2 and above.
          - `session` (optional): a
            :class:`~pymongo.client_session.ClientSession`.
          - `let` (optional): Map of parameter names and values. Values must be
            constant or closed expressions that do not reference document
            fields. Parameters can then be accessed as variables in an
            aggregate expression context (e.g. "$$var").
          - `comment` (optional): A user-provided comment to attach to this
            command.

        :Returns:
          - An instance of :class:`~pymongo.results.UpdateResult`.

        .. versionchanged:: 4.1
           Added ``let`` parameter.
           Added ``comment`` parameter.
        .. versionchanged:: 3.11
           Added ``hint`` parameter.
        .. versionchanged:: 3.9
           Added the ability to accept a pipeline as the ``update``.
        .. versionchanged:: 3.6
           Added the ``array_filters`` and ``session`` parameters.
        .. versionchanged:: 3.4
          Added the ``collation`` option.
        .. versionchanged:: 3.2
          Added ``bypass_document_validation`` support.

        .. versionadded:: 3.0
        """
        common.validate_is_mapping("filter", filter)
        common.validate_ok_for_update(update)
        common.validate_list_or_none("array_filters", array_filters)

        write_concern = self._write_concern_for(session)
        return UpdateResult(
            self._update_retryable(
                filter,
                update,
                upsert,
                write_concern=write_concern,
                bypass_doc_val=bypass_document_validation,
                collation=collation,
                array_filters=array_filters,
                hint=hint,
                session=session,
                let=let,
                comment=comment,
            ),
            write_concern.acknowledged,
        )

    def update_many(
        self,
        filter: Mapping[str, Any],
        update: Union[Mapping[str, Any], _Pipeline],
        upsert: bool = False,
        array_filters: Optional[Sequence[Mapping[str, Any]]] = None,
        bypass_document_validation: Optional[bool] = None,
        collation: Optional[_CollationIn] = None,
        hint: Optional[_IndexKeyHint] = None,
        session: Optional["ClientSession"] = None,
        let: Optional[Mapping[str, Any]] = None,
        comment: Optional[Any] = None,
    ) -> UpdateResult:
        """Update one or more documents that match the filter.

          >>> for doc in db.test.find():
          ...     print(doc)
          ...
          {'x': 1, '_id': 0}
          {'x': 1, '_id': 1}
          {'x': 1, '_id': 2}
          >>> result = db.test.update_many({'x': 1}, {'$inc': {'x': 3}})
          >>> result.matched_count
          3
          >>> result.modified_count
          3
          >>> for doc in db.test.find():
          ...     print(doc)
          ...
          {'x': 4, '_id': 0}
          {'x': 4, '_id': 1}
          {'x': 4, '_id': 2}

        :Parameters:
          - `filter`: A query that matches the documents to update.
          - `update`: The modifications to apply.
          - `upsert` (optional): If ``True``, perform an insert if no documents
            match the filter.
          - `bypass_document_validation` (optional): If ``True``, allows the
            write to opt-out of document level validation. Default is
            ``False``.
          - `collation` (optional): An instance of
            :class:`~pymongo.collation.Collation`.
          - `array_filters` (optional): A list of filters specifying which
            array elements an update should apply.
          - `hint` (optional): An index to use to support the query
            predicate specified either by its string name, or in the same
            format as passed to
            :meth:`~pymongo.collection.Collection.create_index` (e.g.
            ``[('field', ASCENDING)]``). This option is only supported on
            MongoDB 4.2 and above.
          - `session` (optional): a
            :class:`~pymongo.client_session.ClientSession`.
          - `let` (optional): Map of parameter names and values. Values must be
            constant or closed expressions that do not reference document
            fields. Parameters can then be accessed as variables in an
            aggregate expression context (e.g. "$$var").
          - `comment` (optional): A user-provided comment to attach to this
            command.

        :Returns:
          - An instance of :class:`~pymongo.results.UpdateResult`.

        .. versionchanged:: 4.1
           Added ``let`` parameter.
           Added ``comment`` parameter.
        .. versionchanged:: 3.11
           Added ``hint`` parameter.
        .. versionchanged:: 3.9
           Added the ability to accept a pipeline as the `update`.
        .. versionchanged:: 3.6
           Added ``array_filters`` and ``session`` parameters.
        .. versionchanged:: 3.4
          Added the `collation` option.
        .. versionchanged:: 3.2
          Added bypass_document_validation support.

        .. versionadded:: 3.0
        """
        common.validate_is_mapping("filter", filter)
        common.validate_ok_for_update(update)
        common.validate_list_or_none("array_filters", array_filters)

        write_concern = self._write_concern_for(session)
        return UpdateResult(
            self._update_retryable(
                filter,
                update,
                upsert,
                multi=True,
                write_concern=write_concern,
                bypass_doc_val=bypass_document_validation,
                collation=collation,
                array_filters=array_filters,
                hint=hint,
                session=session,
                let=let,
                comment=comment,
            ),
            write_concern.acknowledged,
        )

    def drop(
        self,
        session: Optional["ClientSession"] = None,
        comment: Optional[Any] = None,
    ) -> None:
        """Alias for :meth:`~pymongo.database.Database.drop_collection`.

        :Parameters:
          - `session` (optional): a
            :class:`~pymongo.client_session.ClientSession`.
          - `comment` (optional): A user-provided comment to attach to this
            command.

        The following two calls are equivalent:

          >>> db.foo.drop()
          >>> db.drop_collection("foo")

        .. versionchanged:: 4.1
           Added ``comment`` parameter.

        .. versionchanged:: 3.7
           :meth:`drop` now respects this :class:`Collection`'s :attr:`write_concern`.

        .. versionchanged:: 3.6
           Added ``session`` parameter.
        """
        dbo = self.__database.client.get_database(
            self.__database.name,
            self.codec_options,
            self.read_preference,
            self.write_concern,
            self.read_concern,
        )
        dbo.drop_collection(self.__name, session=session, comment=comment)

    def _delete(
        self,
        sock_info,
        criteria,
        multi,
        write_concern=None,
        op_id=None,
        ordered=True,
        collation=None,
        hint=None,
        session=None,
        retryable_write=False,
        let=None,
        comment=None,
    ):
        """Internal delete helper."""
        common.validate_is_mapping("filter", criteria)
        write_concern = write_concern or self.write_concern
        acknowledged = write_concern.acknowledged
        delete_doc = SON([("q", criteria), ("limit", int(not multi))])
        collation = validate_collation_or_none(collation)
        if collation is not None:
            if not acknowledged:
                raise ConfigurationError("Collation is unsupported for unacknowledged writes.")
            else:
                delete_doc["collation"] = collation
        if hint is not None:
            if not acknowledged and sock_info.max_wire_version < 9:
                raise ConfigurationError(
                    "Must be connected to MongoDB 4.4+ to use hint on unacknowledged delete commands."
                )
            if not isinstance(hint, str):
                hint = helpers._index_document(hint)
            delete_doc["hint"] = hint
        command = SON([("delete", self.name), ("ordered", ordered), ("deletes", [delete_doc])])
        if not write_concern.is_server_default:
            command["writeConcern"] = write_concern.document

        if let is not None:
            common.validate_is_document_type("let", let)
            command["let"] = let

        if comment is not None:
            command["comment"] = comment

        # Delete command.
        result = sock_info.command(
            self.__database.name,
            command,
            write_concern=write_concern,
            codec_options=self.__write_response_codec_options,
            session=session,
            client=self.__database.client,
            retryable_write=retryable_write,
        )
        _check_write_command_response(result)
        return result

    def _delete_retryable(
        self,
        criteria,
        multi,
        write_concern=None,
        op_id=None,
        ordered=True,
        collation=None,
        hint=None,
        session=None,
        let=None,
        comment=None,
    ):
        """Internal delete helper."""

        def _delete(session, sock_info, retryable_write):
            return self._delete(
                sock_info,
                criteria,
                multi,
                write_concern=write_concern,
                op_id=op_id,
                ordered=ordered,
                collation=collation,
                hint=hint,
                session=session,
                retryable_write=retryable_write,
                let=let,
                comment=comment,
            )

        return self.__database.client._retryable_write(
            (write_concern or self.write_concern).acknowledged and not multi, _delete, session
        )

    def delete_one(
        self,
        filter: Mapping[str, Any],
        collation: Optional[_CollationIn] = None,
        hint: Optional[_IndexKeyHint] = None,
        session: Optional["ClientSession"] = None,
        let: Optional[Mapping[str, Any]] = None,
        comment: Optional[Any] = None,
    ) -> DeleteResult:
        """Delete a single document matching the filter.

          >>> db.test.count_documents({'x': 1})
          3
          >>> result = db.test.delete_one({'x': 1})
          >>> result.deleted_count
          1
          >>> db.test.count_documents({'x': 1})
          2

        :Parameters:
          - `filter`: A query that matches the document to delete.
          - `collation` (optional): An instance of
            :class:`~pymongo.collation.Collation`.
          - `hint` (optional): An index to use to support the query
            predicate specified either by its string name, or in the same
            format as passed to
            :meth:`~pymongo.collection.Collection.create_index` (e.g.
            ``[('field', ASCENDING)]``). This option is only supported on
            MongoDB 4.4 and above.
          - `session` (optional): a
            :class:`~pymongo.client_session.ClientSession`.
          - `let` (optional): Map of parameter names and values. Values must be
            constant or closed expressions that do not reference document
            fields. Parameters can then be accessed as variables in an
            aggregate expression context (e.g. "$$var").
          - `comment` (optional): A user-provided comment to attach to this
            command.

        :Returns:
          - An instance of :class:`~pymongo.results.DeleteResult`.

        .. versionchanged:: 4.1
           Added ``let`` parameter.
           Added ``comment`` parameter.
        .. versionchanged:: 3.11
           Added ``hint`` parameter.
        .. versionchanged:: 3.6
           Added ``session`` parameter.
        .. versionchanged:: 3.4
          Added the `collation` option.
        .. versionadded:: 3.0
        """
        write_concern = self._write_concern_for(session)
        return DeleteResult(
            self._delete_retryable(
                filter,
                False,
                write_concern=write_concern,
                collation=collation,
                hint=hint,
                session=session,
                let=let,
                comment=comment,
            ),
            write_concern.acknowledged,
        )

    def delete_many(
        self,
        filter: Mapping[str, Any],
        collation: Optional[_CollationIn] = None,
        hint: Optional[_IndexKeyHint] = None,
        session: Optional["ClientSession"] = None,
        let: Optional[Mapping[str, Any]] = None,
        comment: Optional[Any] = None,
    ) -> DeleteResult:
        """Delete one or more documents matching the filter.

          >>> db.test.count_documents({'x': 1})
          3
          >>> result = db.test.delete_many({'x': 1})
          >>> result.deleted_count
          3
          >>> db.test.count_documents({'x': 1})
          0

        :Parameters:
          - `filter`: A query that matches the documents to delete.
          - `collation` (optional): An instance of
            :class:`~pymongo.collation.Collation`.
          - `hint` (optional): An index to use to support the query
            predicate specified either by its string name, or in the same
            format as passed to
            :meth:`~pymongo.collection.Collection.create_index` (e.g.
            ``[('field', ASCENDING)]``). This option is only supported on
            MongoDB 4.4 and above.
          - `session` (optional): a
            :class:`~pymongo.client_session.ClientSession`.
          - `let` (optional): Map of parameter names and values. Values must be
            constant or closed expressions that do not reference document
            fields. Parameters can then be accessed as variables in an
            aggregate expression context (e.g. "$$var").
          - `comment` (optional): A user-provided comment to attach to this
            command.

        :Returns:
          - An instance of :class:`~pymongo.results.DeleteResult`.

        .. versionchanged:: 4.1
           Added ``let`` parameter.
           Added ``comment`` parameter.
        .. versionchanged:: 3.11
           Added ``hint`` parameter.
        .. versionchanged:: 3.6
           Added ``session`` parameter.
        .. versionchanged:: 3.4
          Added the `collation` option.
        .. versionadded:: 3.0
        """
        write_concern = self._write_concern_for(session)
        return DeleteResult(
            self._delete_retryable(
                filter,
                True,
                write_concern=write_concern,
                collation=collation,
                hint=hint,
                session=session,
                let=let,
                comment=comment,
            ),
            write_concern.acknowledged,
        )

    def find_one(
        self, filter: Optional[Any] = None, *args: Any, **kwargs: Any
    ) -> Optional[_DocumentType]:
        """Get a single document from the database.

        All arguments to :meth:`find` are also valid arguments for
        :meth:`find_one`, although any `limit` argument will be
        ignored. Returns a single document, or ``None`` if no matching
        document is found.

        The :meth:`find_one` method obeys the :attr:`read_preference` of
        this :class:`Collection`.

        :Parameters:

          - `filter` (optional): a dictionary specifying
            the query to be performed OR any other type to be used as
            the value for a query for ``"_id"``.

          - `*args` (optional): any additional positional arguments
            are the same as the arguments to :meth:`find`.

          - `**kwargs` (optional): any additional keyword arguments
            are the same as the arguments to :meth:`find`.

              >>> collection.find_one(max_time_ms=100)

        """
        if filter is not None and not isinstance(filter, abc.Mapping):
            filter = {"_id": filter}
        cursor = self.find(filter, *args, **kwargs)
        for result in cursor.limit(-1):
            return result
        return None

    def find(self, *args: Any, **kwargs: Any) -> Cursor[_DocumentType]:
        """Query the database.

        The `filter` argument is a query document that all results
        must match. For example:

        >>> db.test.find({"hello": "world"})

        only matches documents that have a key "hello" with value
        "world".  Matches can have other keys *in addition* to
        "hello". The `projection` argument is used to specify a subset
        of fields that should be included in the result documents. By
        limiting results to a certain subset of fields you can cut
        down on network traffic and decoding time.

        Raises :class:`TypeError` if any of the arguments are of
        improper type. Returns an instance of
        :class:`~pymongo.cursor.Cursor` corresponding to this query.

        The :meth:`find` method obeys the :attr:`read_preference` of
        this :class:`Collection`.

        :Parameters:
          - `filter` (optional): A query document that selects which documents
            to include in the result set. Can be an empty document to include
            all documents.
          - `projection` (optional): a list of field names that should be
            returned in the result set or a dict specifying the fields
            to include or exclude. If `projection` is a list "_id" will
            always be returned. Use a dict to exclude fields from
            the result (e.g. projection={'_id': False}).
          - `session` (optional): a
            :class:`~pymongo.client_session.ClientSession`.
          - `skip` (optional): the number of documents to omit (from
            the start of the result set) when returning the results
          - `limit` (optional): the maximum number of results to
            return. A limit of 0 (the default) is equivalent to setting no
            limit.
          - `no_cursor_timeout` (optional): if False (the default), any
            returned cursor is closed by the server after 10 minutes of
            inactivity. If set to True, the returned cursor will never
            time out on the server. Care should be taken to ensure that
            cursors with no_cursor_timeout turned on are properly closed.
          - `cursor_type` (optional): the type of cursor to return. The valid
            options are defined by :class:`~pymongo.cursor.CursorType`:

            - :attr:`~pymongo.cursor.CursorType.NON_TAILABLE` - the result of
              this find call will return a standard cursor over the result set.
            - :attr:`~pymongo.cursor.CursorType.TAILABLE` - the result of this
              find call will be a tailable cursor - tailable cursors are only
              for use with capped collections. They are not closed when the
              last data is retrieved but are kept open and the cursor location
              marks the final document position. If more data is received
              iteration of the cursor will continue from the last document
              received. For details, see the `tailable cursor documentation
              <https://www.mongodb.com/docs/manual/core/tailable-cursors/>`_.
            - :attr:`~pymongo.cursor.CursorType.TAILABLE_AWAIT` - the result
              of this find call will be a tailable cursor with the await flag
              set. The server will wait for a few seconds after returning the
              full result set so that it can capture and return additional data
              added during the query.
            - :attr:`~pymongo.cursor.CursorType.EXHAUST` - the result of this
              find call will be an exhaust cursor. MongoDB will stream batched
              results to the client without waiting for the client to request
              each batch, reducing latency. See notes on compatibility below.

          - `sort` (optional): a list of (key, direction) pairs
            specifying the sort order for this query. See
            :meth:`~pymongo.cursor.Cursor.sort` for details.
          - `allow_partial_results` (optional): if True, mongos will return
            partial results if some shards are down instead of returning an
            error.
          - `oplog_replay` (optional): **DEPRECATED** - if True, set the
            oplogReplay query flag. Default: False.
          - `batch_size` (optional): Limits the number of documents returned in
            a single batch.
          - `collation` (optional): An instance of
            :class:`~pymongo.collation.Collation`.
          - `return_key` (optional): If True, return only the index keys in
            each document.
          - `show_record_id` (optional): If True, adds a field ``$recordId`` in
            each document with the storage engine's internal record identifier.
          - `snapshot` (optional): **DEPRECATED** - If True, prevents the
            cursor from returning a document more than once because of an
            intervening write operation.
          - `hint` (optional): An index, in the same format as passed to
            :meth:`~pymongo.collection.Collection.create_index` (e.g.
            ``[('field', ASCENDING)]``). Pass this as an alternative to calling
            :meth:`~pymongo.cursor.Cursor.hint` on the cursor to tell Mongo the
            proper index to use for the query.
          - `max_time_ms` (optional): Specifies a time limit for a query
            operation. If the specified time is exceeded, the operation will be
            aborted and :exc:`~pymongo.errors.ExecutionTimeout` is raised. Pass
            this as an alternative to calling
            :meth:`~pymongo.cursor.Cursor.max_time_ms` on the cursor.
          - `max_scan` (optional): **DEPRECATED** - The maximum number of
            documents to scan. Pass this as an alternative to calling
            :meth:`~pymongo.cursor.Cursor.max_scan` on the cursor.
          - `min` (optional): A list of field, limit pairs specifying the
            inclusive lower bound for all keys of a specific index in order.
            Pass this as an alternative to calling
            :meth:`~pymongo.cursor.Cursor.min` on the cursor. ``hint`` must
            also be passed to ensure the query utilizes the correct index.
          - `max` (optional): A list of field, limit pairs specifying the
            exclusive upper bound for all keys of a specific index in order.
            Pass this as an alternative to calling
            :meth:`~pymongo.cursor.Cursor.max` on the cursor. ``hint`` must
            also be passed to ensure the query utilizes the correct index.
          - `comment` (optional): A string to attach to the query to help
            interpret and trace the operation in the server logs and in profile
            data. Pass this as an alternative to calling
            :meth:`~pymongo.cursor.Cursor.comment` on the cursor.
          - `allow_disk_use` (optional): if True, MongoDB may use temporary
            disk files to store data exceeding the system memory limit while
            processing a blocking sort operation. The option has no effect if
            MongoDB can satisfy the specified sort using an index, or if the
            blocking sort requires less memory than the 100 MiB limit. This
            option is only supported on MongoDB 4.4 and above.

        .. note:: There are a number of caveats to using
          :attr:`~pymongo.cursor.CursorType.EXHAUST` as cursor_type:

          - The `limit` option can not be used with an exhaust cursor.

          - Exhaust cursors are not supported by mongos and can not be
            used with a sharded cluster.

          - A :class:`~pymongo.cursor.Cursor` instance created with the
            :attr:`~pymongo.cursor.CursorType.EXHAUST` cursor_type requires an
            exclusive :class:`~socket.socket` connection to MongoDB. If the
            :class:`~pymongo.cursor.Cursor` is discarded without being
            completely iterated the underlying :class:`~socket.socket`
            connection will be closed and discarded without being returned to
            the connection pool.

        .. versionchanged:: 4.0
           Removed the ``modifiers`` option.
           Empty projections (eg {} or []) are passed to the server as-is,
           rather than the previous behavior which substituted in a
           projection of ``{"_id": 1}``. This means that an empty projection
           will now return the entire document, not just the ``"_id"`` field.

        .. versionchanged:: 3.11
           Added the ``allow_disk_use`` option.
           Deprecated the ``oplog_replay`` option. Support for this option is
           deprecated in MongoDB 4.4. The query engine now automatically
           optimizes queries against the oplog without requiring this
           option to be set.

        .. versionchanged:: 3.7
           Deprecated the ``snapshot`` option, which is deprecated in MongoDB
           3.6 and removed in MongoDB 4.0.
           Deprecated the ``max_scan`` option. Support for this option is
           deprecated in MongoDB 4.0. Use ``max_time_ms`` instead to limit
           server-side execution time.

        .. versionchanged:: 3.6
           Added ``session`` parameter.

        .. versionchanged:: 3.5
           Added the options ``return_key``, ``show_record_id``, ``snapshot``,
           ``hint``, ``max_time_ms``, ``max_scan``, ``min``, ``max``, and
           ``comment``.
           Deprecated the ``modifiers`` option.

        .. versionchanged:: 3.4
           Added support for the ``collation`` option.

        .. versionchanged:: 3.0
           Changed the parameter names ``spec``, ``fields``, ``timeout``, and
           ``partial`` to ``filter``, ``projection``, ``no_cursor_timeout``,
           and ``allow_partial_results`` respectively.
           Added the ``cursor_type``, ``oplog_replay``, and ``modifiers``
           options.
           Removed the ``network_timeout``, ``read_preference``, ``tag_sets``,
           ``secondary_acceptable_latency_ms``, ``max_scan``, ``snapshot``,
           ``tailable``, ``await_data``, ``exhaust``, ``as_class``, and
           slave_okay parameters.
           Removed ``compile_re`` option: PyMongo now always
           represents BSON regular expressions as :class:`~bson.regex.Regex`
           objects. Use :meth:`~bson.regex.Regex.try_compile` to attempt to
           convert from a BSON regular expression to a Python regular
           expression object.
           Soft deprecated the ``manipulate`` option.

        .. seealso:: The MongoDB documentation on `find <https://dochub.mongodb.org/core/find>`_.
        """
        return Cursor(self, *args, **kwargs)

    def find_raw_batches(self, *args: Any, **kwargs: Any) -> RawBatchCursor[_DocumentType]:
        """Query the database and retrieve batches of raw BSON.

        Similar to the :meth:`find` method but returns a
        :class:`~pymongo.cursor.RawBatchCursor`.

        This example demonstrates how to work with raw batches, but in practice
        raw batches should be passed to an external library that can decode
        BSON into another data type, rather than used with PyMongo's
        :mod:`bson` module.

          >>> import bson
          >>> cursor = db.test.find_raw_batches()
          >>> for batch in cursor:
          ...     print(bson.decode_all(batch))

        .. note:: find_raw_batches does not support auto encryption.

        .. versionchanged:: 3.12
           Instead of ignoring the user-specified read concern, this method
           now sends it to the server when connected to MongoDB 3.6+.

           Added session support.

        .. versionadded:: 3.6
        """
        # OP_MSG is required to support encryption.
        if self.__database.client._encrypter:
            raise InvalidOperation("find_raw_batches does not support auto encryption")
        return RawBatchCursor(self, *args, **kwargs)

    def _count_cmd(self, session, sock_info, read_preference, cmd, collation):
        """Internal count command helper."""
        # XXX: "ns missing" checks can be removed when we drop support for
        # MongoDB 3.0, see SERVER-17051.
        res = self._command(
            sock_info,
            cmd,
            read_preference=read_preference,
            allowable_errors=["ns missing"],
            codec_options=self.__write_response_codec_options,
            read_concern=self.read_concern,
            collation=collation,
            session=session,
        )
        if res.get("errmsg", "") == "ns missing":
            return 0
        return int(res["n"])

    def _aggregate_one_result(self, sock_info, read_preference, cmd, collation, session):
        """Internal helper to run an aggregate that returns a single result."""
        result = self._command(
            sock_info,
            cmd,
            read_preference,
            allowable_errors=[26],  # Ignore NamespaceNotFound.
            codec_options=self.__write_response_codec_options,
            read_concern=self.read_concern,
            collation=collation,
            session=session,
        )
        # cursor will not be present for NamespaceNotFound errors.
        if "cursor" not in result:
            return None
        batch = result["cursor"]["firstBatch"]
        return batch[0] if batch else None

    def estimated_document_count(self, comment: Optional[Any] = None, **kwargs: Any) -> int:
        """Get an estimate of the number of documents in this collection using
        collection metadata.

        The :meth:`estimated_document_count` method is **not** supported in a
        transaction.

        All optional parameters should be passed as keyword arguments
        to this method. Valid options include:

          - `maxTimeMS` (int): The maximum amount of time to allow this
            operation to run, in milliseconds.

        :Parameters:
          - `comment` (optional): A user-provided comment to attach to this
            command.
          - `**kwargs` (optional): See list of options above.

        .. versionchanged:: 4.2
           This method now always uses the `count`_ command. Due to an oversight in versions
           5.0.0-5.0.8 of MongoDB, the count command was not included in V1 of the
           :ref:`versioned-api-ref`. Users of the Stable API with estimated_document_count are
           recommended to upgrade their server version to 5.0.9+ or set
           :attr:`pymongo.server_api.ServerApi.strict` to ``False`` to avoid encountering errors.

        .. versionadded:: 3.7
        .. _count: https://mongodb.com/docs/manual/reference/command/count/
        """
        if "session" in kwargs:
            raise ConfigurationError("estimated_document_count does not support sessions")
        if comment is not None:
            kwargs["comment"] = comment

        def _cmd(session, server, sock_info, read_preference):
            cmd = SON([("count", self.__name)])
            cmd.update(kwargs)
            return self._count_cmd(session, sock_info, read_preference, cmd, collation=None)

        return self._retryable_non_cursor_read(_cmd, None)

    def count_documents(
        self,
        filter: Mapping[str, Any],
        session: Optional["ClientSession"] = None,
        comment: Optional[Any] = None,
        **kwargs: Any,
    ) -> int:
        """Count the number of documents in this collection.

        .. note:: For a fast count of the total documents in a collection see
           :meth:`estimated_document_count`.

        The :meth:`count_documents` method is supported in a transaction.

        All optional parameters should be passed as keyword arguments
        to this method. Valid options include:

          - `skip` (int): The number of matching documents to skip before
            returning results.
          - `limit` (int): The maximum number of documents to count. Must be
            a positive integer. If not provided, no limit is imposed.
          - `maxTimeMS` (int): The maximum amount of time to allow this
            operation to run, in milliseconds.
          - `collation` (optional): An instance of
            :class:`~pymongo.collation.Collation`.
          - `hint` (string or list of tuples): The index to use. Specify either
            the index name as a string or the index specification as a list of
            tuples (e.g. [('a', pymongo.ASCENDING), ('b', pymongo.ASCENDING)]).

        The :meth:`count_documents` method obeys the :attr:`read_preference` of
        this :class:`Collection`.

        .. note:: When migrating from :meth:`count` to :meth:`count_documents`
           the following query operators must be replaced:

           +-------------+-------------------------------------+
           | Operator    | Replacement                         |
           +=============+=====================================+
           | $where      | `$expr`_                            |
           +-------------+-------------------------------------+
           | $near       | `$geoWithin`_ with `$center`_       |
           +-------------+-------------------------------------+
           | $nearSphere | `$geoWithin`_ with `$centerSphere`_ |
           +-------------+-------------------------------------+

        :Parameters:
          - `filter` (required): A query document that selects which documents
            to count in the collection. Can be an empty document to count all
            documents.
          - `session` (optional): a
            :class:`~pymongo.client_session.ClientSession`.
          - `comment` (optional): A user-provided comment to attach to this
            command.
          - `**kwargs` (optional): See list of options above.


        .. versionadded:: 3.7

        .. _$expr: https://mongodb.com/docs/manual/reference/operator/query/expr/
        .. _$geoWithin: https://mongodb.com/docs/manual/reference/operator/query/geoWithin/
        .. _$center: https://mongodb.com/docs/manual/reference/operator/query/center/
        .. _$centerSphere: https://mongodb.com/docs/manual/reference/operator/query/centerSphere/
        """
        pipeline = [{"$match": filter}]
        if "skip" in kwargs:
            pipeline.append({"$skip": kwargs.pop("skip")})
        if "limit" in kwargs:
            pipeline.append({"$limit": kwargs.pop("limit")})
        if comment is not None:
            kwargs["comment"] = comment
        pipeline.append({"$group": {"_id": 1, "n": {"$sum": 1}}})
        cmd = SON([("aggregate", self.__name), ("pipeline", pipeline), ("cursor", {})])
        if "hint" in kwargs and not isinstance(kwargs["hint"], str):
            kwargs["hint"] = helpers._index_document(kwargs["hint"])
        collation = validate_collation_or_none(kwargs.pop("collation", None))
        cmd.update(kwargs)

        def _cmd(session, server, sock_info, read_preference):
            result = self._aggregate_one_result(sock_info, read_preference, cmd, collation, session)
            if not result:
                return 0
            return result["n"]

        return self._retryable_non_cursor_read(_cmd, session)

    def _retryable_non_cursor_read(self, func, session):
        """Non-cursor read helper to handle implicit session creation."""
        client = self.__database.client
        with client._tmp_session(session) as s:
            return client._retryable_read(func, self._read_preference_for(s), s)

    def create_indexes(
        self,
        indexes: Sequence[IndexModel],
        session: Optional["ClientSession"] = None,
        comment: Optional[Any] = None,
        **kwargs: Any,
    ) -> List[str]:
        """Create one or more indexes on this collection.

          >>> from pymongo import IndexModel, ASCENDING, DESCENDING
          >>> index1 = IndexModel([("hello", DESCENDING),
          ...                      ("world", ASCENDING)], name="hello_world")
          >>> index2 = IndexModel([("goodbye", DESCENDING)])
          >>> db.test.create_indexes([index1, index2])
          ["hello_world", "goodbye_-1"]

        :Parameters:
          - `indexes`: A list of :class:`~pymongo.operations.IndexModel`
            instances.
          - `session` (optional): a
            :class:`~pymongo.client_session.ClientSession`.
          - `comment` (optional): A user-provided comment to attach to this
            command.
          - `**kwargs` (optional): optional arguments to the createIndexes
            command (like maxTimeMS) can be passed as keyword arguments.




        .. note:: The :attr:`~pymongo.collection.Collection.write_concern` of
           this collection is automatically applied to this operation.

        .. versionchanged:: 3.6
           Added ``session`` parameter. Added support for arbitrary keyword
           arguments.

        .. versionchanged:: 3.4
           Apply this collection's write concern automatically to this operation
           when connected to MongoDB >= 3.4.
        .. versionadded:: 3.0

        .. _createIndexes: https://mongodb.com/docs/manual/reference/command/createIndexes/
        """
        common.validate_list("indexes", indexes)
        if comment is not None:
            kwargs["comment"] = comment
        return self.__create_indexes(indexes, session, **kwargs)

    def __create_indexes(self, indexes, session, **kwargs):
        """Internal createIndexes helper.

        :Parameters:
          - `indexes`: A list of :class:`~pymongo.operations.IndexModel`
            instances.
          - `session` (optional): a
            :class:`~pymongo.client_session.ClientSession`.
          - `**kwargs` (optional): optional arguments to the createIndexes
            command (like maxTimeMS) can be passed as keyword arguments.
        """
        names = []
        with self._socket_for_writes(session) as sock_info:
            supports_quorum = sock_info.max_wire_version >= 9

            def gen_indexes():
                for index in indexes:
                    if not isinstance(index, IndexModel):
                        raise TypeError(
                            "%r is not an instance of pymongo.operations.IndexModel" % (index,)
                        )
                    document = index.document
                    names.append(document["name"])
                    yield document

            cmd = SON([("createIndexes", self.name), ("indexes", list(gen_indexes()))])
            cmd.update(kwargs)
            if "commitQuorum" in kwargs and not supports_quorum:
                raise ConfigurationError(
                    "Must be connected to MongoDB 4.4+ to use the "
                    "commitQuorum option for createIndexes"
                )

            self._command(
                sock_info,
                cmd,
                read_preference=ReadPreference.PRIMARY,
                codec_options=_UNICODE_REPLACE_CODEC_OPTIONS,
                write_concern=self._write_concern_for(session),
                session=session,
            )
        return names

    def create_index(
        self,
        keys: _IndexKeyHint,
        session: Optional["ClientSession"] = None,
        comment: Optional[Any] = None,
        **kwargs: Any,
    ) -> str:
        """Creates an index on this collection.

        Takes either a single key or a list of (key, direction) pairs.
        The key(s) must be an instance of :class:`basestring`
        (:class:`str` in python 3), and the direction(s) must be one of
        (:data:`~pymongo.ASCENDING`, :data:`~pymongo.DESCENDING`,
        :data:`~pymongo.GEO2D`, :data:`~pymongo.GEOSPHERE`,
        :data:`~pymongo.HASHED`, :data:`~pymongo.TEXT`).

        To create a single key ascending index on the key ``'mike'`` we just
        use a string argument::

          >>> my_collection.create_index("mike")

        For a compound index on ``'mike'`` descending and ``'eliot'``
        ascending we need to use a list of tuples::

          >>> my_collection.create_index([("mike", pymongo.DESCENDING),
          ...                             ("eliot", pymongo.ASCENDING)])

        All optional index creation parameters should be passed as
        keyword arguments to this method. For example::

          >>> my_collection.create_index([("mike", pymongo.DESCENDING)],
          ...                            background=True)

        Valid options include, but are not limited to:

          - `name`: custom name to use for this index - if none is
            given, a name will be generated.
          - `unique`: if ``True``, creates a uniqueness constraint on the
            index.
          - `background`: if ``True``, this index should be created in the
            background.
          - `sparse`: if ``True``, omit from the index any documents that lack
            the indexed field.
          - `bucketSize`: for use with geoHaystack indexes.
            Number of documents to group together within a certain proximity
            to a given longitude and latitude.
          - `min`: minimum value for keys in a :data:`~pymongo.GEO2D`
            index.
          - `max`: maximum value for keys in a :data:`~pymongo.GEO2D`
            index.
          - `expireAfterSeconds`: <int> Used to create an expiring (TTL)
            collection. MongoDB will automatically delete documents from
            this collection after <int> seconds. The indexed field must
            be a UTC datetime or the data will not expire.
          - `partialFilterExpression`: A document that specifies a filter for
            a partial index.
          - `collation` (optional): An instance of
            :class:`~pymongo.collation.Collation`.
          - `wildcardProjection`: Allows users to include or exclude specific
            field paths from a `wildcard index`_ using the {"$**" : 1} key
            pattern. Requires MongoDB >= 4.2.
          - `hidden`: if ``True``, this index will be hidden from the query
            planner and will not be evaluated as part of query plan
            selection. Requires MongoDB >= 4.4.

        See the MongoDB documentation for a full list of supported options by
        server version.

        .. warning:: `dropDups` is not supported by MongoDB 3.0 or newer. The
          option is silently ignored by the server and unique index builds
          using the option will fail if a duplicate value is detected.

        .. note:: The :attr:`~pymongo.collection.Collection.write_concern` of
           this collection is automatically applied to this operation.

        :Parameters:
          - `keys`: a single key or a list of (key, direction)
            pairs specifying the index to create
          - `session` (optional): a
            :class:`~pymongo.client_session.ClientSession`.
            arguments
          - `comment` (optional): A user-provided comment to attach to this
            command.
          - `**kwargs` (optional): any additional index creation
            options (see the above list) should be passed as keyword

        .. versionchanged:: 4.1
           Added ``comment`` parameter.
        .. versionchanged:: 3.11
           Added the ``hidden`` option.
        .. versionchanged:: 3.6
           Added ``session`` parameter. Added support for passing maxTimeMS
           in kwargs.
        .. versionchanged:: 3.4
           Apply this collection's write concern automatically to this operation
           when connected to MongoDB >= 3.4. Support the `collation` option.
        .. versionchanged:: 3.2
           Added partialFilterExpression to support partial indexes.
        .. versionchanged:: 3.0
           Renamed `key_or_list` to `keys`. Removed the `cache_for` option.
           :meth:`create_index` no longer caches index names. Removed support
           for the drop_dups and bucket_size aliases.

        .. seealso:: The MongoDB documentation on `indexes <https://dochub.mongodb.org/core/indexes>`_.

        .. _wildcard index: https://dochub.mongodb.org/core/index-wildcard/
        """
        cmd_options = {}
        if "maxTimeMS" in kwargs:
            cmd_options["maxTimeMS"] = kwargs.pop("maxTimeMS")
        if comment is not None:
            cmd_options["comment"] = comment
        index = IndexModel(keys, **kwargs)
        return self.__create_indexes([index], session, **cmd_options)[0]

    def drop_indexes(
        self,
        session: Optional["ClientSession"] = None,
        comment: Optional[Any] = None,
        **kwargs: Any,
    ) -> None:
        """Drops all indexes on this collection.

        Can be used on non-existant collections or collections with no indexes.
        Raises OperationFailure on an error.

        :Parameters:
          - `session` (optional): a
            :class:`~pymongo.client_session.ClientSession`.
            arguments
          - `comment` (optional): A user-provided comment to attach to this
            command.
          - `**kwargs` (optional): optional arguments to the createIndexes
            command (like maxTimeMS) can be passed as keyword arguments.



        .. note:: The :attr:`~pymongo.collection.Collection.write_concern` of
           this collection is automatically applied to this operation.

        .. versionchanged:: 3.6
           Added ``session`` parameter. Added support for arbitrary keyword
           arguments.

        .. versionchanged:: 3.4
           Apply this collection's write concern automatically to this operation
           when connected to MongoDB >= 3.4.

        """
        if comment is not None:
            kwargs["comment"] = comment
        self.drop_index("*", session=session, **kwargs)

    def drop_index(
        self,
        index_or_name: _IndexKeyHint,
        session: Optional["ClientSession"] = None,
        comment: Optional[Any] = None,
        **kwargs: Any,
    ) -> None:
        """Drops the specified index on this collection.

        Can be used on non-existant collections or collections with no
        indexes.  Raises OperationFailure on an error (e.g. trying to
        drop an index that does not exist). `index_or_name`
        can be either an index name (as returned by `create_index`),
        or an index specifier (as passed to `create_index`). An index
        specifier should be a list of (key, direction) pairs. Raises
        TypeError if index is not an instance of (str, unicode, list).

        .. warning::

          if a custom name was used on index creation (by
          passing the `name` parameter to :meth:`create_index`) the index
          **must** be dropped by name.

        :Parameters:
          - `index_or_name`: index (or name of index) to drop
          - `session` (optional): a
            :class:`~pymongo.client_session.ClientSession`.
          - `comment` (optional): A user-provided comment to attach to this
            command.
          - `**kwargs` (optional): optional arguments to the createIndexes
            command (like maxTimeMS) can be passed as keyword arguments.



        .. note:: The :attr:`~pymongo.collection.Collection.write_concern` of
           this collection is automatically applied to this operation.


        .. versionchanged:: 3.6
           Added ``session`` parameter. Added support for arbitrary keyword
           arguments.

        .. versionchanged:: 3.4
           Apply this collection's write concern automatically to this operation
           when connected to MongoDB >= 3.4.

        """
        name = index_or_name
        if isinstance(index_or_name, list):
            name = helpers._gen_index_name(index_or_name)

        if not isinstance(name, str):
            raise TypeError("index_or_name must be an instance of str or list")

        cmd = SON([("dropIndexes", self.__name), ("index", name)])
        cmd.update(kwargs)
        if comment is not None:
            cmd["comment"] = comment
        with self._socket_for_writes(session) as sock_info:
            self._command(
                sock_info,
                cmd,
                read_preference=ReadPreference.PRIMARY,
                allowable_errors=["ns not found", 26],
                write_concern=self._write_concern_for(session),
                session=session,
            )

    def list_indexes(
        self,
        session: Optional["ClientSession"] = None,
        comment: Optional[Any] = None,
    ) -> CommandCursor[MutableMapping[str, Any]]:
        """Get a cursor over the index documents for this collection.

          >>> for index in db.test.list_indexes():
          ...     print(index)
          ...
          SON([('v', 2), ('key', SON([('_id', 1)])), ('name', '_id_')])

        :Parameters:
          - `session` (optional): a
            :class:`~pymongo.client_session.ClientSession`.
          - `comment` (optional): A user-provided comment to attach to this
            command.

        :Returns:
          An instance of :class:`~pymongo.command_cursor.CommandCursor`.

        .. versionchanged:: 4.1
           Added ``comment`` parameter.

        .. versionchanged:: 3.6
           Added ``session`` parameter.

        .. versionadded:: 3.0
        """
        codec_options: CodecOptions = CodecOptions(SON)
        coll = self.with_options(
            codec_options=codec_options, read_preference=ReadPreference.PRIMARY
        )
        read_pref = (session and session._txn_read_preference()) or ReadPreference.PRIMARY
        explicit_session = session is not None

        def _cmd(session, server, sock_info, read_preference):
            cmd = SON([("listIndexes", self.__name), ("cursor", {})])
            if comment is not None:
                cmd["comment"] = comment

            try:
                cursor = self._command(
                    sock_info, cmd, read_preference, codec_options, session=session
                )["cursor"]
            except OperationFailure as exc:
                # Ignore NamespaceNotFound errors to match the behavior
                # of reading from *.system.indexes.
                if exc.code != 26:
                    raise
                cursor = {"id": 0, "firstBatch": []}
            cmd_cursor = CommandCursor(
                coll,
                cursor,
                sock_info.address,
                session=session,
                explicit_session=explicit_session,
                comment=cmd.get("comment"),
            )
            cmd_cursor._maybe_pin_connection(sock_info)
            return cmd_cursor

        with self.__database.client._tmp_session(session, False) as s:
            return self.__database.client._retryable_read(_cmd, read_pref, s)

    def index_information(
        self,
        session: Optional["ClientSession"] = None,
        comment: Optional[Any] = None,
    ) -> MutableMapping[str, Any]:
        """Get information on this collection's indexes.

        Returns a dictionary where the keys are index names (as
        returned by create_index()) and the values are dictionaries
        containing information about each index. The dictionary is
        guaranteed to contain at least a single key, ``"key"`` which
        is a list of (key, direction) pairs specifying the index (as
        passed to create_index()). It will also contain any other
        metadata about the indexes, except for the ``"ns"`` and
        ``"name"`` keys, which are cleaned. Example output might look
        like this:

        >>> db.test.create_index("x", unique=True)
        'x_1'
        >>> db.test.index_information()
        {'_id_': {'key': [('_id', 1)]},
         'x_1': {'unique': True, 'key': [('x', 1)]}}

        :Parameters:
          - `session` (optional): a
            :class:`~pymongo.client_session.ClientSession`.
          - `comment` (optional): A user-provided comment to attach to this
            command.

        .. versionchanged:: 4.1
           Added ``comment`` parameter.

        .. versionchanged:: 3.6
           Added ``session`` parameter.
        """
        cursor = self.list_indexes(session=session, comment=comment)
        info = {}
        for index in cursor:
            index["key"] = list(index["key"].items())
            index = dict(index)
            info[index.pop("name")] = index
        return info

    def options(
        self,
        session: Optional["ClientSession"] = None,
        comment: Optional[Any] = None,
    ) -> MutableMapping[str, Any]:
        """Get the options set on this collection.

        Returns a dictionary of options and their values - see
        :meth:`~pymongo.database.Database.create_collection` for more
        information on the possible options. Returns an empty
        dictionary if the collection has not been created yet.

        :Parameters:
          - `session` (optional): a
            :class:`~pymongo.client_session.ClientSession`.
          - `comment` (optional): A user-provided comment to attach to this
            command.

        .. versionchanged:: 3.6
           Added ``session`` parameter.
        """
        dbo = self.__database.client.get_database(
            self.__database.name,
            self.codec_options,
            self.read_preference,
            self.write_concern,
            self.read_concern,
        )
        cursor = dbo.list_collections(
            session=session, filter={"name": self.__name}, comment=comment
        )

        result = None
        for doc in cursor:
            result = doc
            break

        if not result:
            return {}

        options = result.get("options", {})
        assert options is not None
        if "create" in options:
            del options["create"]

        return options

    def _aggregate(
        self,
        aggregation_command,
        pipeline,
        cursor_class,
        session,
        explicit_session,
        let=None,
        comment=None,
        **kwargs,
    ):
        if comment is not None:
            kwargs["comment"] = comment
        cmd = aggregation_command(
            self,
            cursor_class,
            pipeline,
            kwargs,
            explicit_session,
            let,
            user_fields={"cursor": {"firstBatch": 1}},
        )

        return self.__database.client._retryable_read(
            cmd.get_cursor,
            cmd.get_read_preference(session),
            session,
            retryable=not cmd._performs_write,
        )

    def aggregate(
        self,
        pipeline: _Pipeline,
        session: Optional["ClientSession"] = None,
        let: Optional[Mapping[str, Any]] = None,
        comment: Optional[Any] = None,
        **kwargs: Any,
    ) -> CommandCursor[_DocumentType]:
        """Perform an aggregation using the aggregation framework on this
        collection.

        The :meth:`aggregate` method obeys the :attr:`read_preference` of this
        :class:`Collection`, except when ``$out`` or ``$merge`` are used on
        MongoDB <5.0, in which case
        :attr:`~pymongo.read_preferences.ReadPreference.PRIMARY` is used.

        .. note:: This method does not support the 'explain' option. Please
           use :meth:`~pymongo.database.Database.command` instead. An
           example is included in the :ref:`aggregate-examples` documentation.

        .. note:: The :attr:`~pymongo.collection.Collection.write_concern` of
           this collection is automatically applied to this operation.

        :Parameters:
          - `pipeline`: a list of aggregation pipeline stages
          - `session` (optional): a
            :class:`~pymongo.client_session.ClientSession`.
          - `**kwargs` (optional): extra `aggregate command`_ parameters.

        All optional `aggregate command`_ parameters should be passed as
        keyword arguments to this method. Valid options include, but are not
        limited to:

          - `allowDiskUse` (bool): Enables writing to temporary files. When set
            to True, aggregation stages can write data to the _tmp subdirectory
            of the --dbpath directory. The default is False.
          - `maxTimeMS` (int): The maximum amount of time to allow the operation
            to run in milliseconds.
          - `batchSize` (int): The maximum number of documents to return per
            batch. Ignored if the connected mongod or mongos does not support
            returning aggregate results using a cursor.
          - `collation` (optional): An instance of
            :class:`~pymongo.collation.Collation`.
          - `let` (dict): A dict of parameter names and values. Values must be
            constant or closed expressions that do not reference document
            fields. Parameters can then be accessed as variables in an
            aggregate expression context (e.g. ``"$$var"``). This option is
            only supported on MongoDB >= 5.0.
          - `comment` (optional): A user-provided comment to attach to this
            command.


        :Returns:
          A :class:`~pymongo.command_cursor.CommandCursor` over the result
          set.

        .. versionchanged:: 4.1
           Added ``comment`` parameter.
           Added ``let`` parameter.
           Support $merge and $out executing on secondaries according to the
           collection's :attr:`read_preference`.
        .. versionchanged:: 4.0
           Removed the ``useCursor`` option.
        .. versionchanged:: 3.9
           Apply this collection's read concern to pipelines containing the
           `$out` stage when connected to MongoDB >= 4.2.
           Added support for the ``$merge`` pipeline stage.
           Aggregations that write always use read preference
           :attr:`~pymongo.read_preferences.ReadPreference.PRIMARY`.
        .. versionchanged:: 3.6
           Added the `session` parameter. Added the `maxAwaitTimeMS` option.
           Deprecated the `useCursor` option.
        .. versionchanged:: 3.4
           Apply this collection's write concern automatically to this operation
           when connected to MongoDB >= 3.4. Support the `collation` option.
        .. versionchanged:: 3.0
           The :meth:`aggregate` method always returns a CommandCursor. The
           pipeline argument must be a list.

        .. seealso:: :doc:`/examples/aggregation`

        .. _aggregate command:
            https://mongodb.com/docs/manual/reference/command/aggregate
        """

        with self.__database.client._tmp_session(session, close=False) as s:
            return self._aggregate(
                _CollectionAggregationCommand,
                pipeline,
                CommandCursor,
                session=s,
                explicit_session=session is not None,
                let=let,
                comment=comment,
                **kwargs,
            )

    def aggregate_raw_batches(
        self,
        pipeline: _Pipeline,
        session: Optional["ClientSession"] = None,
        comment: Optional[Any] = None,
        **kwargs: Any,
    ) -> RawBatchCursor[_DocumentType]:
        """Perform an aggregation and retrieve batches of raw BSON.

        Similar to the :meth:`aggregate` method but returns a
        :class:`~pymongo.cursor.RawBatchCursor`.

        This example demonstrates how to work with raw batches, but in practice
        raw batches should be passed to an external library that can decode
        BSON into another data type, rather than used with PyMongo's
        :mod:`bson` module.

          >>> import bson
          >>> cursor = db.test.aggregate_raw_batches([
          ...     {'$project': {'x': {'$multiply': [2, '$x']}}}])
          >>> for batch in cursor:
          ...     print(bson.decode_all(batch))

        .. note:: aggregate_raw_batches does not support auto encryption.

        .. versionchanged:: 3.12
           Added session support.

        .. versionadded:: 3.6
        """
        # OP_MSG is required to support encryption.
        if self.__database.client._encrypter:
            raise InvalidOperation("aggregate_raw_batches does not support auto encryption")
        if comment is not None:
            kwargs["comment"] = comment
        with self.__database.client._tmp_session(session, close=False) as s:
            return self._aggregate(
                _CollectionRawAggregationCommand,
                pipeline,
                RawBatchCommandCursor,
                session=s,
                explicit_session=session is not None,
                **kwargs,
            )

    def watch(
        self,
        pipeline: Optional[_Pipeline] = None,
        full_document: Optional[str] = None,
        resume_after: Optional[Mapping[str, Any]] = None,
        max_await_time_ms: Optional[int] = None,
        batch_size: Optional[int] = None,
        collation: Optional[_CollationIn] = None,
        start_at_operation_time: Optional[Timestamp] = None,
        session: Optional["ClientSession"] = None,
        start_after: Optional[Mapping[str, Any]] = None,
        comment: Optional[Any] = None,
    ) -> CollectionChangeStream[_DocumentType]:
        """Watch changes on this collection.

        Performs an aggregation with an implicit initial ``$changeStream``
        stage and returns a
        :class:`~pymongo.change_stream.CollectionChangeStream` cursor which
        iterates over changes on this collection.

        .. code-block:: python

           with db.collection.watch() as stream:
               for change in stream:
                   print(change)

        The :class:`~pymongo.change_stream.CollectionChangeStream` iterable
        blocks until the next change document is returned or an error is
        raised. If the
        :meth:`~pymongo.change_stream.CollectionChangeStream.next` method
        encounters a network error when retrieving a batch from the server,
        it will automatically attempt to recreate the cursor such that no
        change events are missed. Any error encountered during the resume
        attempt indicates there may be an outage and will be raised.

        .. code-block:: python

            try:
                with db.collection.watch(
                        [{'$match': {'operationType': 'insert'}}]) as stream:
                    for insert_change in stream:
                        print(insert_change)
            except pymongo.errors.PyMongoError:
                # The ChangeStream encountered an unrecoverable error or the
                # resume attempt failed to recreate the cursor.
                logging.error('...')

        For a precise description of the resume process see the
        `change streams specification`_.

        .. note:: Using this helper method is preferred to directly calling
            :meth:`~pymongo.collection.Collection.aggregate` with a
            ``$changeStream`` stage, for the purpose of supporting
            resumability.

        .. warning:: This Collection's :attr:`read_concern` must be
            ``ReadConcern("majority")`` in order to use the ``$changeStream``
            stage.

        :Parameters:
          - `pipeline` (optional): A list of aggregation pipeline stages to
            append to an initial ``$changeStream`` stage. Not all
            pipeline stages are valid after a ``$changeStream`` stage, see the
            MongoDB documentation on change streams for the supported stages.
          - `full_document` (optional): The fullDocument to pass as an option
            to the ``$changeStream`` stage. Allowed values: 'updateLookup'.
            When set to 'updateLookup', the change notification for partial
            updates will include both a delta describing the changes to the
            document, as well as a copy of the entire document that was
            changed from some time after the change occurred.
          - `resume_after` (optional): A resume token. If provided, the
            change stream will start returning changes that occur directly
            after the operation specified in the resume token. A resume token
            is the _id value of a change document.
          - `max_await_time_ms` (optional): The maximum time in milliseconds
            for the server to wait for changes before responding to a getMore
            operation.
          - `batch_size` (optional): The maximum number of documents to return
            per batch.
          - `collation` (optional): The :class:`~pymongo.collation.Collation`
            to use for the aggregation.
          - `start_at_operation_time` (optional): If provided, the resulting
            change stream will only return changes that occurred at or after
            the specified :class:`~bson.timestamp.Timestamp`. Requires
            MongoDB >= 4.0.
          - `session` (optional): a
            :class:`~pymongo.client_session.ClientSession`.
          - `start_after` (optional): The same as `resume_after` except that
            `start_after` can resume notifications after an invalidate event.
            This option and `resume_after` are mutually exclusive.
          - `comment` (optional): A user-provided comment to attach to this
            command.

        :Returns:
          A :class:`~pymongo.change_stream.CollectionChangeStream` cursor.


        .. versionchanged:: 4.1
           Added ``comment`` parameter.

        .. versionchanged:: 3.9
           Added the ``start_after`` parameter.

        .. versionchanged:: 3.7
           Added the ``start_at_operation_time`` parameter.

        .. versionadded:: 3.6

        .. seealso:: The MongoDB documentation on `changeStreams <https://mongodb.com/docs/manual/changeStreams/>`_.

        .. _change streams specification:
            https://github.com/mongodb/specifications/blob/master/source/change-streams/change-streams.rst
        """
        return CollectionChangeStream(
            self,
            pipeline,
            full_document,
            resume_after,
            max_await_time_ms,
            batch_size,
            collation,
            start_at_operation_time,
            session,
            start_after,
            comment=comment,
        )

    def rename(
        self,
        new_name: str,
        session: Optional["ClientSession"] = None,
        comment: Optional[Any] = None,
        **kwargs: Any,
    ) -> MutableMapping[str, Any]:
        """Rename this collection.

        If operating in auth mode, client must be authorized as an
        admin to perform this operation. Raises :class:`TypeError` if
        `new_name` is not an instance of :class:`basestring`
        (:class:`str` in python 3). Raises :class:`~pymongo.errors.InvalidName`
        if `new_name` is not a valid collection name.

        :Parameters:
          - `new_name`: new name for this collection
          - `session` (optional): a
            :class:`~pymongo.client_session.ClientSession`.
          - `comment` (optional): A user-provided comment to attach to this
            command.
          - `**kwargs` (optional): additional arguments to the rename command
            may be passed as keyword arguments to this helper method
            (i.e. ``dropTarget=True``)

        .. note:: The :attr:`~pymongo.collection.Collection.write_concern` of
           this collection is automatically applied to this operation.

        .. versionchanged:: 3.6
           Added ``session`` parameter.

        .. versionchanged:: 3.4
           Apply this collection's write concern automatically to this operation
           when connected to MongoDB >= 3.4.

        """
        if not isinstance(new_name, str):
            raise TypeError("new_name must be an instance of str")

        if not new_name or ".." in new_name:
            raise InvalidName("collection names cannot be empty")
        if new_name[0] == "." or new_name[-1] == ".":
            raise InvalidName("collecion names must not start or end with '.'")
        if "$" in new_name and not new_name.startswith("oplog.$main"):
            raise InvalidName("collection names must not contain '$'")

        new_name = "%s.%s" % (self.__database.name, new_name)
        cmd = SON([("renameCollection", self.__full_name), ("to", new_name)])
        cmd.update(kwargs)
        if comment is not None:
            cmd["comment"] = comment
        write_concern = self._write_concern_for_cmd(cmd, session)

        with self._socket_for_writes(session) as sock_info:
            with self.__database.client._tmp_session(session) as s:
                return sock_info.command(
                    "admin",
                    cmd,
                    write_concern=write_concern,
                    parse_write_concern_error=True,
                    session=s,
                    client=self.__database.client,
                )

    def distinct(
        self,
        key: str,
        filter: Optional[Mapping[str, Any]] = None,
        session: Optional["ClientSession"] = None,
        comment: Optional[Any] = None,
        **kwargs: Any,
    ) -> List:
        """Get a list of distinct values for `key` among all documents
        in this collection.

        Raises :class:`TypeError` if `key` is not an instance of
        :class:`basestring` (:class:`str` in python 3).

        All optional distinct parameters should be passed as keyword arguments
        to this method. Valid options include:

          - `maxTimeMS` (int): The maximum amount of time to allow the count
            command to run, in milliseconds.
          - `collation` (optional): An instance of
            :class:`~pymongo.collation.Collation`.

        The :meth:`distinct` method obeys the :attr:`read_preference` of
        this :class:`Collection`.

        :Parameters:
          - `key`: name of the field for which we want to get the distinct
            values
          - `filter` (optional): A query document that specifies the documents
            from which to retrieve the distinct values.
          - `session` (optional): a
            :class:`~pymongo.client_session.ClientSession`.
          - `comment` (optional): A user-provided comment to attach to this
            command.
          - `**kwargs` (optional): See list of options above.

        .. versionchanged:: 3.6
           Added ``session`` parameter.

        .. versionchanged:: 3.4
           Support the `collation` option.

        """
        if not isinstance(key, str):
            raise TypeError("key must be an instance of str")
        cmd = SON([("distinct", self.__name), ("key", key)])
        if filter is not None:
            if "query" in kwargs:
                raise ConfigurationError("can't pass both filter and query")
            kwargs["query"] = filter
        collation = validate_collation_or_none(kwargs.pop("collation", None))
        cmd.update(kwargs)
        if comment is not None:
            cmd["comment"] = comment

        def _cmd(session, server, sock_info, read_preference):
            return self._command(
                sock_info,
                cmd,
                read_preference=read_preference,
                read_concern=self.read_concern,
                collation=collation,
                session=session,
                user_fields={"values": 1},
            )["values"]

        return self._retryable_non_cursor_read(_cmd, session)

    def _write_concern_for_cmd(self, cmd, session):
        raw_wc = cmd.get("writeConcern")
        if raw_wc is not None:
            return WriteConcern(**raw_wc)
        else:
            return self._write_concern_for(session)

    def __find_and_modify(
        self,
        filter,
        projection,
        sort,
        upsert=None,
        return_document=ReturnDocument.BEFORE,
        array_filters=None,
        hint=None,
        session=None,
        let=None,
        **kwargs,
    ):
        """Internal findAndModify helper."""

        common.validate_is_mapping("filter", filter)
        if not isinstance(return_document, bool):
            raise ValueError(
                "return_document must be ReturnDocument.BEFORE or ReturnDocument.AFTER"
            )
        collation = validate_collation_or_none(kwargs.pop("collation", None))
        cmd = SON([("findAndModify", self.__name), ("query", filter), ("new", return_document)])
        if let is not None:
            common.validate_is_mapping("let", let)
            cmd["let"] = let
        cmd.update(kwargs)
        if projection is not None:
            cmd["fields"] = helpers._fields_list_to_dict(projection, "projection")
        if sort is not None:
            cmd["sort"] = helpers._index_document(sort)
        if upsert is not None:
            common.validate_boolean("upsert", upsert)
            cmd["upsert"] = upsert
        if hint is not None:
            if not isinstance(hint, str):
                hint = helpers._index_document(hint)

        write_concern = self._write_concern_for_cmd(cmd, session)

        def _find_and_modify(session, sock_info, retryable_write):
            acknowledged = write_concern.acknowledged
            if array_filters is not None:
                if not acknowledged:
                    raise ConfigurationError(
                        "arrayFilters is unsupported for unacknowledged writes."
                    )
                cmd["arrayFilters"] = list(array_filters)
            if hint is not None:
                if sock_info.max_wire_version < 8:
                    raise ConfigurationError(
                        "Must be connected to MongoDB 4.2+ to use hint on find and modify commands."
                    )
                elif not acknowledged and sock_info.max_wire_version < 9:
                    raise ConfigurationError(
                        "Must be connected to MongoDB 4.4+ to use hint on unacknowledged find and modify commands."
                    )
                cmd["hint"] = hint
            if not write_concern.is_server_default:
                cmd["writeConcern"] = write_concern.document
            out = self._command(
                sock_info,
                cmd,
                read_preference=ReadPreference.PRIMARY,
                write_concern=write_concern,
                collation=collation,
                session=session,
                retryable_write=retryable_write,
                user_fields=_FIND_AND_MODIFY_DOC_FIELDS,
            )
            _check_write_command_response(out)

            return out.get("value")

        return self.__database.client._retryable_write(
            write_concern.acknowledged, _find_and_modify, session
        )

    def find_one_and_delete(
        self,
        filter: Mapping[str, Any],
        projection: Optional[Union[Mapping[str, Any], Iterable[str]]] = None,
        sort: Optional[_IndexList] = None,
        hint: Optional[_IndexKeyHint] = None,
        session: Optional["ClientSession"] = None,
        let: Optional[Mapping[str, Any]] = None,
        comment: Optional[Any] = None,
        **kwargs: Any,
    ) -> _DocumentType:
        """Finds a single document and deletes it, returning the document.

          >>> db.test.count_documents({'x': 1})
          2
          >>> db.test.find_one_and_delete({'x': 1})
          {'x': 1, '_id': ObjectId('54f4e12bfba5220aa4d6dee8')}
          >>> db.test.count_documents({'x': 1})
          1

        If multiple documents match *filter*, a *sort* can be applied.

          >>> for doc in db.test.find({'x': 1}):
          ...     print(doc)
          ...
          {'x': 1, '_id': 0}
          {'x': 1, '_id': 1}
          {'x': 1, '_id': 2}
          >>> db.test.find_one_and_delete(
          ...     {'x': 1}, sort=[('_id', pymongo.DESCENDING)])
          {'x': 1, '_id': 2}

        The *projection* option can be used to limit the fields returned.

          >>> db.test.find_one_and_delete({'x': 1}, projection={'_id': False})
          {'x': 1}

        :Parameters:
          - `filter`: A query that matches the document to delete.
          - `projection` (optional): a list of field names that should be
            returned in the result document or a mapping specifying the fields
            to include or exclude. If `projection` is a list "_id" will
            always be returned. Use a mapping to exclude fields from
            the result (e.g. projection={'_id': False}).
          - `sort` (optional): a list of (key, direction) pairs
            specifying the sort order for the query. If multiple documents
            match the query, they are sorted and the first is deleted.
          - `hint` (optional): An index to use to support the query predicate
            specified either by its string name, or in the same format as
            passed to :meth:`~pymongo.collection.Collection.create_index`
            (e.g. ``[('field', ASCENDING)]``). This option is only supported
            on MongoDB 4.4 and above.
          - `session` (optional): a
            :class:`~pymongo.client_session.ClientSession`.
          - `let` (optional): Map of parameter names and values. Values must be
            constant or closed expressions that do not reference document
            fields. Parameters can then be accessed as variables in an
            aggregate expression context (e.g. "$$var").
          - `comment` (optional): A user-provided comment to attach to this
            command.
          - `**kwargs` (optional): additional command arguments can be passed
            as keyword arguments (for example maxTimeMS can be used with
            recent server versions).

        .. versionchanged:: 4.1
           Added ``let`` parameter.
        .. versionchanged:: 3.11
           Added ``hint`` parameter.
        .. versionchanged:: 3.6
           Added ``session`` parameter.
        .. versionchanged:: 3.2
           Respects write concern.

        .. warning:: Starting in PyMongo 3.2, this command uses the
           :class:`~pymongo.write_concern.WriteConcern` of this
           :class:`~pymongo.collection.Collection` when connected to MongoDB >=
           3.2. Note that using an elevated write concern with this command may
           be slower compared to using the default write concern.

        .. versionchanged:: 3.4
           Added the `collation` option.
        .. versionadded:: 3.0
        """
        kwargs["remove"] = True
        if comment is not None:
            kwargs["comment"] = comment
        return self.__find_and_modify(
            filter, projection, sort, let=let, hint=hint, session=session, **kwargs
        )

    def find_one_and_replace(
        self,
        filter: Mapping[str, Any],
        replacement: Mapping[str, Any],
        projection: Optional[Union[Mapping[str, Any], Iterable[str]]] = None,
        sort: Optional[_IndexList] = None,
        upsert: bool = False,
        return_document: bool = ReturnDocument.BEFORE,
        hint: Optional[_IndexKeyHint] = None,
        session: Optional["ClientSession"] = None,
        let: Optional[Mapping[str, Any]] = None,
        comment: Optional[Any] = None,
        **kwargs: Any,
    ) -> _DocumentType:
        """Finds a single document and replaces it, returning either the
        original or the replaced document.

        The :meth:`find_one_and_replace` method differs from
        :meth:`find_one_and_update` by replacing the document matched by
        *filter*, rather than modifying the existing document.

          >>> for doc in db.test.find({}):
          ...     print(doc)
          ...
          {'x': 1, '_id': 0}
          {'x': 1, '_id': 1}
          {'x': 1, '_id': 2}
          >>> db.test.find_one_and_replace({'x': 1}, {'y': 1})
          {'x': 1, '_id': 0}
          >>> for doc in db.test.find({}):
          ...     print(doc)
          ...
          {'y': 1, '_id': 0}
          {'x': 1, '_id': 1}
          {'x': 1, '_id': 2}

        :Parameters:
          - `filter`: A query that matches the document to replace.
          - `replacement`: The replacement document.
          - `projection` (optional): A list of field names that should be
            returned in the result document or a mapping specifying the fields
            to include or exclude. If `projection` is a list "_id" will
            always be returned. Use a mapping to exclude fields from
            the result (e.g. projection={'_id': False}).
          - `sort` (optional): a list of (key, direction) pairs
            specifying the sort order for the query. If multiple documents
            match the query, they are sorted and the first is replaced.
          - `upsert` (optional): When ``True``, inserts a new document if no
            document matches the query. Defaults to ``False``.
          - `return_document`: If
            :attr:`ReturnDocument.BEFORE` (the default),
            returns the original document before it was replaced, or ``None``
            if no document matches. If
            :attr:`ReturnDocument.AFTER`, returns the replaced
            or inserted document.
          - `hint` (optional): An index to use to support the query
            predicate specified either by its string name, or in the same
            format as passed to
            :meth:`~pymongo.collection.Collection.create_index` (e.g.
            ``[('field', ASCENDING)]``). This option is only supported on
            MongoDB 4.4 and above.
          - `session` (optional): a
            :class:`~pymongo.client_session.ClientSession`.
          - `let` (optional): Map of parameter names and values. Values must be
            constant or closed expressions that do not reference document
            fields. Parameters can then be accessed as variables in an
            aggregate expression context (e.g. "$$var").
          - `comment` (optional): A user-provided comment to attach to this
            command.
          - `**kwargs` (optional): additional command arguments can be passed
            as keyword arguments (for example maxTimeMS can be used with
            recent server versions).

        .. versionchanged:: 4.1
           Added ``let`` parameter.
        .. versionchanged:: 3.11
           Added the ``hint`` option.
        .. versionchanged:: 3.6
           Added ``session`` parameter.
        .. versionchanged:: 3.4
           Added the ``collation`` option.
        .. versionchanged:: 3.2
           Respects write concern.

        .. warning:: Starting in PyMongo 3.2, this command uses the
           :class:`~pymongo.write_concern.WriteConcern` of this
           :class:`~pymongo.collection.Collection` when connected to MongoDB >=
           3.2. Note that using an elevated write concern with this command may
           be slower compared to using the default write concern.

        .. versionadded:: 3.0
        """
        common.validate_ok_for_replace(replacement)
        kwargs["update"] = replacement
        if comment is not None:
            kwargs["comment"] = comment
        return self.__find_and_modify(
            filter,
            projection,
            sort,
            upsert,
            return_document,
            let=let,
            hint=hint,
            session=session,
            **kwargs,
        )

    def find_one_and_update(
        self,
        filter: Mapping[str, Any],
        update: Union[Mapping[str, Any], _Pipeline],
        projection: Optional[Union[Mapping[str, Any], Iterable[str]]] = None,
        sort: Optional[_IndexList] = None,
        upsert: bool = False,
        return_document: bool = ReturnDocument.BEFORE,
        array_filters: Optional[Sequence[Mapping[str, Any]]] = None,
        hint: Optional[_IndexKeyHint] = None,
        session: Optional["ClientSession"] = None,
        let: Optional[Mapping[str, Any]] = None,
        comment: Optional[Any] = None,
        **kwargs: Any,
    ) -> _DocumentType:
        """Finds a single document and updates it, returning either the
        original or the updated document.

          >>> db.test.find_one_and_update(
          ...    {'_id': 665}, {'$inc': {'count': 1}, '$set': {'done': True}})
          {'_id': 665, 'done': False, 'count': 25}}

        Returns ``None`` if no document matches the filter.

          >>> db.test.find_one_and_update(
          ...    {'_exists': False}, {'$inc': {'count': 1}})

        When the filter matches, by default :meth:`find_one_and_update`
        returns the original version of the document before the update was
        applied. To return the updated (or inserted in the case of
        *upsert*) version of the document instead, use the *return_document*
        option.

          >>> from pymongo import ReturnDocument
          >>> db.example.find_one_and_update(
          ...     {'_id': 'userid'},
          ...     {'$inc': {'seq': 1}},
          ...     return_document=ReturnDocument.AFTER)
          {'_id': 'userid', 'seq': 1}

        You can limit the fields returned with the *projection* option.

          >>> db.example.find_one_and_update(
          ...     {'_id': 'userid'},
          ...     {'$inc': {'seq': 1}},
          ...     projection={'seq': True, '_id': False},
          ...     return_document=ReturnDocument.AFTER)
          {'seq': 2}

        The *upsert* option can be used to create the document if it doesn't
        already exist.

          >>> db.example.delete_many({}).deleted_count
          1
          >>> db.example.find_one_and_update(
          ...     {'_id': 'userid'},
          ...     {'$inc': {'seq': 1}},
          ...     projection={'seq': True, '_id': False},
          ...     upsert=True,
          ...     return_document=ReturnDocument.AFTER)
          {'seq': 1}

        If multiple documents match *filter*, a *sort* can be applied.

          >>> for doc in db.test.find({'done': True}):
          ...     print(doc)
          ...
          {'_id': 665, 'done': True, 'result': {'count': 26}}
          {'_id': 701, 'done': True, 'result': {'count': 17}}
          >>> db.test.find_one_and_update(
          ...     {'done': True},
          ...     {'$set': {'final': True}},
          ...     sort=[('_id', pymongo.DESCENDING)])
          {'_id': 701, 'done': True, 'result': {'count': 17}}

        :Parameters:
          - `filter`: A query that matches the document to update.
          - `update`: The update operations to apply.
          - `projection` (optional): A list of field names that should be
            returned in the result document or a mapping specifying the fields
            to include or exclude. If `projection` is a list "_id" will
            always be returned. Use a dict to exclude fields from
            the result (e.g. projection={'_id': False}).
          - `sort` (optional): a list of (key, direction) pairs
            specifying the sort order for the query. If multiple documents
            match the query, they are sorted and the first is updated.
          - `upsert` (optional): When ``True``, inserts a new document if no
            document matches the query. Defaults to ``False``.
          - `return_document`: If
            :attr:`ReturnDocument.BEFORE` (the default),
            returns the original document before it was updated. If
            :attr:`ReturnDocument.AFTER`, returns the updated
            or inserted document.
          - `array_filters` (optional): A list of filters specifying which
            array elements an update should apply.
          - `hint` (optional): An index to use to support the query
            predicate specified either by its string name, or in the same
            format as passed to
            :meth:`~pymongo.collection.Collection.create_index` (e.g.
            ``[('field', ASCENDING)]``). This option is only supported on
            MongoDB 4.4 and above.
          - `session` (optional): a
            :class:`~pymongo.client_session.ClientSession`.
          - `let` (optional): Map of parameter names and values. Values must be
            constant or closed expressions that do not reference document
            fields. Parameters can then be accessed as variables in an
            aggregate expression context (e.g. "$$var").
          - `comment` (optional): A user-provided comment to attach to this
            command.
          - `**kwargs` (optional): additional command arguments can be passed
            as keyword arguments (for example maxTimeMS can be used with
            recent server versions).

        .. versionchanged:: 3.11
           Added the ``hint`` option.
        .. versionchanged:: 3.9
           Added the ability to accept a pipeline as the ``update``.
        .. versionchanged:: 3.6
           Added the ``array_filters`` and ``session`` options.
        .. versionchanged:: 3.4
           Added the ``collation`` option.
        .. versionchanged:: 3.2
           Respects write concern.

        .. warning:: Starting in PyMongo 3.2, this command uses the
           :class:`~pymongo.write_concern.WriteConcern` of this
           :class:`~pymongo.collection.Collection` when connected to MongoDB >=
           3.2. Note that using an elevated write concern with this command may
           be slower compared to using the default write concern.

        .. versionadded:: 3.0
        """
        common.validate_ok_for_update(update)
        common.validate_list_or_none("array_filters", array_filters)
        kwargs["update"] = update
        if comment is not None:
            kwargs["comment"] = comment
        return self.__find_and_modify(
            filter,
            projection,
            sort,
            upsert,
            return_document,
            array_filters,
            hint=hint,
            let=let,
            session=session,
            **kwargs,
        )

    # See PYTHON-3084.
    __iter__ = None

    def __next__(self) -> NoReturn:
        raise TypeError("'Collection' object is not iterable")

    next = __next__

    def __call__(self, *args: Any, **kwargs: Any) -> NoReturn:
        """This is only here so that some API misusages are easier to debug."""
        if "." not in self.__name:
            raise TypeError(
                "'Collection' object is not callable. If you "
                "meant to call the '%s' method on a 'Database' "
                "object it is failing because no such method "
                "exists." % self.__name
            )
        raise TypeError(
            "'Collection' object is not callable. If you meant to "
            "call the '%s' method on a 'Collection' object it is "
            "failing because no such method exists." % self.__name.split(".")[-1]
        )<|MERGE_RESOLUTION|>--- conflicted
+++ resolved
@@ -116,11 +116,8 @@
         write_concern: Optional[WriteConcern] = None,
         read_concern: Optional["ReadConcern"] = None,
         session: Optional["ClientSession"] = None,
-<<<<<<< HEAD
         timeout: Optional[float] = None,
-=======
         encrypted_fields: Optional[Mapping[str, Any]] = None,
->>>>>>> 6b088ffa
         **kwargs: Any,
     ) -> None:
         """Get / create a Mongo collection.
@@ -575,7 +572,6 @@
         bypass_document_validation: bool = False,
         session: Optional["ClientSession"] = None,
         comment: Optional[Any] = None,
-        timeout: Optional[float] = None,
     ) -> InsertOneResult:
         """Insert a single document.
 
