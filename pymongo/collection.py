--- conflicted
+++ resolved
@@ -521,12 +521,9 @@
             :meth:`ensure_index` for details
           - `name` (optional): name for the index. If none given, a name
             will be generated.
-<<<<<<< HEAD
-=======
 
         .. versionadded:: 1.4+
            The `name` parameter.
->>>>>>> 2d102e7f
 
         .. seealso:: :meth:`ensure_index`
 
@@ -587,12 +584,9 @@
             :meth:`ensure_index`
           - `name` (optional): name for the index. If none given, a name
             will be generated.
-<<<<<<< HEAD
-=======
 
         .. versionadded:: 1.4+
            The `name` parameter.
->>>>>>> 2d102e7f
 
         .. seealso:: :meth:`create_index`
         """
