--- conflicted
+++ resolved
@@ -277,18 +277,10 @@
     ) -> Mapping[str, Any]:
         """Internal command helper.
 
-<<<<<<< HEAD
-        :Parameters:
-          - `conn` - A Connection instance.
-          - `command` - The command itself, as a :class:`dict` or :class:`~bson.son.SON` instance.
-          - `read_preference` (optional) - The read preference to use.
-          - `codec_options` (optional) - An instance of
-=======
         :param conn` - A Connection instance.
         :param command` - The command itself, as a :class:`~bson.son.SON` instance.
         :param read_preference` (optional) - The read preference to use.
         :param codec_options` (optional) - An instance of
->>>>>>> ffd61f8d
             :class:`~bson.codec_options.CodecOptions`.
         :param check: raise OperationFailure if there are errors
         :param allowable_errors: errors to ignore if `check` is True
