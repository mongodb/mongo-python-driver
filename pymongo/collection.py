--- conflicted
+++ resolved
@@ -3181,14 +3181,10 @@
         .. versionchanged:: 3.4
            Added the `collation` option.
         """
-<<<<<<< HEAD
         warnings.warn('inline_map_reduce is deprecated, use aggregate instead',
                       DeprecationWarning, stacklevel=2)
         res = self._map_reduce(map, reduce, {"inline": 1}, session,
                                self.read_preference, **kwargs)
-=======
-        res = self._map_reduce(map, reduce, {"inline": 1}, session, self.read_preference, **kwargs)
->>>>>>> 2a5adcf8
 
         if full_response:
             return res
