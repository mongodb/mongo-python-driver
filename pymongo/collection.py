# Copyright 2009-present MongoDB, Inc.
#
# Licensed under the Apache License, Version 2.0 (the "License");
# you may not use this file except in compliance with the License.
# You may obtain a copy of the License at
#
# http://www.apache.org/licenses/LICENSE-2.0
#
# Unless required by applicable law or agreed to in writing, software
# distributed under the License is distributed on an "AS IS" BASIS,
# WITHOUT WARRANTIES OR CONDITIONS OF ANY KIND, either express or implied.
# See the License for the specific language governing permissions and
# limitations under the License.

"""Collection level utilities for Mongo."""
from __future__ import annotations

from collections import abc
from typing import (
    TYPE_CHECKING,
    Any,
    Callable,
    ContextManager,
    Generic,
    Iterable,
    Iterator,
    List,
    Mapping,
    MutableMapping,
    NoReturn,
    Optional,
    Sequence,
    Tuple,
    Type,
    TypeVar,
    Union,
    cast,
)

from bson.codec_options import DEFAULT_CODEC_OPTIONS, CodecOptions
from bson.objectid import ObjectId
from bson.raw_bson import RawBSONDocument
from bson.son import SON
from bson.timestamp import Timestamp
from pymongo import ASCENDING, _csot, common, helpers, message
from pymongo.aggregation import (
    _CollectionAggregationCommand,
    _CollectionRawAggregationCommand,
)
from pymongo.bulk import _Bulk
from pymongo.change_stream import CollectionChangeStream
from pymongo.collation import validate_collation_or_none
from pymongo.command_cursor import CommandCursor, RawBatchCommandCursor
from pymongo.common import _ecoc_coll_name, _esc_coll_name
from pymongo.cursor import Cursor, RawBatchCursor
from pymongo.errors import (
    ConfigurationError,
    InvalidName,
    InvalidOperation,
    OperationFailure,
)
from pymongo.helpers import _check_write_command_response
from pymongo.message import _UNICODE_REPLACE_CODEC_OPTIONS
from pymongo.operations import (
    DeleteMany,
    DeleteOne,
    IndexModel,
    InsertOne,
    ReplaceOne,
    SearchIndexModel,
    UpdateMany,
    UpdateOne,
    _IndexKeyHint,
    _IndexList,
)
from pymongo.read_preferences import (
    Primary,
    PrimaryPreferred,
    ReadPreference,
    _ServerMode,
)
from pymongo.results import (
    BulkWriteResult,
    DeleteResult,
    InsertManyResult,
    InsertOneResult,
    UpdateResult,
)
from pymongo.typings import _CollationIn, _DocumentType, _DocumentTypeArg, _Pipeline
from pymongo.write_concern import WriteConcern

T = TypeVar("T")

_FIND_AND_MODIFY_DOC_FIELDS = {"value": 1}


_WriteOp = Union[
    InsertOne[_DocumentType],
    DeleteOne,
    DeleteMany,
    ReplaceOne[_DocumentType],
    UpdateOne,
    UpdateMany,
]


class ReturnDocument:
    """An enum used with
    :meth:`~pymongo.collection.Collection.find_one_and_replace` and
    :meth:`~pymongo.collection.Collection.find_one_and_update`.
    """

    BEFORE = False
    """Return the original document before it was updated/replaced, or
    ``None`` if no document matches the query.
    """
    AFTER = True
    """Return the updated/replaced or inserted document."""


if TYPE_CHECKING:

    import bson
    from pymongo.aggregation import _AggregationCommand
    from pymongo.client_session import ClientSession
    from pymongo.collation import Collation
    from pymongo.database import Database
    from pymongo.pool import Connection
    from pymongo.read_concern import ReadConcern
    from pymongo.server import Server


class Collection(common.BaseObject, Generic[_DocumentType]):
    """A Mongo collection."""

    def __init__(
        self,
        database: Database[_DocumentType],
        name: str,
        create: Optional[bool] = False,
        codec_options: Optional[CodecOptions[_DocumentTypeArg]] = None,
        read_preference: Optional[_ServerMode] = None,
        write_concern: Optional[WriteConcern] = None,
        read_concern: Optional[ReadConcern] = None,
        session: Optional[ClientSession] = None,
        **kwargs: Any,
    ) -> None:
        """Get / create a Mongo collection.

        Raises :class:`TypeError` if `name` is not an instance of
        :class:`str`. Raises :class:`~pymongo.errors.InvalidName` if `name` is
        not a valid collection name. Any additional keyword arguments will be used
        as options passed to the create command. See
        :meth:`~pymongo.database.Database.create_collection` for valid
        options.

        If `create` is ``True``, `collation` is specified, or any additional
        keyword arguments are present, a ``create`` command will be
        sent, using ``session`` if specified. Otherwise, a ``create`` command
        will not be sent and the collection will be created implicitly on first
        use. The optional ``session`` argument is *only* used for the ``create``
        command, it is not associated with the collection afterward.

        :Parameters:
          - `database`: the database to get a collection from
          - `name`: the name of the collection to get
          - `create` (optional): if ``True``, force collection
            creation even without options being set
          - `codec_options` (optional): An instance of
            :class:`~bson.codec_options.CodecOptions`. If ``None`` (the
            default) database.codec_options is used.
          - `read_preference` (optional): The read preference to use. If
            ``None`` (the default) database.read_preference is used.
          - `write_concern` (optional): An instance of
            :class:`~pymongo.write_concern.WriteConcern`. If ``None`` (the
            default) database.write_concern is used.
          - `read_concern` (optional): An instance of
            :class:`~pymongo.read_concern.ReadConcern`. If ``None`` (the
            default) database.read_concern is used.
          - `collation` (optional): An instance of
            :class:`~pymongo.collation.Collation`. If a collation is provided,
            it will be passed to the create collection command.
          - `session` (optional): a
            :class:`~pymongo.client_session.ClientSession` that is used with
            the create collection command
          - `**kwargs` (optional): additional keyword arguments will
            be passed as options for the create collection command

        .. versionchanged:: 4.2
           Added the ``clusteredIndex`` and ``encryptedFields`` parameters.

        .. versionchanged:: 4.0
           Removed the reindex, map_reduce, inline_map_reduce,
           parallel_scan, initialize_unordered_bulk_op,
           initialize_ordered_bulk_op, group, count, insert, save,
           update, remove, find_and_modify, and ensure_index methods. See the
           :ref:`pymongo4-migration-guide`.

        .. versionchanged:: 3.6
           Added ``session`` parameter.

        .. versionchanged:: 3.4
           Support the `collation` option.

        .. versionchanged:: 3.2
           Added the read_concern option.

        .. versionchanged:: 3.0
           Added the codec_options, read_preference, and write_concern options.
           Removed the uuid_subtype attribute.
           :class:`~pymongo.collection.Collection` no longer returns an
           instance of :class:`~pymongo.collection.Collection` for attribute
           names with leading underscores. You must use dict-style lookups
           instead::

               collection['__my_collection__']

           Not:

               collection.__my_collection__

        .. seealso:: The MongoDB documentation on `collections <https://dochub.mongodb.org/core/collections>`_.
        """
        super().__init__(
            codec_options or database.codec_options,
            read_preference or database.read_preference,
            write_concern or database.write_concern,
            read_concern or database.read_concern,
        )
        if not isinstance(name, str):
            raise TypeError("name must be an instance of str")

        if not name or ".." in name:
            raise InvalidName("collection names cannot be empty")
        if "$" in name and not (name.startswith(("oplog.$main", "$cmd"))):
            raise InvalidName("collection names must not contain '$': %r" % name)
        if name[0] == "." or name[-1] == ".":
            raise InvalidName("collection names must not start or end with '.': %r" % name)
        if "\x00" in name:
            raise InvalidName("collection names must not contain the null character")
        collation = validate_collation_or_none(kwargs.pop("collation", None))

        self.__database: Database[_DocumentType] = database
        self.__name = name
        self.__full_name = f"{self.__database.name}.{self.__name}"
        self.__write_response_codec_options = self.codec_options._replace(
            unicode_decode_error_handler="replace", document_class=dict
        )
        self._timeout = database.client.options.timeout
        encrypted_fields = kwargs.pop("encryptedFields", None)
        if create or kwargs or collation:
            if encrypted_fields:
                common.validate_is_mapping("encrypted_fields", encrypted_fields)
                opts = {"clusteredIndex": {"key": {"_id": 1}, "unique": True}}
                self.__create(
                    _esc_coll_name(encrypted_fields, name), opts, None, session, qev2_required=True
                )
                self.__create(_ecoc_coll_name(encrypted_fields, name), opts, None, session)
                self.__create(name, kwargs, collation, session, encrypted_fields=encrypted_fields)
                self.create_index([("__safeContent__", ASCENDING)], session)
            else:
                self.__create(name, kwargs, collation, session)

    def _conn_for_reads(
        self, session: ClientSession
    ) -> ContextManager[Tuple[Connection, Union[PrimaryPreferred, Primary]]]:
        return self.__database.client._conn_for_reads(self._read_preference_for(session), session)

    def _conn_for_writes(self, session: Optional[ClientSession]) -> ContextManager[Connection]:
        return self.__database.client._conn_for_writes(session)

    def _command(
        self,
<<<<<<< HEAD
        sock_info: SocketInfo,
        command: SON[str, Any],
=======
        conn: Connection,
        command: Mapping[str, Any],
>>>>>>> c88ae79e
        read_preference: Optional[_ServerMode] = None,
        codec_options: Optional[CodecOptions] = None,
        check: bool = True,
        allowable_errors: Optional[Sequence[Union[str, int]]] = None,
        read_concern: Optional[ReadConcern] = None,
        write_concern: Optional[WriteConcern] = None,
        collation: Optional[_CollationIn] = None,
        session: Optional[ClientSession] = None,
        retryable_write: bool = False,
        user_fields: Optional[Any] = None,
    ) -> Mapping[str, Any]:
        """Internal command helper.

        :Parameters:
          - `conn` - A Connection instance.
          - `command` - The command itself, as a :class:`~bson.son.SON` instance.
          - `read_preference` (optional) - The read preference to use.
          - `codec_options` (optional) - An instance of
            :class:`~bson.codec_options.CodecOptions`.
          - `check`: raise OperationFailure if there are errors
          - `allowable_errors`: errors to ignore if `check` is True
          - `read_concern` (optional) - An instance of
            :class:`~pymongo.read_concern.ReadConcern`.
          - `write_concern`: An instance of
            :class:`~pymongo.write_concern.WriteConcern`.
          - `collation` (optional) - An instance of
            :class:`~pymongo.collation.Collation`.
          - `session` (optional): a
            :class:`~pymongo.client_session.ClientSession`.
          - `retryable_write` (optional): True if this command is a retryable
            write.
          - `user_fields` (optional): Response fields that should be decoded
            using the TypeDecoders from codec_options, passed to
            bson._decode_all_selective.

        :Returns:
          The result document.
        """
        with self.__database.client._tmp_session(session) as s:
            return conn.command(
                self.__database.name,
                command,
                read_preference or self._read_preference_for(session),
                codec_options or self.codec_options,
                check,
                allowable_errors,
                read_concern=read_concern,
                write_concern=write_concern,
                parse_write_concern_error=True,
                collation=collation,
                session=s,
                client=self.__database.client,
                retryable_write=retryable_write,
                user_fields=user_fields,
            )

    def __create(
        self,
        name: str,
        options: MutableMapping[str, Any],
        collation: Optional[_CollationIn],
        session: Optional[ClientSession],
        encrypted_fields: Optional[Mapping[str, Any]] = None,
        qev2_required: bool = False,
    ) -> None:
        """Sends a create command with the given options."""
        cmd: SON[str, Any] = SON([("create", name)])
        if encrypted_fields:
            cmd["encryptedFields"] = encrypted_fields

        if options:
            if "size" in options:
                options["size"] = float(options["size"])
            cmd.update(options)
        with self._conn_for_writes(session) as conn:
            if qev2_required and conn.max_wire_version < 21:
                raise ConfigurationError(
                    "Driver support of Queryable Encryption is incompatible with server. "
                    "Upgrade server to use Queryable Encryption. "
                    f"Got maxWireVersion {conn.max_wire_version} but need maxWireVersion >= 21 (MongoDB >=7.0)"
                )

            self._command(
                conn,
                cmd,
                read_preference=ReadPreference.PRIMARY,
                write_concern=self._write_concern_for(session),
                collation=collation,
                session=session,
            )

    def __getattr__(self, name: str) -> Collection[_DocumentType]:
        """Get a sub-collection of this collection by name.

        Raises InvalidName if an invalid collection name is used.

        :Parameters:
          - `name`: the name of the collection to get
        """
        if name.startswith("_"):
            full_name = f"{self.__name}.{name}"
            raise AttributeError(
                "Collection has no attribute {!r}. To access the {}"
                " collection, use database['{}'].".format(name, full_name, full_name)
            )
        return self.__getitem__(name)

    def __getitem__(self, name: str) -> Collection[_DocumentType]:
        return Collection(
            self.__database,
            f"{self.__name}.{name}",
            False,
            self.codec_options,
            self.read_preference,
            self.write_concern,
            self.read_concern,
        )

    def __repr__(self) -> str:
        return f"Collection({self.__database!r}, {self.__name!r})"

    def __eq__(self, other: Any) -> bool:
        if isinstance(other, Collection):
            return self.__database == other.database and self.__name == other.name
        return NotImplemented

    def __ne__(self, other: Any) -> bool:
        return not self == other

    def __hash__(self) -> int:
        return hash((self.__database, self.__name))

    def __bool__(self) -> NoReturn:
        raise NotImplementedError(
            "Collection objects do not implement truth "
            "value testing or bool(). Please compare "
            "with None instead: collection is not None"
        )

    @property
    def full_name(self) -> str:
        """The full name of this :class:`Collection`.

        The full name is of the form `database_name.collection_name`.
        """
        return self.__full_name

    @property
    def name(self) -> str:
        """The name of this :class:`Collection`."""
        return self.__name

    @property
    def database(self) -> Database[_DocumentType]:
        """The :class:`~pymongo.database.Database` that this
        :class:`Collection` is a part of.
        """
        return self.__database

    def with_options(
        self,
        codec_options: Optional[bson.CodecOptions[_DocumentTypeArg]] = None,
        read_preference: Optional[_ServerMode] = None,
        write_concern: Optional[WriteConcern] = None,
        read_concern: Optional[ReadConcern] = None,
    ) -> Collection[_DocumentType]:
        """Get a clone of this collection changing the specified settings.

          >>> coll1.read_preference
          Primary()
          >>> from pymongo import ReadPreference
          >>> coll2 = coll1.with_options(read_preference=ReadPreference.SECONDARY)
          >>> coll1.read_preference
          Primary()
          >>> coll2.read_preference
          Secondary(tag_sets=None)

        :Parameters:
          - `codec_options` (optional): An instance of
            :class:`~bson.codec_options.CodecOptions`. If ``None`` (the
            default) the :attr:`codec_options` of this :class:`Collection`
            is used.
          - `read_preference` (optional): The read preference to use. If
            ``None`` (the default) the :attr:`read_preference` of this
            :class:`Collection` is used. See :mod:`~pymongo.read_preferences`
            for options.
          - `write_concern` (optional): An instance of
            :class:`~pymongo.write_concern.WriteConcern`. If ``None`` (the
            default) the :attr:`write_concern` of this :class:`Collection`
            is used.
          - `read_concern` (optional): An instance of
            :class:`~pymongo.read_concern.ReadConcern`. If ``None`` (the
            default) the :attr:`read_concern` of this :class:`Collection`
            is used.
        """
        return Collection(
            self.__database,
            self.__name,
            False,
            codec_options or self.codec_options,
            read_preference or self.read_preference,
            write_concern or self.write_concern,
            read_concern or self.read_concern,
        )

    @_csot.apply
    def bulk_write(
        self,
        requests: Sequence[_WriteOp[_DocumentType]],
        ordered: bool = True,
        bypass_document_validation: bool = False,
        session: Optional[ClientSession] = None,
        comment: Optional[Any] = None,
        let: Optional[Mapping] = None,
    ) -> BulkWriteResult:
        """Send a batch of write operations to the server.

        Requests are passed as a list of write operation instances (
        :class:`~pymongo.operations.InsertOne`,
        :class:`~pymongo.operations.UpdateOne`,
        :class:`~pymongo.operations.UpdateMany`,
        :class:`~pymongo.operations.ReplaceOne`,
        :class:`~pymongo.operations.DeleteOne`, or
        :class:`~pymongo.operations.DeleteMany`).

          >>> for doc in db.test.find({}):
          ...     print(doc)
          ...
          {'x': 1, '_id': ObjectId('54f62e60fba5226811f634ef')}
          {'x': 1, '_id': ObjectId('54f62e60fba5226811f634f0')}
          >>> # DeleteMany, UpdateOne, and UpdateMany are also available.
          ...
          >>> from pymongo import InsertOne, DeleteOne, ReplaceOne
          >>> requests = [InsertOne({'y': 1}), DeleteOne({'x': 1}),
          ...             ReplaceOne({'w': 1}, {'z': 1}, upsert=True)]
          >>> result = db.test.bulk_write(requests)
          >>> result.inserted_count
          1
          >>> result.deleted_count
          1
          >>> result.modified_count
          0
          >>> result.upserted_ids
          {2: ObjectId('54f62ee28891e756a6e1abd5')}
          >>> for doc in db.test.find({}):
          ...     print(doc)
          ...
          {'x': 1, '_id': ObjectId('54f62e60fba5226811f634f0')}
          {'y': 1, '_id': ObjectId('54f62ee2fba5226811f634f1')}
          {'z': 1, '_id': ObjectId('54f62ee28891e756a6e1abd5')}

        :Parameters:
          - `requests`: A list of write operations (see examples above).
          - `ordered` (optional): If ``True`` (the default) requests will be
            performed on the server serially, in the order provided. If an error
            occurs all remaining operations are aborted. If ``False`` requests
            will be performed on the server in arbitrary order, possibly in
            parallel, and all operations will be attempted.
          - `bypass_document_validation`: (optional) If ``True``, allows the
            write to opt-out of document level validation. Default is
            ``False``.
          - `session` (optional): a
            :class:`~pymongo.client_session.ClientSession`.
          - `comment` (optional): A user-provided comment to attach to this
            command.
          - `let` (optional): Map of parameter names and values. Values must be
            constant or closed expressions that do not reference document
            fields. Parameters can then be accessed as variables in an
            aggregate expression context (e.g. "$$var").

        :Returns:
          An instance of :class:`~pymongo.results.BulkWriteResult`.

        .. seealso:: :ref:`writes-and-ids`

        .. note:: `bypass_document_validation` requires server version
          **>= 3.2**

        .. versionchanged:: 4.1
           Added ``comment`` parameter.
           Added ``let`` parameter.

        .. versionchanged:: 3.6
           Added ``session`` parameter.

        .. versionchanged:: 3.2
          Added bypass_document_validation support

        .. versionadded:: 3.0
        """
        common.validate_list("requests", requests)

        blk = _Bulk(self, ordered, bypass_document_validation, comment=comment, let=let)
        for request in requests:
            try:
                request._add_to_bulk(blk)
            except AttributeError:
                raise TypeError(f"{request!r} is not a valid request")

        write_concern = self._write_concern_for(session)
        bulk_api_result = blk.execute(write_concern, session)
        if bulk_api_result is not None:
            return BulkWriteResult(bulk_api_result, True)
        return BulkWriteResult({}, False)

    def _insert_one(
        self,
        doc: Mapping[str, Any],
        ordered: bool,
        write_concern: WriteConcern,
        op_id: Optional[int],
        bypass_doc_val: bool,
        session: Optional[ClientSession],
        comment: Optional[Any] = None,
    ) -> Any:
        """Internal helper for inserting a single document."""
        write_concern = write_concern or self.write_concern
        acknowledged = write_concern.acknowledged
        command = SON([("insert", self.name), ("ordered", ordered), ("documents", [doc])])
        if comment is not None:
            command["comment"] = comment

        def _insert_command(
            session: ClientSession, conn: Connection, retryable_write: bool
        ) -> None:
            if bypass_doc_val:
                command["bypassDocumentValidation"] = True

            result = conn.command(
                self.__database.name,
                command,
                write_concern=write_concern,
                codec_options=self.__write_response_codec_options,
                session=session,
                client=self.__database.client,
                retryable_write=retryable_write,
            )

            _check_write_command_response(result)

        self.__database.client._retryable_write(acknowledged, _insert_command, session)

        if not isinstance(doc, RawBSONDocument):
            return doc.get("_id")
        return None

    def insert_one(
        self,
        document: Union[_DocumentType, RawBSONDocument],
        bypass_document_validation: bool = False,
        session: Optional[ClientSession] = None,
        comment: Optional[Any] = None,
    ) -> InsertOneResult:
        """Insert a single document.

          >>> db.test.count_documents({'x': 1})
          0
          >>> result = db.test.insert_one({'x': 1})
          >>> result.inserted_id
          ObjectId('54f112defba522406c9cc208')
          >>> db.test.find_one({'x': 1})
          {'x': 1, '_id': ObjectId('54f112defba522406c9cc208')}

        :Parameters:
          - `document`: The document to insert. Must be a mutable mapping
            type. If the document does not have an _id field one will be
            added automatically.
          - `bypass_document_validation`: (optional) If ``True``, allows the
            write to opt-out of document level validation. Default is
            ``False``.
          - `session` (optional): a
            :class:`~pymongo.client_session.ClientSession`.
          - `comment` (optional): A user-provided comment to attach to this
            command.

        :Returns:
          - An instance of :class:`~pymongo.results.InsertOneResult`.

        .. seealso:: :ref:`writes-and-ids`

        .. note:: `bypass_document_validation` requires server version
          **>= 3.2**

        .. versionchanged:: 4.1
           Added ``comment`` parameter.

        .. versionchanged:: 3.6
           Added ``session`` parameter.

        .. versionchanged:: 3.2
          Added bypass_document_validation support

        .. versionadded:: 3.0
        """
        common.validate_is_document_type("document", document)
        if not (isinstance(document, RawBSONDocument) or "_id" in document):
            document["_id"] = ObjectId()  # type: ignore[index]

        write_concern = self._write_concern_for(session)
        return InsertOneResult(
            self._insert_one(
                document,
                ordered=True,
                write_concern=write_concern,
                op_id=None,
                bypass_doc_val=bypass_document_validation,
                session=session,
                comment=comment,
            ),
            write_concern.acknowledged,
        )

    @_csot.apply
    def insert_many(
        self,
        documents: Iterable[Union[_DocumentType, RawBSONDocument]],
        ordered: bool = True,
        bypass_document_validation: bool = False,
        session: Optional[ClientSession] = None,
        comment: Optional[Any] = None,
    ) -> InsertManyResult:
        """Insert an iterable of documents.

          >>> db.test.count_documents({})
          0
          >>> result = db.test.insert_many([{'x': i} for i in range(2)])
          >>> result.inserted_ids
          [ObjectId('54f113fffba522406c9cc20e'), ObjectId('54f113fffba522406c9cc20f')]
          >>> db.test.count_documents({})
          2

        :Parameters:
          - `documents`: A iterable of documents to insert.
          - `ordered` (optional): If ``True`` (the default) documents will be
            inserted on the server serially, in the order provided. If an error
            occurs all remaining inserts are aborted. If ``False``, documents
            will be inserted on the server in arbitrary order, possibly in
            parallel, and all document inserts will be attempted.
          - `bypass_document_validation`: (optional) If ``True``, allows the
            write to opt-out of document level validation. Default is
            ``False``.
          - `session` (optional): a
            :class:`~pymongo.client_session.ClientSession`.
          - `comment` (optional): A user-provided comment to attach to this
            command.

        :Returns:
          An instance of :class:`~pymongo.results.InsertManyResult`.

        .. seealso:: :ref:`writes-and-ids`

        .. note:: `bypass_document_validation` requires server version
          **>= 3.2**

        .. versionchanged:: 4.1
           Added ``comment`` parameter.

        .. versionchanged:: 3.6
           Added ``session`` parameter.

        .. versionchanged:: 3.2
          Added bypass_document_validation support

        .. versionadded:: 3.0
        """
        if (
            not isinstance(documents, abc.Iterable)
            or isinstance(documents, abc.Mapping)
            or not documents
        ):
            raise TypeError("documents must be a non-empty list")
        inserted_ids: List[ObjectId] = []

        def gen() -> Iterator[Tuple[int, Mapping[str, Any]]]:
            """A generator that validates documents and handles _ids."""
            for document in documents:
                common.validate_is_document_type("document", document)
                if not isinstance(document, RawBSONDocument):
                    if "_id" not in document:
                        document["_id"] = ObjectId()  # type: ignore[index]
                    inserted_ids.append(document["_id"])
                yield (message._INSERT, document)

        write_concern = self._write_concern_for(session)
        blk = _Bulk(self, ordered, bypass_document_validation, comment=comment)
        blk.ops = list(gen())
        blk.execute(write_concern, session=session)
        return InsertManyResult(inserted_ids, write_concern.acknowledged)

    def _update(
        self,
        conn: Connection,
        criteria: Mapping[str, Any],
        document: Union[Mapping[str, Any], _Pipeline],
        upsert: bool = False,
        multi: bool = False,
        write_concern: Optional[WriteConcern] = None,
        op_id: Optional[int] = None,
        ordered: bool = True,
        bypass_doc_val: Optional[bool] = False,
        collation: Optional[_CollationIn] = None,
        array_filters: Optional[Sequence[Mapping[str, Any]]] = None,
        hint: Optional[_IndexKeyHint] = None,
        session: Optional[ClientSession] = None,
        retryable_write: bool = False,
        let: Optional[Mapping[str, Any]] = None,
        comment: Optional[Any] = None,
    ) -> Optional[Mapping[str, Any]]:
        """Internal update / replace helper."""
        common.validate_boolean("upsert", upsert)
        collation = validate_collation_or_none(collation)
        write_concern = write_concern or self.write_concern
        acknowledged = write_concern.acknowledged
        update_doc: SON[str, Any] = SON(
            [("q", criteria), ("u", document), ("multi", multi), ("upsert", upsert)]
        )
        if collation is not None:
            if not acknowledged:
                raise ConfigurationError("Collation is unsupported for unacknowledged writes.")
            else:
                update_doc["collation"] = collation
        if array_filters is not None:
            if not acknowledged:
                raise ConfigurationError("arrayFilters is unsupported for unacknowledged writes.")
            else:
                update_doc["arrayFilters"] = array_filters
        if hint is not None:
            if not acknowledged and conn.max_wire_version < 8:
                raise ConfigurationError(
                    "Must be connected to MongoDB 4.2+ to use hint on unacknowledged update commands."
                )
            if not isinstance(hint, str):
                hint = helpers._index_document(hint)  # type: ignore[assignment]
            update_doc["hint"] = hint
        command = SON([("update", self.name), ("ordered", ordered), ("updates", [update_doc])])
        if let is not None:
            common.validate_is_mapping("let", let)
            command["let"] = let

        if comment is not None:
            command["comment"] = comment
        # Update command.
        if bypass_doc_val:
            command["bypassDocumentValidation"] = True

        # The command result has to be published for APM unmodified
        # so we make a shallow copy here before adding updatedExisting.
        result = conn.command(
            self.__database.name,
            command,
            write_concern=write_concern,
            codec_options=self.__write_response_codec_options,
            session=session,
            client=self.__database.client,
            retryable_write=retryable_write,
        ).copy()
        _check_write_command_response(result)
        # Add the updatedExisting field for compatibility.
        if result.get("n") and "upserted" not in result:
            result["updatedExisting"] = True
        else:
            result["updatedExisting"] = False
            # MongoDB >= 2.6.0 returns the upsert _id in an array
            # element. Break it out for backward compatibility.
            if "upserted" in result:
                result["upserted"] = result["upserted"][0]["_id"]

        if not acknowledged:
            return None
        return result

    def _update_retryable(
        self,
        criteria: Mapping[str, Any],
        document: Union[Mapping[str, Any], _Pipeline],
        upsert: bool = False,
        multi: bool = False,
        write_concern: Optional[WriteConcern] = None,
        op_id: Optional[int] = None,
        ordered: bool = True,
        bypass_doc_val: Optional[bool] = False,
        collation: Optional[_CollationIn] = None,
        array_filters: Optional[Sequence[Mapping[str, Any]]] = None,
        hint: Optional[_IndexKeyHint] = None,
        session: Optional[ClientSession] = None,
        let: Optional[Mapping[str, Any]] = None,
        comment: Optional[Any] = None,
    ) -> Mapping[str, Any]:
        """Internal update / replace helper."""

        def _update(
            session: Optional[ClientSession], conn: Connection, retryable_write: bool
        ) -> Optional[Mapping[str, Any]]:
            return self._update(
                conn,
                criteria,
                document,
                upsert=upsert,
                multi=multi,
                write_concern=write_concern,
                op_id=op_id,
                ordered=ordered,
                bypass_doc_val=bypass_doc_val,
                collation=collation,
                array_filters=array_filters,
                hint=hint,
                session=session,
                retryable_write=retryable_write,
                let=let,
                comment=comment,
            )

        return self.__database.client._retryable_write(
            (write_concern or self.write_concern).acknowledged and not multi, _update, session
        )

    def replace_one(
        self,
        filter: Mapping[str, Any],
        replacement: Mapping[str, Any],
        upsert: bool = False,
        bypass_document_validation: bool = False,
        collation: Optional[_CollationIn] = None,
        hint: Optional[_IndexKeyHint] = None,
        session: Optional[ClientSession] = None,
        let: Optional[Mapping[str, Any]] = None,
        comment: Optional[Any] = None,
    ) -> UpdateResult:
        """Replace a single document matching the filter.

          >>> for doc in db.test.find({}):
          ...     print(doc)
          ...
          {'x': 1, '_id': ObjectId('54f4c5befba5220aa4d6dee7')}
          >>> result = db.test.replace_one({'x': 1}, {'y': 1})
          >>> result.matched_count
          1
          >>> result.modified_count
          1
          >>> for doc in db.test.find({}):
          ...     print(doc)
          ...
          {'y': 1, '_id': ObjectId('54f4c5befba5220aa4d6dee7')}

        The *upsert* option can be used to insert a new document if a matching
        document does not exist.

          >>> result = db.test.replace_one({'x': 1}, {'x': 1}, True)
          >>> result.matched_count
          0
          >>> result.modified_count
          0
          >>> result.upserted_id
          ObjectId('54f11e5c8891e756a6e1abd4')
          >>> db.test.find_one({'x': 1})
          {'x': 1, '_id': ObjectId('54f11e5c8891e756a6e1abd4')}

        :Parameters:
          - `filter`: A query that matches the document to replace.
          - `replacement`: The new document.
          - `upsert` (optional): If ``True``, perform an insert if no documents
            match the filter.
          - `bypass_document_validation`: (optional) If ``True``, allows the
            write to opt-out of document level validation. Default is
            ``False``.
          - `collation` (optional): An instance of
            :class:`~pymongo.collation.Collation`.
          - `hint` (optional): An index to use to support the query
            predicate specified either by its string name, or in the same
            format as passed to
            :meth:`~pymongo.collection.Collection.create_index` (e.g.
            ``[('field', ASCENDING)]``). This option is only supported on
            MongoDB 4.2 and above.
          - `session` (optional): a
            :class:`~pymongo.client_session.ClientSession`.
          - `let` (optional): Map of parameter names and values. Values must be
            constant or closed expressions that do not reference document
            fields. Parameters can then be accessed as variables in an
            aggregate expression context (e.g. "$$var").
          - `comment` (optional): A user-provided comment to attach to this
            command.
        :Returns:
          - An instance of :class:`~pymongo.results.UpdateResult`.

        .. versionchanged:: 4.1
           Added ``let`` parameter.
           Added ``comment`` parameter.
        .. versionchanged:: 3.11
           Added ``hint`` parameter.
        .. versionchanged:: 3.6
           Added ``session`` parameter.
        .. versionchanged:: 3.4
          Added the `collation` option.
        .. versionchanged:: 3.2
          Added bypass_document_validation support.

        .. versionadded:: 3.0
        """
        common.validate_is_mapping("filter", filter)
        common.validate_ok_for_replace(replacement)
        if let is not None:
            common.validate_is_mapping("let", let)
        write_concern = self._write_concern_for(session)
        return UpdateResult(
            self._update_retryable(
                filter,
                replacement,
                upsert,
                write_concern=write_concern,
                bypass_doc_val=bypass_document_validation,
                collation=collation,
                hint=hint,
                session=session,
                let=let,
                comment=comment,
            ),
            write_concern.acknowledged,
        )

    def update_one(
        self,
        filter: Mapping[str, Any],
        update: Union[Mapping[str, Any], _Pipeline],
        upsert: bool = False,
        bypass_document_validation: bool = False,
        collation: Optional[_CollationIn] = None,
        array_filters: Optional[Sequence[Mapping[str, Any]]] = None,
        hint: Optional[_IndexKeyHint] = None,
        session: Optional[ClientSession] = None,
        let: Optional[Mapping[str, Any]] = None,
        comment: Optional[Any] = None,
    ) -> UpdateResult:
        """Update a single document matching the filter.

          >>> for doc in db.test.find():
          ...     print(doc)
          ...
          {'x': 1, '_id': 0}
          {'x': 1, '_id': 1}
          {'x': 1, '_id': 2}
          >>> result = db.test.update_one({'x': 1}, {'$inc': {'x': 3}})
          >>> result.matched_count
          1
          >>> result.modified_count
          1
          >>> for doc in db.test.find():
          ...     print(doc)
          ...
          {'x': 4, '_id': 0}
          {'x': 1, '_id': 1}
          {'x': 1, '_id': 2}

        If ``upsert=True`` and no documents match the filter, create a
        new document based on the filter criteria and update modifications.

          >>> result = db.test.update_one({'x': -10}, {'$inc': {'x': 3}}, upsert=True)
          >>> result.matched_count
          0
          >>> result.modified_count
          0
          >>> result.upserted_id
          ObjectId('626a678eeaa80587d4bb3fb7')
          >>> db.test.find_one(result.upserted_id)
          {'_id': ObjectId('626a678eeaa80587d4bb3fb7'), 'x': -7}

        :Parameters:
          - `filter`: A query that matches the document to update.
          - `update`: The modifications to apply.
          - `upsert` (optional): If ``True``, perform an insert if no documents
            match the filter.
          - `bypass_document_validation`: (optional) If ``True``, allows the
            write to opt-out of document level validation. Default is
            ``False``.
          - `collation` (optional): An instance of
            :class:`~pymongo.collation.Collation`.
          - `array_filters` (optional): A list of filters specifying which
            array elements an update should apply.
          - `hint` (optional): An index to use to support the query
            predicate specified either by its string name, or in the same
            format as passed to
            :meth:`~pymongo.collection.Collection.create_index` (e.g.
            ``[('field', ASCENDING)]``). This option is only supported on
            MongoDB 4.2 and above.
          - `session` (optional): a
            :class:`~pymongo.client_session.ClientSession`.
          - `let` (optional): Map of parameter names and values. Values must be
            constant or closed expressions that do not reference document
            fields. Parameters can then be accessed as variables in an
            aggregate expression context (e.g. "$$var").
          - `comment` (optional): A user-provided comment to attach to this
            command.

        :Returns:
          - An instance of :class:`~pymongo.results.UpdateResult`.

        .. versionchanged:: 4.1
           Added ``let`` parameter.
           Added ``comment`` parameter.
        .. versionchanged:: 3.11
           Added ``hint`` parameter.
        .. versionchanged:: 3.9
           Added the ability to accept a pipeline as the ``update``.
        .. versionchanged:: 3.6
           Added the ``array_filters`` and ``session`` parameters.
        .. versionchanged:: 3.4
          Added the ``collation`` option.
        .. versionchanged:: 3.2
          Added ``bypass_document_validation`` support.

        .. versionadded:: 3.0
        """
        common.validate_is_mapping("filter", filter)
        common.validate_ok_for_update(update)
        common.validate_list_or_none("array_filters", array_filters)

        write_concern = self._write_concern_for(session)
        return UpdateResult(
            self._update_retryable(
                filter,
                update,
                upsert,
                write_concern=write_concern,
                bypass_doc_val=bypass_document_validation,
                collation=collation,
                array_filters=array_filters,
                hint=hint,
                session=session,
                let=let,
                comment=comment,
            ),
            write_concern.acknowledged,
        )

    def update_many(
        self,
        filter: Mapping[str, Any],
        update: Union[Mapping[str, Any], _Pipeline],
        upsert: bool = False,
        array_filters: Optional[Sequence[Mapping[str, Any]]] = None,
        bypass_document_validation: Optional[bool] = None,
        collation: Optional[_CollationIn] = None,
        hint: Optional[_IndexKeyHint] = None,
        session: Optional[ClientSession] = None,
        let: Optional[Mapping[str, Any]] = None,
        comment: Optional[Any] = None,
    ) -> UpdateResult:
        """Update one or more documents that match the filter.

          >>> for doc in db.test.find():
          ...     print(doc)
          ...
          {'x': 1, '_id': 0}
          {'x': 1, '_id': 1}
          {'x': 1, '_id': 2}
          >>> result = db.test.update_many({'x': 1}, {'$inc': {'x': 3}})
          >>> result.matched_count
          3
          >>> result.modified_count
          3
          >>> for doc in db.test.find():
          ...     print(doc)
          ...
          {'x': 4, '_id': 0}
          {'x': 4, '_id': 1}
          {'x': 4, '_id': 2}

        :Parameters:
          - `filter`: A query that matches the documents to update.
          - `update`: The modifications to apply.
          - `upsert` (optional): If ``True``, perform an insert if no documents
            match the filter.
          - `bypass_document_validation` (optional): If ``True``, allows the
            write to opt-out of document level validation. Default is
            ``False``.
          - `collation` (optional): An instance of
            :class:`~pymongo.collation.Collation`.
          - `array_filters` (optional): A list of filters specifying which
            array elements an update should apply.
          - `hint` (optional): An index to use to support the query
            predicate specified either by its string name, or in the same
            format as passed to
            :meth:`~pymongo.collection.Collection.create_index` (e.g.
            ``[('field', ASCENDING)]``). This option is only supported on
            MongoDB 4.2 and above.
          - `session` (optional): a
            :class:`~pymongo.client_session.ClientSession`.
          - `let` (optional): Map of parameter names and values. Values must be
            constant or closed expressions that do not reference document
            fields. Parameters can then be accessed as variables in an
            aggregate expression context (e.g. "$$var").
          - `comment` (optional): A user-provided comment to attach to this
            command.

        :Returns:
          - An instance of :class:`~pymongo.results.UpdateResult`.

        .. versionchanged:: 4.1
           Added ``let`` parameter.
           Added ``comment`` parameter.
        .. versionchanged:: 3.11
           Added ``hint`` parameter.
        .. versionchanged:: 3.9
           Added the ability to accept a pipeline as the `update`.
        .. versionchanged:: 3.6
           Added ``array_filters`` and ``session`` parameters.
        .. versionchanged:: 3.4
          Added the `collation` option.
        .. versionchanged:: 3.2
          Added bypass_document_validation support.

        .. versionadded:: 3.0
        """
        common.validate_is_mapping("filter", filter)
        common.validate_ok_for_update(update)
        common.validate_list_or_none("array_filters", array_filters)

        write_concern = self._write_concern_for(session)
        return UpdateResult(
            self._update_retryable(
                filter,
                update,
                upsert,
                multi=True,
                write_concern=write_concern,
                bypass_doc_val=bypass_document_validation,
                collation=collation,
                array_filters=array_filters,
                hint=hint,
                session=session,
                let=let,
                comment=comment,
            ),
            write_concern.acknowledged,
        )

    def drop(
        self,
        session: Optional[ClientSession] = None,
        comment: Optional[Any] = None,
        encrypted_fields: Optional[Mapping[str, Any]] = None,
    ) -> None:
        """Alias for :meth:`~pymongo.database.Database.drop_collection`.

        :Parameters:
          - `session` (optional): a
            :class:`~pymongo.client_session.ClientSession`.
          - `comment` (optional): A user-provided comment to attach to this
            command.
          - `encrypted_fields`: **(BETA)** Document that describes the encrypted fields for
            Queryable Encryption.

        The following two calls are equivalent:

          >>> db.foo.drop()
          >>> db.drop_collection("foo")

        .. versionchanged:: 4.2
           Added ``encrypted_fields`` parameter.

        .. versionchanged:: 4.1
           Added ``comment`` parameter.

        .. versionchanged:: 3.7
           :meth:`drop` now respects this :class:`Collection`'s :attr:`write_concern`.

        .. versionchanged:: 3.6
           Added ``session`` parameter.
        """
        dbo = self.__database.client.get_database(
            self.__database.name,
            self.codec_options,
            self.read_preference,
            self.write_concern,
            self.read_concern,
        )
        dbo.drop_collection(
            self.__name, session=session, comment=comment, encrypted_fields=encrypted_fields
        )

    def _delete(
        self,
        conn: Connection,
        criteria: Mapping[str, Any],
        multi: bool,
        write_concern: Optional[WriteConcern] = None,
        op_id: Optional[int] = None,
        ordered: bool = True,
        collation: Optional[_CollationIn] = None,
        hint: Optional[_IndexKeyHint] = None,
        session: Optional[ClientSession] = None,
        retryable_write: bool = False,
        let: Optional[Mapping[str, Any]] = None,
        comment: Optional[Any] = None,
    ) -> Mapping[str, Any]:
        """Internal delete helper."""
        common.validate_is_mapping("filter", criteria)
        write_concern = write_concern or self.write_concern
        acknowledged = write_concern.acknowledged
        delete_doc = SON([("q", criteria), ("limit", int(not multi))])
        collation = validate_collation_or_none(collation)
        if collation is not None:
            if not acknowledged:
                raise ConfigurationError("Collation is unsupported for unacknowledged writes.")
            else:
                delete_doc["collation"] = collation
        if hint is not None:
            if not acknowledged and conn.max_wire_version < 9:
                raise ConfigurationError(
                    "Must be connected to MongoDB 4.4+ to use hint on unacknowledged delete commands."
                )
            if not isinstance(hint, str):
                hint = helpers._index_document(hint)  # type: ignore[assignment]
            delete_doc["hint"] = hint
        command = SON([("delete", self.name), ("ordered", ordered), ("deletes", [delete_doc])])

        if let is not None:
            common.validate_is_document_type("let", let)
            command["let"] = let

        if comment is not None:
            command["comment"] = comment

        # Delete command.
        result = conn.command(
            self.__database.name,
            command,
            write_concern=write_concern,
            codec_options=self.__write_response_codec_options,
            session=session,
            client=self.__database.client,
            retryable_write=retryable_write,
        )
        _check_write_command_response(result)
        return result

    def _delete_retryable(
        self,
        criteria: Mapping[str, Any],
        multi: bool,
        write_concern: Optional[WriteConcern] = None,
        op_id: Optional[int] = None,
        ordered: bool = True,
        collation: Optional[_CollationIn] = None,
        hint: Optional[_IndexKeyHint] = None,
        session: Optional[ClientSession] = None,
        let: Optional[Mapping[str, Any]] = None,
        comment: Optional[Any] = None,
    ) -> Mapping[str, Any]:
        """Internal delete helper."""

        def _delete(
            session: Optional[ClientSession], conn: Connection, retryable_write: bool
        ) -> Mapping[str, Any]:
            return self._delete(
                conn,
                criteria,
                multi,
                write_concern=write_concern,
                op_id=op_id,
                ordered=ordered,
                collation=collation,
                hint=hint,
                session=session,
                retryable_write=retryable_write,
                let=let,
                comment=comment,
            )

        return self.__database.client._retryable_write(
            (write_concern or self.write_concern).acknowledged and not multi, _delete, session
        )

    def delete_one(
        self,
        filter: Mapping[str, Any],
        collation: Optional[_CollationIn] = None,
        hint: Optional[_IndexKeyHint] = None,
        session: Optional[ClientSession] = None,
        let: Optional[Mapping[str, Any]] = None,
        comment: Optional[Any] = None,
    ) -> DeleteResult:
        """Delete a single document matching the filter.

          >>> db.test.count_documents({'x': 1})
          3
          >>> result = db.test.delete_one({'x': 1})
          >>> result.deleted_count
          1
          >>> db.test.count_documents({'x': 1})
          2

        :Parameters:
          - `filter`: A query that matches the document to delete.
          - `collation` (optional): An instance of
            :class:`~pymongo.collation.Collation`.
          - `hint` (optional): An index to use to support the query
            predicate specified either by its string name, or in the same
            format as passed to
            :meth:`~pymongo.collection.Collection.create_index` (e.g.
            ``[('field', ASCENDING)]``). This option is only supported on
            MongoDB 4.4 and above.
          - `session` (optional): a
            :class:`~pymongo.client_session.ClientSession`.
          - `let` (optional): Map of parameter names and values. Values must be
            constant or closed expressions that do not reference document
            fields. Parameters can then be accessed as variables in an
            aggregate expression context (e.g. "$$var").
          - `comment` (optional): A user-provided comment to attach to this
            command.

        :Returns:
          - An instance of :class:`~pymongo.results.DeleteResult`.

        .. versionchanged:: 4.1
           Added ``let`` parameter.
           Added ``comment`` parameter.
        .. versionchanged:: 3.11
           Added ``hint`` parameter.
        .. versionchanged:: 3.6
           Added ``session`` parameter.
        .. versionchanged:: 3.4
          Added the `collation` option.
        .. versionadded:: 3.0
        """
        write_concern = self._write_concern_for(session)
        return DeleteResult(
            self._delete_retryable(
                filter,
                False,
                write_concern=write_concern,
                collation=collation,
                hint=hint,
                session=session,
                let=let,
                comment=comment,
            ),
            write_concern.acknowledged,
        )

    def delete_many(
        self,
        filter: Mapping[str, Any],
        collation: Optional[_CollationIn] = None,
        hint: Optional[_IndexKeyHint] = None,
        session: Optional[ClientSession] = None,
        let: Optional[Mapping[str, Any]] = None,
        comment: Optional[Any] = None,
    ) -> DeleteResult:
        """Delete one or more documents matching the filter.

          >>> db.test.count_documents({'x': 1})
          3
          >>> result = db.test.delete_many({'x': 1})
          >>> result.deleted_count
          3
          >>> db.test.count_documents({'x': 1})
          0

        :Parameters:
          - `filter`: A query that matches the documents to delete.
          - `collation` (optional): An instance of
            :class:`~pymongo.collation.Collation`.
          - `hint` (optional): An index to use to support the query
            predicate specified either by its string name, or in the same
            format as passed to
            :meth:`~pymongo.collection.Collection.create_index` (e.g.
            ``[('field', ASCENDING)]``). This option is only supported on
            MongoDB 4.4 and above.
          - `session` (optional): a
            :class:`~pymongo.client_session.ClientSession`.
          - `let` (optional): Map of parameter names and values. Values must be
            constant or closed expressions that do not reference document
            fields. Parameters can then be accessed as variables in an
            aggregate expression context (e.g. "$$var").
          - `comment` (optional): A user-provided comment to attach to this
            command.

        :Returns:
          - An instance of :class:`~pymongo.results.DeleteResult`.

        .. versionchanged:: 4.1
           Added ``let`` parameter.
           Added ``comment`` parameter.
        .. versionchanged:: 3.11
           Added ``hint`` parameter.
        .. versionchanged:: 3.6
           Added ``session`` parameter.
        .. versionchanged:: 3.4
          Added the `collation` option.
        .. versionadded:: 3.0
        """
        write_concern = self._write_concern_for(session)
        return DeleteResult(
            self._delete_retryable(
                filter,
                True,
                write_concern=write_concern,
                collation=collation,
                hint=hint,
                session=session,
                let=let,
                comment=comment,
            ),
            write_concern.acknowledged,
        )

    def find_one(
        self, filter: Optional[Any] = None, *args: Any, **kwargs: Any
    ) -> Optional[_DocumentType]:
        """Get a single document from the database.

        All arguments to :meth:`find` are also valid arguments for
        :meth:`find_one`, although any `limit` argument will be
        ignored. Returns a single document, or ``None`` if no matching
        document is found.

        The :meth:`find_one` method obeys the :attr:`read_preference` of
        this :class:`Collection`.

        :Parameters:

          - `filter` (optional): a dictionary specifying
            the query to be performed OR any other type to be used as
            the value for a query for ``"_id"``.

          - `*args` (optional): any additional positional arguments
            are the same as the arguments to :meth:`find`.

          - `**kwargs` (optional): any additional keyword arguments
            are the same as the arguments to :meth:`find`.

              >>> collection.find_one(max_time_ms=100)

        """
        if filter is not None and not isinstance(filter, abc.Mapping):
            filter = {"_id": filter}
        cursor = self.find(filter, *args, **kwargs)
        for result in cursor.limit(-1):
            return result
        return None

    def find(self, *args: Any, **kwargs: Any) -> Cursor[_DocumentType]:
        """Query the database.

        The `filter` argument is a query document that all results
        must match. For example:

        >>> db.test.find({"hello": "world"})

        only matches documents that have a key "hello" with value
        "world".  Matches can have other keys *in addition* to
        "hello". The `projection` argument is used to specify a subset
        of fields that should be included in the result documents. By
        limiting results to a certain subset of fields you can cut
        down on network traffic and decoding time.

        Raises :class:`TypeError` if any of the arguments are of
        improper type. Returns an instance of
        :class:`~pymongo.cursor.Cursor` corresponding to this query.

        The :meth:`find` method obeys the :attr:`read_preference` of
        this :class:`Collection`.

        :Parameters:
          - `filter` (optional): A query document that selects which documents
            to include in the result set. Can be an empty document to include
            all documents.
          - `projection` (optional): a list of field names that should be
            returned in the result set or a dict specifying the fields
            to include or exclude. If `projection` is a list "_id" will
            always be returned. Use a dict to exclude fields from
            the result (e.g. projection={'_id': False}).
          - `session` (optional): a
            :class:`~pymongo.client_session.ClientSession`.
          - `skip` (optional): the number of documents to omit (from
            the start of the result set) when returning the results
          - `limit` (optional): the maximum number of results to
            return. A limit of 0 (the default) is equivalent to setting no
            limit.
          - `no_cursor_timeout` (optional): if False (the default), any
            returned cursor is closed by the server after 10 minutes of
            inactivity. If set to True, the returned cursor will never
            time out on the server. Care should be taken to ensure that
            cursors with no_cursor_timeout turned on are properly closed.
          - `cursor_type` (optional): the type of cursor to return. The valid
            options are defined by :class:`~pymongo.cursor.CursorType`:

            - :attr:`~pymongo.cursor.CursorType.NON_TAILABLE` - the result of
              this find call will return a standard cursor over the result set.
            - :attr:`~pymongo.cursor.CursorType.TAILABLE` - the result of this
              find call will be a tailable cursor - tailable cursors are only
              for use with capped collections. They are not closed when the
              last data is retrieved but are kept open and the cursor location
              marks the final document position. If more data is received
              iteration of the cursor will continue from the last document
              received. For details, see the `tailable cursor documentation
              <https://www.mongodb.com/docs/manual/core/tailable-cursors/>`_.
            - :attr:`~pymongo.cursor.CursorType.TAILABLE_AWAIT` - the result
              of this find call will be a tailable cursor with the await flag
              set. The server will wait for a few seconds after returning the
              full result set so that it can capture and return additional data
              added during the query.
            - :attr:`~pymongo.cursor.CursorType.EXHAUST` - the result of this
              find call will be an exhaust cursor. MongoDB will stream batched
              results to the client without waiting for the client to request
              each batch, reducing latency. See notes on compatibility below.

          - `sort` (optional): a list of (key, direction) pairs
            specifying the sort order for this query. See
            :meth:`~pymongo.cursor.Cursor.sort` for details.
          - `allow_partial_results` (optional): if True, mongos will return
            partial results if some shards are down instead of returning an
            error.
          - `oplog_replay` (optional): **DEPRECATED** - if True, set the
            oplogReplay query flag. Default: False.
          - `batch_size` (optional): Limits the number of documents returned in
            a single batch.
          - `collation` (optional): An instance of
            :class:`~pymongo.collation.Collation`.
          - `return_key` (optional): If True, return only the index keys in
            each document.
          - `show_record_id` (optional): If True, adds a field ``$recordId`` in
            each document with the storage engine's internal record identifier.
          - `snapshot` (optional): **DEPRECATED** - If True, prevents the
            cursor from returning a document more than once because of an
            intervening write operation.
          - `hint` (optional): An index, in the same format as passed to
            :meth:`~pymongo.collection.Collection.create_index` (e.g.
            ``[('field', ASCENDING)]``). Pass this as an alternative to calling
            :meth:`~pymongo.cursor.Cursor.hint` on the cursor to tell Mongo the
            proper index to use for the query.
          - `max_time_ms` (optional): Specifies a time limit for a query
            operation. If the specified time is exceeded, the operation will be
            aborted and :exc:`~pymongo.errors.ExecutionTimeout` is raised. Pass
            this as an alternative to calling
            :meth:`~pymongo.cursor.Cursor.max_time_ms` on the cursor.
          - `max_scan` (optional): **DEPRECATED** - The maximum number of
            documents to scan. Pass this as an alternative to calling
            :meth:`~pymongo.cursor.Cursor.max_scan` on the cursor.
          - `min` (optional): A list of field, limit pairs specifying the
            inclusive lower bound for all keys of a specific index in order.
            Pass this as an alternative to calling
            :meth:`~pymongo.cursor.Cursor.min` on the cursor. ``hint`` must
            also be passed to ensure the query utilizes the correct index.
          - `max` (optional): A list of field, limit pairs specifying the
            exclusive upper bound for all keys of a specific index in order.
            Pass this as an alternative to calling
            :meth:`~pymongo.cursor.Cursor.max` on the cursor. ``hint`` must
            also be passed to ensure the query utilizes the correct index.
          - `comment` (optional): A string to attach to the query to help
            interpret and trace the operation in the server logs and in profile
            data. Pass this as an alternative to calling
            :meth:`~pymongo.cursor.Cursor.comment` on the cursor.
          - `allow_disk_use` (optional): if True, MongoDB may use temporary
            disk files to store data exceeding the system memory limit while
            processing a blocking sort operation. The option has no effect if
            MongoDB can satisfy the specified sort using an index, or if the
            blocking sort requires less memory than the 100 MiB limit. This
            option is only supported on MongoDB 4.4 and above.

        .. note:: There are a number of caveats to using
          :attr:`~pymongo.cursor.CursorType.EXHAUST` as cursor_type:

          - The `limit` option can not be used with an exhaust cursor.

          - Exhaust cursors are not supported by mongos and can not be
            used with a sharded cluster.

          - A :class:`~pymongo.cursor.Cursor` instance created with the
            :attr:`~pymongo.cursor.CursorType.EXHAUST` cursor_type requires an
            exclusive :class:`~socket.socket` connection to MongoDB. If the
            :class:`~pymongo.cursor.Cursor` is discarded without being
            completely iterated the underlying :class:`~socket.socket`
            connection will be closed and discarded without being returned to
            the connection pool.

        .. versionchanged:: 4.0
           Removed the ``modifiers`` option.
           Empty projections (eg {} or []) are passed to the server as-is,
           rather than the previous behavior which substituted in a
           projection of ``{"_id": 1}``. This means that an empty projection
           will now return the entire document, not just the ``"_id"`` field.

        .. versionchanged:: 3.11
           Added the ``allow_disk_use`` option.
           Deprecated the ``oplog_replay`` option. Support for this option is
           deprecated in MongoDB 4.4. The query engine now automatically
           optimizes queries against the oplog without requiring this
           option to be set.

        .. versionchanged:: 3.7
           Deprecated the ``snapshot`` option, which is deprecated in MongoDB
           3.6 and removed in MongoDB 4.0.
           Deprecated the ``max_scan`` option. Support for this option is
           deprecated in MongoDB 4.0. Use ``max_time_ms`` instead to limit
           server-side execution time.

        .. versionchanged:: 3.6
           Added ``session`` parameter.

        .. versionchanged:: 3.5
           Added the options ``return_key``, ``show_record_id``, ``snapshot``,
           ``hint``, ``max_time_ms``, ``max_scan``, ``min``, ``max``, and
           ``comment``.
           Deprecated the ``modifiers`` option.

        .. versionchanged:: 3.4
           Added support for the ``collation`` option.

        .. versionchanged:: 3.0
           Changed the parameter names ``spec``, ``fields``, ``timeout``, and
           ``partial`` to ``filter``, ``projection``, ``no_cursor_timeout``,
           and ``allow_partial_results`` respectively.
           Added the ``cursor_type``, ``oplog_replay``, and ``modifiers``
           options.
           Removed the ``network_timeout``, ``read_preference``, ``tag_sets``,
           ``secondary_acceptable_latency_ms``, ``max_scan``, ``snapshot``,
           ``tailable``, ``await_data``, ``exhaust``, ``as_class``, and
           slave_okay parameters.
           Removed ``compile_re`` option: PyMongo now always
           represents BSON regular expressions as :class:`~bson.regex.Regex`
           objects. Use :meth:`~bson.regex.Regex.try_compile` to attempt to
           convert from a BSON regular expression to a Python regular
           expression object.
           Soft deprecated the ``manipulate`` option.

        .. seealso:: The MongoDB documentation on `find <https://dochub.mongodb.org/core/find>`_.
        """
        return Cursor(self, *args, **kwargs)

    def find_raw_batches(self, *args: Any, **kwargs: Any) -> RawBatchCursor[_DocumentType]:
        """Query the database and retrieve batches of raw BSON.

        Similar to the :meth:`find` method but returns a
        :class:`~pymongo.cursor.RawBatchCursor`.

        This example demonstrates how to work with raw batches, but in practice
        raw batches should be passed to an external library that can decode
        BSON into another data type, rather than used with PyMongo's
        :mod:`bson` module.

          >>> import bson
          >>> cursor = db.test.find_raw_batches()
          >>> for batch in cursor:
          ...     print(bson.decode_all(batch))

        .. note:: find_raw_batches does not support auto encryption.

        .. versionchanged:: 3.12
           Instead of ignoring the user-specified read concern, this method
           now sends it to the server when connected to MongoDB 3.6+.

           Added session support.

        .. versionadded:: 3.6
        """
        # OP_MSG is required to support encryption.
        if self.__database.client._encrypter:
            raise InvalidOperation("find_raw_batches does not support auto encryption")
        return RawBatchCursor(self, *args, **kwargs)

    def _count_cmd(
        self,
        session: ClientSession,
        conn: Connection,
        read_preference: Optional[_ServerMode],
        cmd: SON[str, Any],
        collation: Optional[Collation],
    ) -> int:
        """Internal count command helper."""
        # XXX: "ns missing" checks can be removed when we drop support for
        # MongoDB 3.0, see SERVER-17051.
        res = self._command(
            conn,
            cmd,
            read_preference=read_preference,
            allowable_errors=["ns missing"],
            codec_options=self.__write_response_codec_options,
            read_concern=self.read_concern,
            collation=collation,
            session=session,
        )
        if res.get("errmsg", "") == "ns missing":
            return 0
        return int(res["n"])

    def _aggregate_one_result(
        self,
        conn: Connection,
        read_preference: Optional[_ServerMode],
        cmd: SON[str, Any],
        collation: Optional[_CollationIn],
        session: ClientSession,
    ) -> Optional[Mapping[str, Any]]:
        """Internal helper to run an aggregate that returns a single result."""
        result = self._command(
            conn,
            cmd,
            read_preference,
            allowable_errors=[26],  # Ignore NamespaceNotFound.
            codec_options=self.__write_response_codec_options,
            read_concern=self.read_concern,
            collation=collation,
            session=session,
        )
        # cursor will not be present for NamespaceNotFound errors.
        if "cursor" not in result:
            return None
        batch = result["cursor"]["firstBatch"]
        return batch[0] if batch else None

    def estimated_document_count(self, comment: Optional[Any] = None, **kwargs: Any) -> int:
        """Get an estimate of the number of documents in this collection using
        collection metadata.

        The :meth:`estimated_document_count` method is **not** supported in a
        transaction.

        All optional parameters should be passed as keyword arguments
        to this method. Valid options include:

          - `maxTimeMS` (int): The maximum amount of time to allow this
            operation to run, in milliseconds.

        :Parameters:
          - `comment` (optional): A user-provided comment to attach to this
            command.
          - `**kwargs` (optional): See list of options above.

        .. versionchanged:: 4.2
           This method now always uses the `count`_ command. Due to an oversight in versions
           5.0.0-5.0.8 of MongoDB, the count command was not included in V1 of the
           :ref:`versioned-api-ref`. Users of the Stable API with estimated_document_count are
           recommended to upgrade their server version to 5.0.9+ or set
           :attr:`pymongo.server_api.ServerApi.strict` to ``False`` to avoid encountering errors.

        .. versionadded:: 3.7
        .. _count: https://mongodb.com/docs/manual/reference/command/count/
        """
        if "session" in kwargs:
            raise ConfigurationError("estimated_document_count does not support sessions")
        if comment is not None:
            kwargs["comment"] = comment

        def _cmd(
            session: ClientSession,
            server: Server,
            conn: Connection,
            read_preference: Optional[_ServerMode],
        ) -> int:
            cmd: SON[str, Any] = SON([("count", self.__name)])
            cmd.update(kwargs)
            return self._count_cmd(session, conn, read_preference, cmd, collation=None)

        return self._retryable_non_cursor_read(_cmd, None)

    def count_documents(
        self,
        filter: Mapping[str, Any],
        session: Optional[ClientSession] = None,
        comment: Optional[Any] = None,
        **kwargs: Any,
    ) -> int:
        """Count the number of documents in this collection.

        .. note:: For a fast count of the total documents in a collection see
           :meth:`estimated_document_count`.

        The :meth:`count_documents` method is supported in a transaction.

        All optional parameters should be passed as keyword arguments
        to this method. Valid options include:

          - `skip` (int): The number of matching documents to skip before
            returning results.
          - `limit` (int): The maximum number of documents to count. Must be
            a positive integer. If not provided, no limit is imposed.
          - `maxTimeMS` (int): The maximum amount of time to allow this
            operation to run, in milliseconds.
          - `collation` (optional): An instance of
            :class:`~pymongo.collation.Collation`.
          - `hint` (string or list of tuples): The index to use. Specify either
            the index name as a string or the index specification as a list of
            tuples (e.g. [('a', pymongo.ASCENDING), ('b', pymongo.ASCENDING)]).

        The :meth:`count_documents` method obeys the :attr:`read_preference` of
        this :class:`Collection`.

        .. note:: When migrating from :meth:`count` to :meth:`count_documents`
           the following query operators must be replaced:

           +-------------+-------------------------------------+
           | Operator    | Replacement                         |
           +=============+=====================================+
           | $where      | `$expr`_                            |
           +-------------+-------------------------------------+
           | $near       | `$geoWithin`_ with `$center`_       |
           +-------------+-------------------------------------+
           | $nearSphere | `$geoWithin`_ with `$centerSphere`_ |
           +-------------+-------------------------------------+

        :Parameters:
          - `filter` (required): A query document that selects which documents
            to count in the collection. Can be an empty document to count all
            documents.
          - `session` (optional): a
            :class:`~pymongo.client_session.ClientSession`.
          - `comment` (optional): A user-provided comment to attach to this
            command.
          - `**kwargs` (optional): See list of options above.


        .. versionadded:: 3.7

        .. _$expr: https://mongodb.com/docs/manual/reference/operator/query/expr/
        .. _$geoWithin: https://mongodb.com/docs/manual/reference/operator/query/geoWithin/
        .. _$center: https://mongodb.com/docs/manual/reference/operator/query/center/
        .. _$centerSphere: https://mongodb.com/docs/manual/reference/operator/query/centerSphere/
        """
        pipeline = [{"$match": filter}]
        if "skip" in kwargs:
            pipeline.append({"$skip": kwargs.pop("skip")})
        if "limit" in kwargs:
            pipeline.append({"$limit": kwargs.pop("limit")})
        if comment is not None:
            kwargs["comment"] = comment
        pipeline.append({"$group": {"_id": 1, "n": {"$sum": 1}}})
        cmd = SON([("aggregate", self.__name), ("pipeline", pipeline), ("cursor", {})])
        if "hint" in kwargs and not isinstance(kwargs["hint"], str):
            kwargs["hint"] = helpers._index_document(kwargs["hint"])
        collation = validate_collation_or_none(kwargs.pop("collation", None))
        cmd.update(kwargs)

        def _cmd(
            session: ClientSession,
            server: Server,
            conn: Connection,
            read_preference: Optional[_ServerMode],
        ) -> int:
            result = self._aggregate_one_result(conn, read_preference, cmd, collation, session)
            if not result:
                return 0
            return result["n"]

        return self._retryable_non_cursor_read(_cmd, session)

    def _retryable_non_cursor_read(
        self,
        func: Callable[[ClientSession, Server, Connection, Optional[_ServerMode]], T],
        session: Optional[ClientSession],
    ) -> T:
        """Non-cursor read helper to handle implicit session creation."""
        client = self.__database.client
        with client._tmp_session(session) as s:
            return client._retryable_read(func, self._read_preference_for(s), s)

    def create_indexes(
        self,
        indexes: Sequence[IndexModel],
        session: Optional[ClientSession] = None,
        comment: Optional[Any] = None,
        **kwargs: Any,
    ) -> List[str]:
        """Create one or more indexes on this collection.

          >>> from pymongo import IndexModel, ASCENDING, DESCENDING
          >>> index1 = IndexModel([("hello", DESCENDING),
          ...                      ("world", ASCENDING)], name="hello_world")
          >>> index2 = IndexModel([("goodbye", DESCENDING)])
          >>> db.test.create_indexes([index1, index2])
          ["hello_world", "goodbye_-1"]

        :Parameters:
          - `indexes`: A list of :class:`~pymongo.operations.IndexModel`
            instances.
          - `session` (optional): a
            :class:`~pymongo.client_session.ClientSession`.
          - `comment` (optional): A user-provided comment to attach to this
            command.
          - `**kwargs` (optional): optional arguments to the createIndexes
            command (like maxTimeMS) can be passed as keyword arguments.




        .. note:: The :attr:`~pymongo.collection.Collection.write_concern` of
           this collection is automatically applied to this operation.

        .. versionchanged:: 3.6
           Added ``session`` parameter. Added support for arbitrary keyword
           arguments.

        .. versionchanged:: 3.4
           Apply this collection's write concern automatically to this operation
           when connected to MongoDB >= 3.4.
        .. versionadded:: 3.0

        .. _createIndexes: https://mongodb.com/docs/manual/reference/command/createIndexes/
        """
        common.validate_list("indexes", indexes)
        if comment is not None:
            kwargs["comment"] = comment
        return self.__create_indexes(indexes, session, **kwargs)

    @_csot.apply
    def __create_indexes(
        self, indexes: Sequence[IndexModel], session: Optional[ClientSession], **kwargs: Any
    ) -> List[str]:
        """Internal createIndexes helper.

        :Parameters:
          - `indexes`: A list of :class:`~pymongo.operations.IndexModel`
            instances.
          - `session` (optional): a
            :class:`~pymongo.client_session.ClientSession`.
          - `**kwargs` (optional): optional arguments to the createIndexes
            command (like maxTimeMS) can be passed as keyword arguments.
        """
        names = []
        with self._conn_for_writes(session) as conn:
            supports_quorum = conn.max_wire_version >= 9

            def gen_indexes() -> Iterator[Mapping[str, Any]]:
                for index in indexes:
                    if not isinstance(index, IndexModel):
                        raise TypeError(
                            f"{index!r} is not an instance of pymongo.operations.IndexModel"
                        )
                    document = index.document
                    names.append(document["name"])
                    yield document

            cmd = SON([("createIndexes", self.name), ("indexes", list(gen_indexes()))])
            cmd.update(kwargs)
            if "commitQuorum" in kwargs and not supports_quorum:
                raise ConfigurationError(
                    "Must be connected to MongoDB 4.4+ to use the "
                    "commitQuorum option for createIndexes"
                )

            self._command(
                conn,
                cmd,
                read_preference=ReadPreference.PRIMARY,
                codec_options=_UNICODE_REPLACE_CODEC_OPTIONS,
                write_concern=self._write_concern_for(session),
                session=session,
            )
        return names

    def create_index(
        self,
        keys: _IndexKeyHint,
        session: Optional[ClientSession] = None,
        comment: Optional[Any] = None,
        **kwargs: Any,
    ) -> str:
        """Creates an index on this collection.

        Takes either a single key or a list containing (key, direction) pairs
        or keys.  If no direction is given, :data:`~pymongo.ASCENDING` will
        be assumed.
        The key(s) must be an instance of :class:`str`and the direction(s) must
        be one of (:data:`~pymongo.ASCENDING`, :data:`~pymongo.DESCENDING`,
        :data:`~pymongo.GEO2D`, :data:`~pymongo.GEOSPHERE`,
        :data:`~pymongo.HASHED`, :data:`~pymongo.TEXT`).

        To create a single key ascending index on the key ``'mike'`` we just
        use a string argument::

          >>> my_collection.create_index("mike")

        For a compound index on ``'mike'`` descending and ``'eliot'``
        ascending we need to use a list of tuples::

          >>> my_collection.create_index([("mike", pymongo.DESCENDING),
          ...                             "eliot"])

        All optional index creation parameters should be passed as
        keyword arguments to this method. For example::

          >>> my_collection.create_index([("mike", pymongo.DESCENDING)],
          ...                            background=True)

        Valid options include, but are not limited to:

          - `name`: custom name to use for this index - if none is
            given, a name will be generated.
          - `unique`: if ``True``, creates a uniqueness constraint on the
            index.
          - `background`: if ``True``, this index should be created in the
            background.
          - `sparse`: if ``True``, omit from the index any documents that lack
            the indexed field.
          - `bucketSize`: for use with geoHaystack indexes.
            Number of documents to group together within a certain proximity
            to a given longitude and latitude.
          - `min`: minimum value for keys in a :data:`~pymongo.GEO2D`
            index.
          - `max`: maximum value for keys in a :data:`~pymongo.GEO2D`
            index.
          - `expireAfterSeconds`: <int> Used to create an expiring (TTL)
            collection. MongoDB will automatically delete documents from
            this collection after <int> seconds. The indexed field must
            be a UTC datetime or the data will not expire.
          - `partialFilterExpression`: A document that specifies a filter for
            a partial index.
          - `collation` (optional): An instance of
            :class:`~pymongo.collation.Collation`.
          - `wildcardProjection`: Allows users to include or exclude specific
            field paths from a `wildcard index`_ using the {"$**" : 1} key
            pattern. Requires MongoDB >= 4.2.
          - `hidden`: if ``True``, this index will be hidden from the query
            planner and will not be evaluated as part of query plan
            selection. Requires MongoDB >= 4.4.

        See the MongoDB documentation for a full list of supported options by
        server version.

        .. warning:: `dropDups` is not supported by MongoDB 3.0 or newer. The
          option is silently ignored by the server and unique index builds
          using the option will fail if a duplicate value is detected.

        .. note:: The :attr:`~pymongo.collection.Collection.write_concern` of
           this collection is automatically applied to this operation.

        :Parameters:
          - `keys`: a single key or a list of (key, direction)
            pairs specifying the index to create
          - `session` (optional): a
            :class:`~pymongo.client_session.ClientSession`.
          - `comment` (optional): A user-provided comment to attach to this
            command.
          - `**kwargs` (optional): any additional index creation
            options (see the above list) should be passed as keyword
            arguments.

        .. versionchanged:: 4.4
           Allow passing a list containing (key, direction) pairs
           or keys for the ``keys`` parameter.
        .. versionchanged:: 4.1
           Added ``comment`` parameter.
        .. versionchanged:: 3.11
           Added the ``hidden`` option.
        .. versionchanged:: 3.6
           Added ``session`` parameter. Added support for passing maxTimeMS
           in kwargs.
        .. versionchanged:: 3.4
           Apply this collection's write concern automatically to this operation
           when connected to MongoDB >= 3.4. Support the `collation` option.
        .. versionchanged:: 3.2
           Added partialFilterExpression to support partial indexes.
        .. versionchanged:: 3.0
           Renamed `key_or_list` to `keys`. Removed the `cache_for` option.
           :meth:`create_index` no longer caches index names. Removed support
           for the drop_dups and bucket_size aliases.

        .. seealso:: The MongoDB documentation on `indexes <https://dochub.mongodb.org/core/indexes>`_.

        .. _wildcard index: https://dochub.mongodb.org/core/index-wildcard/
        """
        cmd_options = {}
        if "maxTimeMS" in kwargs:
            cmd_options["maxTimeMS"] = kwargs.pop("maxTimeMS")
        if comment is not None:
            cmd_options["comment"] = comment
        index = IndexModel(keys, **kwargs)
        return self.__create_indexes([index], session, **cmd_options)[0]

    def drop_indexes(
        self,
        session: Optional[ClientSession] = None,
        comment: Optional[Any] = None,
        **kwargs: Any,
    ) -> None:
        """Drops all indexes on this collection.

        Can be used on non-existent collections or collections with no indexes.
        Raises OperationFailure on an error.

        :Parameters:
          - `session` (optional): a
            :class:`~pymongo.client_session.ClientSession`.
          - `comment` (optional): A user-provided comment to attach to this
            command.
          - `**kwargs` (optional): optional arguments to the createIndexes
            command (like maxTimeMS) can be passed as keyword arguments.

        .. note:: The :attr:`~pymongo.collection.Collection.write_concern` of
           this collection is automatically applied to this operation.

        .. versionchanged:: 3.6
           Added ``session`` parameter. Added support for arbitrary keyword
           arguments.

        .. versionchanged:: 3.4
           Apply this collection's write concern automatically to this operation
           when connected to MongoDB >= 3.4.
        """
        if comment is not None:
            kwargs["comment"] = comment
        self.drop_index("*", session=session, **kwargs)

    @_csot.apply
    def drop_index(
        self,
        index_or_name: _IndexKeyHint,
        session: Optional[ClientSession] = None,
        comment: Optional[Any] = None,
        **kwargs: Any,
    ) -> None:
        """Drops the specified index on this collection.

        Can be used on non-existent collections or collections with no
        indexes.  Raises OperationFailure on an error (e.g. trying to
        drop an index that does not exist). `index_or_name`
        can be either an index name (as returned by `create_index`),
        or an index specifier (as passed to `create_index`). An index
        specifier should be a list of (key, direction) pairs. Raises
        TypeError if index is not an instance of (str, unicode, list).

        .. warning::

          if a custom name was used on index creation (by
          passing the `name` parameter to :meth:`create_index`) the index
          **must** be dropped by name.

        :Parameters:
          - `index_or_name`: index (or name of index) to drop
          - `session` (optional): a
            :class:`~pymongo.client_session.ClientSession`.
          - `comment` (optional): A user-provided comment to attach to this
            command.
          - `**kwargs` (optional): optional arguments to the createIndexes
            command (like maxTimeMS) can be passed as keyword arguments.



        .. note:: The :attr:`~pymongo.collection.Collection.write_concern` of
           this collection is automatically applied to this operation.


        .. versionchanged:: 3.6
           Added ``session`` parameter. Added support for arbitrary keyword
           arguments.

        .. versionchanged:: 3.4
           Apply this collection's write concern automatically to this operation
           when connected to MongoDB >= 3.4.

        """
        name = index_or_name
        if isinstance(index_or_name, list):
            name = helpers._gen_index_name(index_or_name)

        if not isinstance(name, str):
            raise TypeError("index_or_name must be an instance of str or list")

        cmd = SON([("dropIndexes", self.__name), ("index", name)])
        cmd.update(kwargs)
        if comment is not None:
            cmd["comment"] = comment
        with self._conn_for_writes(session) as conn:
            self._command(
                conn,
                cmd,
                read_preference=ReadPreference.PRIMARY,
                allowable_errors=["ns not found", 26],
                write_concern=self._write_concern_for(session),
                session=session,
            )

    def list_indexes(
        self,
        session: Optional[ClientSession] = None,
        comment: Optional[Any] = None,
    ) -> CommandCursor[MutableMapping[str, Any]]:
        """Get a cursor over the index documents for this collection.

          >>> for index in db.test.list_indexes():
          ...     print(index)
          ...
          SON([('v', 2), ('key', SON([('_id', 1)])), ('name', '_id_')])

        :Parameters:
          - `session` (optional): a
            :class:`~pymongo.client_session.ClientSession`.
          - `comment` (optional): A user-provided comment to attach to this
            command.

        :Returns:
          An instance of :class:`~pymongo.command_cursor.CommandCursor`.

        .. versionchanged:: 4.1
           Added ``comment`` parameter.

        .. versionchanged:: 3.6
           Added ``session`` parameter.

        .. versionadded:: 3.0
        """
        codec_options: CodecOptions = CodecOptions(SON)
        coll = self.with_options(
            codec_options=codec_options, read_preference=ReadPreference.PRIMARY
        )
        read_pref = (session and session._txn_read_preference()) or ReadPreference.PRIMARY
        explicit_session = session is not None

        def _cmd(
            session: ClientSession,
            server: Server,
            conn: Connection,
            read_preference: _ServerMode,
        ) -> CommandCursor[_DocumentType]:
            cmd = SON([("listIndexes", self.__name), ("cursor", {})])
            if comment is not None:
                cmd["comment"] = comment

            try:
                cursor = self._command(conn, cmd, read_preference, codec_options, session=session)[
                    "cursor"
                ]
            except OperationFailure as exc:
                # Ignore NamespaceNotFound errors to match the behavior
                # of reading from *.system.indexes.
                if exc.code != 26:
                    raise
                cursor = {"id": 0, "firstBatch": []}
            cmd_cursor = CommandCursor(
                coll,
                cursor,
                conn.address,
                session=session,
                explicit_session=explicit_session,
                comment=cmd.get("comment"),
            )
            cmd_cursor._maybe_pin_connection(conn)
            return cmd_cursor

        with self.__database.client._tmp_session(session, False) as s:
            return self.__database.client._retryable_read(_cmd, read_pref, s)

    def index_information(
        self,
        session: Optional[ClientSession] = None,
        comment: Optional[Any] = None,
    ) -> MutableMapping[str, Any]:
        """Get information on this collection's indexes.

        Returns a dictionary where the keys are index names (as
        returned by create_index()) and the values are dictionaries
        containing information about each index. The dictionary is
        guaranteed to contain at least a single key, ``"key"`` which
        is a list of (key, direction) pairs specifying the index (as
        passed to create_index()). It will also contain any other
        metadata about the indexes, except for the ``"ns"`` and
        ``"name"`` keys, which are cleaned. Example output might look
        like this:

        >>> db.test.create_index("x", unique=True)
        'x_1'
        >>> db.test.index_information()
        {'_id_': {'key': [('_id', 1)]},
         'x_1': {'unique': True, 'key': [('x', 1)]}}

        :Parameters:
          - `session` (optional): a
            :class:`~pymongo.client_session.ClientSession`.
          - `comment` (optional): A user-provided comment to attach to this
            command.

        .. versionchanged:: 4.1
           Added ``comment`` parameter.

        .. versionchanged:: 3.6
           Added ``session`` parameter.
        """
        cursor = self.list_indexes(session=session, comment=comment)
        info = {}
        for index in cursor:
            index["key"] = list(index["key"].items())
            index = dict(index)
            info[index.pop("name")] = index
        return info

    def list_search_indexes(
        self,
        name: Optional[str] = None,
        session: Optional[ClientSession] = None,
        comment: Optional[Any] = None,
        **kwargs: Any,
    ) -> CommandCursor[Mapping[str, Any]]:
        """Return a cursor over search indexes for the current collection.

        :Parameters:
          - `name` (optional): If given, the name of the index to search
            for.  Only indexes with matching index names will be returned.
            If not given, all search indexes for the current collection
            will be returned.
          - `session` (optional): a :class:`~pymongo.client_session.ClientSession`.
          - `comment` (optional): A user-provided comment to attach to this
            command.

        :Returns:
          A :class:`~pymongo.command_cursor.CommandCursor` over the result
          set.

        .. note:: requires a MongoDB server version 7.0+ Atlas cluster.

        .. versionadded:: 4.5
        """
        if name is None:
            pipeline: _Pipeline = [{"$listSearchIndexes": {}}]
        else:
            pipeline = [{"$listSearchIndexes": {"name": name}}]

        coll = self.with_options(
            codec_options=DEFAULT_CODEC_OPTIONS, read_preference=ReadPreference.PRIMARY
        )
        cmd = _CollectionAggregationCommand(
            coll,
            CommandCursor,
            pipeline,
            kwargs,
            explicit_session=session is not None,
            user_fields={"cursor": {"firstBatch": 1}},
        )

        return self.__database.client._retryable_read(
            cmd.get_cursor,
            cmd.get_read_preference(session),
            session,
            retryable=not cmd._performs_write,
        )

    def create_search_index(
        self,
        model: Union[Mapping[str, Any], SearchIndexModel],
        session: Optional[ClientSession] = None,
        comment: Any = None,
        **kwargs: Any,
    ) -> str:
        """Create a single search index for the current collection.

        :Parameters:
          - `model`: The model for the new search index.
            It can be given as a :class:`~pymongo.operations.SearchIndexModel`
            instance or a dictionary with a model "definition"  and optional
            "name".
          - `session` (optional): a
            :class:`~pymongo.client_session.ClientSession`.
          - `comment` (optional): A user-provided comment to attach to this
            command.
          - `**kwargs` (optional): optional arguments to the createSearchIndexes
            command (like maxTimeMS) can be passed as keyword arguments.

        :Returns:
          The name of the new search index.

        .. note:: requires a MongoDB server version 7.0+ Atlas cluster.

        .. versionadded:: 4.5
        """
        if not isinstance(model, SearchIndexModel):
            model = SearchIndexModel(model["definition"], model.get("name"))
        return self.create_search_indexes([model], session, comment, **kwargs)[0]

    def create_search_indexes(
        self,
        models: List[SearchIndexModel],
        session: Optional[ClientSession] = None,
        comment: Optional[Any] = None,
        **kwargs: Any,
    ) -> List[str]:
        """Create multiple search indexes for the current collection.

        :Parameters:
          - `models`: A list of :class:`~pymongo.operations.SearchIndexModel` instances.
          - `session` (optional): a :class:`~pymongo.client_session.ClientSession`.
          - `comment` (optional): A user-provided comment to attach to this
            command.
          - `**kwargs` (optional): optional arguments to the createSearchIndexes
            command (like maxTimeMS) can be passed as keyword arguments.

        :Returns:
            A list of the newly created search index names.

        .. note:: requires a MongoDB server version 7.0+ Atlas cluster.

        .. versionadded:: 4.5
        """
        if comment is not None:
            kwargs["comment"] = comment

        def gen_indexes():
            for index in models:
                if not isinstance(index, SearchIndexModel):
                    raise TypeError(
                        f"{index!r} is not an instance of pymongo.operations.SearchIndexModel"
                    )
                yield index.document

        cmd = SON([("createSearchIndexes", self.name), ("indexes", list(gen_indexes()))])
        cmd.update(kwargs)

        with self._conn_for_writes(session) as conn:
            resp = self._command(
                conn,
                cmd,
                read_preference=ReadPreference.PRIMARY,
                codec_options=_UNICODE_REPLACE_CODEC_OPTIONS,
            )
            return [index["name"] for index in resp["indexesCreated"]]

    def drop_search_index(
        self,
        name: str,
        session: Optional[ClientSession] = None,
        comment: Optional[Any] = None,
        **kwargs: Any,
    ) -> None:
        """Delete a search index by index name.

        :Parameters:
          - `name`: The name of the search index to be deleted.
          - `session` (optional): a
            :class:`~pymongo.client_session.ClientSession`.
          - `comment` (optional): A user-provided comment to attach to this
            command.
          - `**kwargs` (optional): optional arguments to the dropSearchIndexes
            command (like maxTimeMS) can be passed as keyword arguments.

        .. note:: requires a MongoDB server version 7.0+ Atlas cluster.

        .. versionadded:: 4.5
        """
        cmd = SON([("dropSearchIndex", self.__name), ("name", name)])
        cmd.update(kwargs)
        if comment is not None:
            cmd["comment"] = comment
        with self._conn_for_writes(session) as conn:
            self._command(
                conn,
                cmd,
                read_preference=ReadPreference.PRIMARY,
                allowable_errors=["ns not found", 26],
                codec_options=_UNICODE_REPLACE_CODEC_OPTIONS,
            )

    def update_search_index(
        self,
        name: str,
        definition: Mapping[str, Any],
        session: Optional[ClientSession] = None,
        comment: Optional[Any] = None,
        **kwargs: Any,
    ) -> None:
        """Update a search index by replacing the existing index definition with the provided definition.

        :Parameters:
          - `name`: The name of the search index to be updated.
          - `definition`: The new search index definition.
          - `session` (optional): a
            :class:`~pymongo.client_session.ClientSession`.
          - `comment` (optional): A user-provided comment to attach to this
            command.
          - `**kwargs` (optional): optional arguments to the updateSearchIndexes
            command (like maxTimeMS) can be passed as keyword arguments.

        .. note:: requires a MongoDB server version 7.0+ Atlas cluster.

        .. versionadded:: 4.5
        """
        cmd = SON([("updateSearchIndex", self.__name), ("name", name), ("definition", definition)])
        cmd.update(kwargs)
        if comment is not None:
            cmd["comment"] = comment
        with self._conn_for_writes(session) as conn:
            self._command(
                conn,
                cmd,
                read_preference=ReadPreference.PRIMARY,
                allowable_errors=["ns not found", 26],
                codec_options=_UNICODE_REPLACE_CODEC_OPTIONS,
            )

    def options(
        self,
        session: Optional[ClientSession] = None,
        comment: Optional[Any] = None,
    ) -> MutableMapping[str, Any]:
        """Get the options set on this collection.

        Returns a dictionary of options and their values - see
        :meth:`~pymongo.database.Database.create_collection` for more
        information on the possible options. Returns an empty
        dictionary if the collection has not been created yet.

        :Parameters:
          - `session` (optional): a
            :class:`~pymongo.client_session.ClientSession`.
          - `comment` (optional): A user-provided comment to attach to this
            command.

        .. versionchanged:: 3.6
           Added ``session`` parameter.
        """
        dbo = self.__database.client.get_database(
            self.__database.name,
            self.codec_options,
            self.read_preference,
            self.write_concern,
            self.read_concern,
        )
        cursor = dbo.list_collections(
            session=session, filter={"name": self.__name}, comment=comment
        )

        result = None
        for doc in cursor:
            result = doc
            break

        if not result:
            return {}

        options = result.get("options", {})
        assert options is not None
        if "create" in options:
            del options["create"]

        return options

    @_csot.apply
    def _aggregate(
        self,
        aggregation_command: Type[_AggregationCommand],
        pipeline: _Pipeline,
        cursor_class: Type[CommandCursor],
        session: Optional[ClientSession],
        explicit_session: bool,
        let: Optional[Mapping[str, Any]] = None,
        comment: Optional[Any] = None,
        **kwargs: Any,
    ) -> Union[CommandCursor[_DocumentType], RawBatchCursor[_DocumentType]]:
        if comment is not None:
            kwargs["comment"] = comment
        cmd = aggregation_command(
            self,
            cursor_class,
            pipeline,
            kwargs,
            explicit_session,
            let,
            user_fields={"cursor": {"firstBatch": 1}},
        )

        return self.__database.client._retryable_read(
            cmd.get_cursor,
            cmd.get_read_preference(session),
            session,
            retryable=not cmd._performs_write,
        )

    def aggregate(
        self,
        pipeline: _Pipeline,
        session: Optional[ClientSession] = None,
        let: Optional[Mapping[str, Any]] = None,
        comment: Optional[Any] = None,
        **kwargs: Any,
    ) -> CommandCursor[_DocumentType]:
        """Perform an aggregation using the aggregation framework on this
        collection.

        The :meth:`aggregate` method obeys the :attr:`read_preference` of this
        :class:`Collection`, except when ``$out`` or ``$merge`` are used on
        MongoDB <5.0, in which case
        :attr:`~pymongo.read_preferences.ReadPreference.PRIMARY` is used.

        .. note:: This method does not support the 'explain' option. Please
           use `PyMongoExplain <https://pypi.org/project/pymongoexplain/>`_
           instead. An example is included in the :ref:`aggregate-examples`
           documentation.

        .. note:: The :attr:`~pymongo.collection.Collection.write_concern` of
           this collection is automatically applied to this operation.

        :Parameters:
          - `pipeline`: a list of aggregation pipeline stages
          - `session` (optional): a
            :class:`~pymongo.client_session.ClientSession`.
          - `**kwargs` (optional): extra `aggregate command`_ parameters.

        All optional `aggregate command`_ parameters should be passed as
        keyword arguments to this method. Valid options include, but are not
        limited to:

          - `allowDiskUse` (bool): Enables writing to temporary files. When set
            to True, aggregation stages can write data to the _tmp subdirectory
            of the --dbpath directory. The default is False.
          - `maxTimeMS` (int): The maximum amount of time to allow the operation
            to run in milliseconds.
          - `batchSize` (int): The maximum number of documents to return per
            batch. Ignored if the connected mongod or mongos does not support
            returning aggregate results using a cursor.
          - `collation` (optional): An instance of
            :class:`~pymongo.collation.Collation`.
          - `let` (dict): A dict of parameter names and values. Values must be
            constant or closed expressions that do not reference document
            fields. Parameters can then be accessed as variables in an
            aggregate expression context (e.g. ``"$$var"``). This option is
            only supported on MongoDB >= 5.0.
          - `comment` (optional): A user-provided comment to attach to this
            command.


        :Returns:
          A :class:`~pymongo.command_cursor.CommandCursor` over the result
          set.

        .. versionchanged:: 4.1
           Added ``comment`` parameter.
           Added ``let`` parameter.
           Support $merge and $out executing on secondaries according to the
           collection's :attr:`read_preference`.
        .. versionchanged:: 4.0
           Removed the ``useCursor`` option.
        .. versionchanged:: 3.9
           Apply this collection's read concern to pipelines containing the
           `$out` stage when connected to MongoDB >= 4.2.
           Added support for the ``$merge`` pipeline stage.
           Aggregations that write always use read preference
           :attr:`~pymongo.read_preferences.ReadPreference.PRIMARY`.
        .. versionchanged:: 3.6
           Added the `session` parameter. Added the `maxAwaitTimeMS` option.
           Deprecated the `useCursor` option.
        .. versionchanged:: 3.4
           Apply this collection's write concern automatically to this operation
           when connected to MongoDB >= 3.4. Support the `collation` option.
        .. versionchanged:: 3.0
           The :meth:`aggregate` method always returns a CommandCursor. The
           pipeline argument must be a list.

        .. seealso:: :doc:`/examples/aggregation`

        .. _aggregate command:
            https://mongodb.com/docs/manual/reference/command/aggregate
        """
        with self.__database.client._tmp_session(session, close=False) as s:
            return cast(
                CommandCursor[_DocumentType],
                self._aggregate(
                    _CollectionAggregationCommand,
                    pipeline,
                    CommandCursor,
                    session=s,
                    explicit_session=session is not None,
                    let=let,
                    comment=comment,
                    **kwargs,
                ),
            )

    def aggregate_raw_batches(
        self,
        pipeline: _Pipeline,
        session: Optional[ClientSession] = None,
        comment: Optional[Any] = None,
        **kwargs: Any,
    ) -> RawBatchCursor[_DocumentType]:
        """Perform an aggregation and retrieve batches of raw BSON.

        Similar to the :meth:`aggregate` method but returns a
        :class:`~pymongo.cursor.RawBatchCursor`.

        This example demonstrates how to work with raw batches, but in practice
        raw batches should be passed to an external library that can decode
        BSON into another data type, rather than used with PyMongo's
        :mod:`bson` module.

          >>> import bson
          >>> cursor = db.test.aggregate_raw_batches([
          ...     {'$project': {'x': {'$multiply': [2, '$x']}}}])
          >>> for batch in cursor:
          ...     print(bson.decode_all(batch))

        .. note:: aggregate_raw_batches does not support auto encryption.

        .. versionchanged:: 3.12
           Added session support.

        .. versionadded:: 3.6
        """
        # OP_MSG is required to support encryption.
        if self.__database.client._encrypter:
            raise InvalidOperation("aggregate_raw_batches does not support auto encryption")
        if comment is not None:
            kwargs["comment"] = comment
        with self.__database.client._tmp_session(session, close=False) as s:
            return cast(
                RawBatchCursor[_DocumentType],
                self._aggregate(
                    _CollectionRawAggregationCommand,
                    pipeline,
                    RawBatchCommandCursor,
                    session=s,
                    explicit_session=session is not None,
                    **kwargs,
                ),
            )

    def watch(
        self,
        pipeline: Optional[_Pipeline] = None,
        full_document: Optional[str] = None,
        resume_after: Optional[Mapping[str, Any]] = None,
        max_await_time_ms: Optional[int] = None,
        batch_size: Optional[int] = None,
        collation: Optional[_CollationIn] = None,
        start_at_operation_time: Optional[Timestamp] = None,
        session: Optional[ClientSession] = None,
        start_after: Optional[Mapping[str, Any]] = None,
        comment: Optional[Any] = None,
        full_document_before_change: Optional[str] = None,
        show_expanded_events: Optional[bool] = None,
    ) -> CollectionChangeStream[_DocumentType]:
        """Watch changes on this collection.

        Performs an aggregation with an implicit initial ``$changeStream``
        stage and returns a
        :class:`~pymongo.change_stream.CollectionChangeStream` cursor which
        iterates over changes on this collection.

        .. code-block:: python

           with db.collection.watch() as stream:
               for change in stream:
                   print(change)

        The :class:`~pymongo.change_stream.CollectionChangeStream` iterable
        blocks until the next change document is returned or an error is
        raised. If the
        :meth:`~pymongo.change_stream.CollectionChangeStream.next` method
        encounters a network error when retrieving a batch from the server,
        it will automatically attempt to recreate the cursor such that no
        change events are missed. Any error encountered during the resume
        attempt indicates there may be an outage and will be raised.

        .. code-block:: python

            try:
                with db.collection.watch([{"$match": {"operationType": "insert"}}]) as stream:
                    for insert_change in stream:
                        print(insert_change)
            except pymongo.errors.PyMongoError:
                # The ChangeStream encountered an unrecoverable error or the
                # resume attempt failed to recreate the cursor.
                logging.error("...")

        For a precise description of the resume process see the
        `change streams specification`_.

        .. note:: Using this helper method is preferred to directly calling
            :meth:`~pymongo.collection.Collection.aggregate` with a
            ``$changeStream`` stage, for the purpose of supporting
            resumability.

        .. warning:: This Collection's :attr:`read_concern` must be
            ``ReadConcern("majority")`` in order to use the ``$changeStream``
            stage.

        :Parameters:
          - `pipeline` (optional): A list of aggregation pipeline stages to
            append to an initial ``$changeStream`` stage. Not all
            pipeline stages are valid after a ``$changeStream`` stage, see the
            MongoDB documentation on change streams for the supported stages.
          - `full_document` (optional): The fullDocument to pass as an option
            to the ``$changeStream`` stage. Allowed values: 'updateLookup',
            'whenAvailable', 'required'. When set to 'updateLookup', the
            change notification for partial updates will include both a delta
            describing the changes to the document, as well as a copy of the
            entire document that was changed from some time after the change
            occurred.
          - `full_document_before_change`: Allowed values: 'whenAvailable'
            and 'required'. Change events may now result in a
            'fullDocumentBeforeChange' response field.
          - `resume_after` (optional): A resume token. If provided, the
            change stream will start returning changes that occur directly
            after the operation specified in the resume token. A resume token
            is the _id value of a change document.
          - `max_await_time_ms` (optional): The maximum time in milliseconds
            for the server to wait for changes before responding to a getMore
            operation.
          - `batch_size` (optional): The maximum number of documents to return
            per batch.
          - `collation` (optional): The :class:`~pymongo.collation.Collation`
            to use for the aggregation.
          - `start_at_operation_time` (optional): If provided, the resulting
            change stream will only return changes that occurred at or after
            the specified :class:`~bson.timestamp.Timestamp`. Requires
            MongoDB >= 4.0.
          - `session` (optional): a
            :class:`~pymongo.client_session.ClientSession`.
          - `start_after` (optional): The same as `resume_after` except that
            `start_after` can resume notifications after an invalidate event.
            This option and `resume_after` are mutually exclusive.
          - `comment` (optional): A user-provided comment to attach to this
            command.
          - `show_expanded_events` (optional): Include expanded events such as DDL events like `dropIndexes`.

        :Returns:
          A :class:`~pymongo.change_stream.CollectionChangeStream` cursor.

        .. versionchanged:: 4.3
           Added `show_expanded_events` parameter.

        .. versionchanged:: 4.2
           Added ``full_document_before_change`` parameter.

        .. versionchanged:: 4.1
           Added ``comment`` parameter.

        .. versionchanged:: 3.9
           Added the ``start_after`` parameter.

        .. versionchanged:: 3.7
           Added the ``start_at_operation_time`` parameter.

        .. versionadded:: 3.6

        .. seealso:: The MongoDB documentation on `changeStreams <https://mongodb.com/docs/manual/changeStreams/>`_.

        .. _change streams specification:
            https://github.com/mongodb/specifications/blob/master/source/change-streams/change-streams.rst
        """
        return CollectionChangeStream(
            self,
            pipeline,
            full_document,
            resume_after,
            max_await_time_ms,
            batch_size,
            collation,
            start_at_operation_time,
            session,
            start_after,
            comment,
            full_document_before_change,
            show_expanded_events,
        )

    @_csot.apply
    def rename(
        self,
        new_name: str,
        session: Optional[ClientSession] = None,
        comment: Optional[Any] = None,
        **kwargs: Any,
    ) -> MutableMapping[str, Any]:
        """Rename this collection.

        If operating in auth mode, client must be authorized as an
        admin to perform this operation. Raises :class:`TypeError` if
        `new_name` is not an instance of :class:`str`.
        Raises :class:`~pymongo.errors.InvalidName`
        if `new_name` is not a valid collection name.

        :Parameters:
          - `new_name`: new name for this collection
          - `session` (optional): a
            :class:`~pymongo.client_session.ClientSession`.
          - `comment` (optional): A user-provided comment to attach to this
            command.
          - `**kwargs` (optional): additional arguments to the rename command
            may be passed as keyword arguments to this helper method
            (i.e. ``dropTarget=True``)

        .. note:: The :attr:`~pymongo.collection.Collection.write_concern` of
           this collection is automatically applied to this operation.

        .. versionchanged:: 3.6
           Added ``session`` parameter.

        .. versionchanged:: 3.4
           Apply this collection's write concern automatically to this operation
           when connected to MongoDB >= 3.4.

        """
        if not isinstance(new_name, str):
            raise TypeError("new_name must be an instance of str")

        if not new_name or ".." in new_name:
            raise InvalidName("collection names cannot be empty")
        if new_name[0] == "." or new_name[-1] == ".":
            raise InvalidName("collection names must not start or end with '.'")
        if "$" in new_name and not new_name.startswith("oplog.$main"):
            raise InvalidName("collection names must not contain '$'")

        new_name = f"{self.__database.name}.{new_name}"
        cmd = SON([("renameCollection", self.__full_name), ("to", new_name)])
        cmd.update(kwargs)
        if comment is not None:
            cmd["comment"] = comment
        write_concern = self._write_concern_for_cmd(cmd, session)

        with self._conn_for_writes(session) as conn:
            with self.__database.client._tmp_session(session) as s:
                return conn.command(
                    "admin",
                    cmd,
                    write_concern=write_concern,
                    parse_write_concern_error=True,
                    session=s,
                    client=self.__database.client,
                )

    def distinct(
        self,
        key: str,
        filter: Optional[Mapping[str, Any]] = None,
        session: Optional[ClientSession] = None,
        comment: Optional[Any] = None,
        **kwargs: Any,
    ) -> List:
        """Get a list of distinct values for `key` among all documents
        in this collection.

        Raises :class:`TypeError` if `key` is not an instance of
        :class:`str`.

        All optional distinct parameters should be passed as keyword arguments
        to this method. Valid options include:

          - `maxTimeMS` (int): The maximum amount of time to allow the count
            command to run, in milliseconds.
          - `collation` (optional): An instance of
            :class:`~pymongo.collation.Collation`.

        The :meth:`distinct` method obeys the :attr:`read_preference` of
        this :class:`Collection`.

        :Parameters:
          - `key`: name of the field for which we want to get the distinct
            values
          - `filter` (optional): A query document that specifies the documents
            from which to retrieve the distinct values.
          - `session` (optional): a
            :class:`~pymongo.client_session.ClientSession`.
          - `comment` (optional): A user-provided comment to attach to this
            command.
          - `**kwargs` (optional): See list of options above.

        .. versionchanged:: 3.6
           Added ``session`` parameter.

        .. versionchanged:: 3.4
           Support the `collation` option.

        """
        if not isinstance(key, str):
            raise TypeError("key must be an instance of str")
        cmd = SON([("distinct", self.__name), ("key", key)])
        if filter is not None:
            if "query" in kwargs:
                raise ConfigurationError("can't pass both filter and query")
            kwargs["query"] = filter
        collation = validate_collation_or_none(kwargs.pop("collation", None))
        cmd.update(kwargs)
        if comment is not None:
            cmd["comment"] = comment

        def _cmd(
            session: ClientSession,
            server: Server,
            conn: Connection,
            read_preference: Optional[_ServerMode],
        ) -> List:
            return self._command(
                conn,
                cmd,
                read_preference=read_preference,
                read_concern=self.read_concern,
                collation=collation,
                session=session,
                user_fields={"values": 1},
            )["values"]

        return self._retryable_non_cursor_read(_cmd, session)

    def _write_concern_for_cmd(
        self, cmd: Mapping[str, Any], session: Optional[ClientSession]
    ) -> WriteConcern:
        raw_wc = cmd.get("writeConcern")
        if raw_wc is not None:
            return WriteConcern(**raw_wc)
        else:
            return self._write_concern_for(session)

    def __find_and_modify(
        self,
        filter: Mapping[str, Any],
        projection: Optional[Union[Mapping[str, Any], Iterable[str]]],
        sort: Optional[_IndexList],
        upsert: Optional[bool] = None,
        return_document: bool = ReturnDocument.BEFORE,
        array_filters: Optional[Sequence[Mapping[str, Any]]] = None,
        hint: Optional[_IndexKeyHint] = None,
        session: Optional[ClientSession] = None,
        let: Optional[Mapping] = None,
        **kwargs: Any,
    ) -> Any:
        """Internal findAndModify helper."""
        common.validate_is_mapping("filter", filter)
        if not isinstance(return_document, bool):
            raise ValueError(
                "return_document must be ReturnDocument.BEFORE or ReturnDocument.AFTER"
            )
        collation = validate_collation_or_none(kwargs.pop("collation", None))
        cmd = SON([("findAndModify", self.__name), ("query", filter), ("new", return_document)])
        if let is not None:
            common.validate_is_mapping("let", let)
            cmd["let"] = let
        cmd.update(kwargs)
        if projection is not None:
            cmd["fields"] = helpers._fields_list_to_dict(projection, "projection")
        if sort is not None:
            cmd["sort"] = helpers._index_document(sort)
        if upsert is not None:
            common.validate_boolean("upsert", upsert)
            cmd["upsert"] = upsert
        if hint is not None:
            if not isinstance(hint, str):
                hint = helpers._index_document(hint)  # type: ignore[assignment]

        write_concern = self._write_concern_for_cmd(cmd, session)

        def _find_and_modify(
            session: ClientSession, conn: Connection, retryable_write: bool
        ) -> Any:
            acknowledged = write_concern.acknowledged
            if array_filters is not None:
                if not acknowledged:
                    raise ConfigurationError(
                        "arrayFilters is unsupported for unacknowledged writes."
                    )
                cmd["arrayFilters"] = list(array_filters)
            if hint is not None:
                if conn.max_wire_version < 8:
                    raise ConfigurationError(
                        "Must be connected to MongoDB 4.2+ to use hint on find and modify commands."
                    )
                elif not acknowledged and conn.max_wire_version < 9:
                    raise ConfigurationError(
                        "Must be connected to MongoDB 4.4+ to use hint on unacknowledged find and modify commands."
                    )
                cmd["hint"] = hint
            out = self._command(
                conn,
                cmd,
                read_preference=ReadPreference.PRIMARY,
                write_concern=write_concern,
                collation=collation,
                session=session,
                retryable_write=retryable_write,
                user_fields=_FIND_AND_MODIFY_DOC_FIELDS,
            )
            _check_write_command_response(out)

            return out.get("value")

        return self.__database.client._retryable_write(
            write_concern.acknowledged, _find_and_modify, session
        )

    def find_one_and_delete(
        self,
        filter: Mapping[str, Any],
        projection: Optional[Union[Mapping[str, Any], Iterable[str]]] = None,
        sort: Optional[_IndexList] = None,
        hint: Optional[_IndexKeyHint] = None,
        session: Optional[ClientSession] = None,
        let: Optional[Mapping[str, Any]] = None,
        comment: Optional[Any] = None,
        **kwargs: Any,
    ) -> _DocumentType:
        """Finds a single document and deletes it, returning the document.

          >>> db.test.count_documents({'x': 1})
          2
          >>> db.test.find_one_and_delete({'x': 1})
          {'x': 1, '_id': ObjectId('54f4e12bfba5220aa4d6dee8')}
          >>> db.test.count_documents({'x': 1})
          1

        If multiple documents match *filter*, a *sort* can be applied.

          >>> for doc in db.test.find({'x': 1}):
          ...     print(doc)
          ...
          {'x': 1, '_id': 0}
          {'x': 1, '_id': 1}
          {'x': 1, '_id': 2}
          >>> db.test.find_one_and_delete(
          ...     {'x': 1}, sort=[('_id', pymongo.DESCENDING)])
          {'x': 1, '_id': 2}

        The *projection* option can be used to limit the fields returned.

          >>> db.test.find_one_and_delete({'x': 1}, projection={'_id': False})
          {'x': 1}

        :Parameters:
          - `filter`: A query that matches the document to delete.
          - `projection` (optional): a list of field names that should be
            returned in the result document or a mapping specifying the fields
            to include or exclude. If `projection` is a list "_id" will
            always be returned. Use a mapping to exclude fields from
            the result (e.g. projection={'_id': False}).
          - `sort` (optional): a list of (key, direction) pairs
            specifying the sort order for the query. If multiple documents
            match the query, they are sorted and the first is deleted.
          - `hint` (optional): An index to use to support the query predicate
            specified either by its string name, or in the same format as
            passed to :meth:`~pymongo.collection.Collection.create_index`
            (e.g. ``[('field', ASCENDING)]``). This option is only supported
            on MongoDB 4.4 and above.
          - `session` (optional): a
            :class:`~pymongo.client_session.ClientSession`.
          - `let` (optional): Map of parameter names and values. Values must be
            constant or closed expressions that do not reference document
            fields. Parameters can then be accessed as variables in an
            aggregate expression context (e.g. "$$var").
          - `comment` (optional): A user-provided comment to attach to this
            command.
          - `**kwargs` (optional): additional command arguments can be passed
            as keyword arguments (for example maxTimeMS can be used with
            recent server versions).

        .. versionchanged:: 4.1
           Added ``let`` parameter.
        .. versionchanged:: 3.11
           Added ``hint`` parameter.
        .. versionchanged:: 3.6
           Added ``session`` parameter.
        .. versionchanged:: 3.2
           Respects write concern.

        .. warning:: Starting in PyMongo 3.2, this command uses the
           :class:`~pymongo.write_concern.WriteConcern` of this
           :class:`~pymongo.collection.Collection` when connected to MongoDB >=
           3.2. Note that using an elevated write concern with this command may
           be slower compared to using the default write concern.

        .. versionchanged:: 3.4
           Added the `collation` option.
        .. versionadded:: 3.0
        """
        kwargs["remove"] = True
        if comment is not None:
            kwargs["comment"] = comment
        return self.__find_and_modify(
            filter, projection, sort, let=let, hint=hint, session=session, **kwargs
        )

    def find_one_and_replace(
        self,
        filter: Mapping[str, Any],
        replacement: Mapping[str, Any],
        projection: Optional[Union[Mapping[str, Any], Iterable[str]]] = None,
        sort: Optional[_IndexList] = None,
        upsert: bool = False,
        return_document: bool = ReturnDocument.BEFORE,
        hint: Optional[_IndexKeyHint] = None,
        session: Optional[ClientSession] = None,
        let: Optional[Mapping[str, Any]] = None,
        comment: Optional[Any] = None,
        **kwargs: Any,
    ) -> _DocumentType:
        """Finds a single document and replaces it, returning either the
        original or the replaced document.

        The :meth:`find_one_and_replace` method differs from
        :meth:`find_one_and_update` by replacing the document matched by
        *filter*, rather than modifying the existing document.

          >>> for doc in db.test.find({}):
          ...     print(doc)
          ...
          {'x': 1, '_id': 0}
          {'x': 1, '_id': 1}
          {'x': 1, '_id': 2}
          >>> db.test.find_one_and_replace({'x': 1}, {'y': 1})
          {'x': 1, '_id': 0}
          >>> for doc in db.test.find({}):
          ...     print(doc)
          ...
          {'y': 1, '_id': 0}
          {'x': 1, '_id': 1}
          {'x': 1, '_id': 2}

        :Parameters:
          - `filter`: A query that matches the document to replace.
          - `replacement`: The replacement document.
          - `projection` (optional): A list of field names that should be
            returned in the result document or a mapping specifying the fields
            to include or exclude. If `projection` is a list "_id" will
            always be returned. Use a mapping to exclude fields from
            the result (e.g. projection={'_id': False}).
          - `sort` (optional): a list of (key, direction) pairs
            specifying the sort order for the query. If multiple documents
            match the query, they are sorted and the first is replaced.
          - `upsert` (optional): When ``True``, inserts a new document if no
            document matches the query. Defaults to ``False``.
          - `return_document`: If
            :attr:`ReturnDocument.BEFORE` (the default),
            returns the original document before it was replaced, or ``None``
            if no document matches. If
            :attr:`ReturnDocument.AFTER`, returns the replaced
            or inserted document.
          - `hint` (optional): An index to use to support the query
            predicate specified either by its string name, or in the same
            format as passed to
            :meth:`~pymongo.collection.Collection.create_index` (e.g.
            ``[('field', ASCENDING)]``). This option is only supported on
            MongoDB 4.4 and above.
          - `session` (optional): a
            :class:`~pymongo.client_session.ClientSession`.
          - `let` (optional): Map of parameter names and values. Values must be
            constant or closed expressions that do not reference document
            fields. Parameters can then be accessed as variables in an
            aggregate expression context (e.g. "$$var").
          - `comment` (optional): A user-provided comment to attach to this
            command.
          - `**kwargs` (optional): additional command arguments can be passed
            as keyword arguments (for example maxTimeMS can be used with
            recent server versions).

        .. versionchanged:: 4.1
           Added ``let`` parameter.
        .. versionchanged:: 3.11
           Added the ``hint`` option.
        .. versionchanged:: 3.6
           Added ``session`` parameter.
        .. versionchanged:: 3.4
           Added the ``collation`` option.
        .. versionchanged:: 3.2
           Respects write concern.

        .. warning:: Starting in PyMongo 3.2, this command uses the
           :class:`~pymongo.write_concern.WriteConcern` of this
           :class:`~pymongo.collection.Collection` when connected to MongoDB >=
           3.2. Note that using an elevated write concern with this command may
           be slower compared to using the default write concern.

        .. versionadded:: 3.0
        """
        common.validate_ok_for_replace(replacement)
        kwargs["update"] = replacement
        if comment is not None:
            kwargs["comment"] = comment
        return self.__find_and_modify(
            filter,
            projection,
            sort,
            upsert,
            return_document,
            let=let,
            hint=hint,
            session=session,
            **kwargs,
        )

    def find_one_and_update(
        self,
        filter: Mapping[str, Any],
        update: Union[Mapping[str, Any], _Pipeline],
        projection: Optional[Union[Mapping[str, Any], Iterable[str]]] = None,
        sort: Optional[_IndexList] = None,
        upsert: bool = False,
        return_document: bool = ReturnDocument.BEFORE,
        array_filters: Optional[Sequence[Mapping[str, Any]]] = None,
        hint: Optional[_IndexKeyHint] = None,
        session: Optional[ClientSession] = None,
        let: Optional[Mapping[str, Any]] = None,
        comment: Optional[Any] = None,
        **kwargs: Any,
    ) -> _DocumentType:
        """Finds a single document and updates it, returning either the
        original or the updated document.

          >>> db.test.find_one_and_update(
          ...    {'_id': 665}, {'$inc': {'count': 1}, '$set': {'done': True}})
          {'_id': 665, 'done': False, 'count': 25}}

        Returns ``None`` if no document matches the filter.

          >>> db.test.find_one_and_update(
          ...    {'_exists': False}, {'$inc': {'count': 1}})

        When the filter matches, by default :meth:`find_one_and_update`
        returns the original version of the document before the update was
        applied. To return the updated (or inserted in the case of
        *upsert*) version of the document instead, use the *return_document*
        option.

          >>> from pymongo import ReturnDocument
          >>> db.example.find_one_and_update(
          ...     {'_id': 'userid'},
          ...     {'$inc': {'seq': 1}},
          ...     return_document=ReturnDocument.AFTER)
          {'_id': 'userid', 'seq': 1}

        You can limit the fields returned with the *projection* option.

          >>> db.example.find_one_and_update(
          ...     {'_id': 'userid'},
          ...     {'$inc': {'seq': 1}},
          ...     projection={'seq': True, '_id': False},
          ...     return_document=ReturnDocument.AFTER)
          {'seq': 2}

        The *upsert* option can be used to create the document if it doesn't
        already exist.

          >>> db.example.delete_many({}).deleted_count
          1
          >>> db.example.find_one_and_update(
          ...     {'_id': 'userid'},
          ...     {'$inc': {'seq': 1}},
          ...     projection={'seq': True, '_id': False},
          ...     upsert=True,
          ...     return_document=ReturnDocument.AFTER)
          {'seq': 1}

        If multiple documents match *filter*, a *sort* can be applied.

          >>> for doc in db.test.find({'done': True}):
          ...     print(doc)
          ...
          {'_id': 665, 'done': True, 'result': {'count': 26}}
          {'_id': 701, 'done': True, 'result': {'count': 17}}
          >>> db.test.find_one_and_update(
          ...     {'done': True},
          ...     {'$set': {'final': True}},
          ...     sort=[('_id', pymongo.DESCENDING)])
          {'_id': 701, 'done': True, 'result': {'count': 17}}

        :Parameters:
          - `filter`: A query that matches the document to update.
          - `update`: The update operations to apply.
          - `projection` (optional): A list of field names that should be
            returned in the result document or a mapping specifying the fields
            to include or exclude. If `projection` is a list "_id" will
            always be returned. Use a dict to exclude fields from
            the result (e.g. projection={'_id': False}).
          - `sort` (optional): a list of (key, direction) pairs
            specifying the sort order for the query. If multiple documents
            match the query, they are sorted and the first is updated.
          - `upsert` (optional): When ``True``, inserts a new document if no
            document matches the query. Defaults to ``False``.
          - `return_document`: If
            :attr:`ReturnDocument.BEFORE` (the default),
            returns the original document before it was updated. If
            :attr:`ReturnDocument.AFTER`, returns the updated
            or inserted document.
          - `array_filters` (optional): A list of filters specifying which
            array elements an update should apply.
          - `hint` (optional): An index to use to support the query
            predicate specified either by its string name, or in the same
            format as passed to
            :meth:`~pymongo.collection.Collection.create_index` (e.g.
            ``[('field', ASCENDING)]``). This option is only supported on
            MongoDB 4.4 and above.
          - `session` (optional): a
            :class:`~pymongo.client_session.ClientSession`.
          - `let` (optional): Map of parameter names and values. Values must be
            constant or closed expressions that do not reference document
            fields. Parameters can then be accessed as variables in an
            aggregate expression context (e.g. "$$var").
          - `comment` (optional): A user-provided comment to attach to this
            command.
          - `**kwargs` (optional): additional command arguments can be passed
            as keyword arguments (for example maxTimeMS can be used with
            recent server versions).

        .. versionchanged:: 3.11
           Added the ``hint`` option.
        .. versionchanged:: 3.9
           Added the ability to accept a pipeline as the ``update``.
        .. versionchanged:: 3.6
           Added the ``array_filters`` and ``session`` options.
        .. versionchanged:: 3.4
           Added the ``collation`` option.
        .. versionchanged:: 3.2
           Respects write concern.

        .. warning:: Starting in PyMongo 3.2, this command uses the
           :class:`~pymongo.write_concern.WriteConcern` of this
           :class:`~pymongo.collection.Collection` when connected to MongoDB >=
           3.2. Note that using an elevated write concern with this command may
           be slower compared to using the default write concern.

        .. versionadded:: 3.0
        """
        common.validate_ok_for_update(update)
        common.validate_list_or_none("array_filters", array_filters)
        kwargs["update"] = update
        if comment is not None:
            kwargs["comment"] = comment
        return self.__find_and_modify(
            filter,
            projection,
            sort,
            upsert,
            return_document,
            array_filters,
            hint=hint,
            let=let,
            session=session,
            **kwargs,
        )

    # See PYTHON-3084.
    __iter__ = None

    def __next__(self) -> NoReturn:
        raise TypeError("'Collection' object is not iterable")

    next = __next__

    def __call__(self, *args: Any, **kwargs: Any) -> NoReturn:
        """This is only here so that some API misusages are easier to debug."""
        if "." not in self.__name:
            raise TypeError(
                "'Collection' object is not callable. If you "
                "meant to call the '%s' method on a 'Database' "
                "object it is failing because no such method "
                "exists." % self.__name
            )
        raise TypeError(
            "'Collection' object is not callable. If you meant to "
            "call the '%s' method on a 'Collection' object it is "
            "failing because no such method exists." % self.__name.split(".")[-1]
        )<|MERGE_RESOLUTION|>--- conflicted
+++ resolved
@@ -271,13 +271,8 @@
 
     def _command(
         self,
-<<<<<<< HEAD
-        sock_info: SocketInfo,
-        command: SON[str, Any],
-=======
         conn: Connection,
         command: Mapping[str, Any],
->>>>>>> c88ae79e
         read_preference: Optional[_ServerMode] = None,
         codec_options: Optional[CodecOptions] = None,
         check: bool = True,
