# Copyright 2025-present MongoDB, Inc.
#
# Licensed under the Apache License, Version 2.0 (the "License");
# you may not use this file except in compliance with the License.
# You may obtain a copy of the License at
#
# http://www.apache.org/licenses/LICENSE-2.0
#
# Unless required by applicable law or agreed to in writing, software
# distributed under the License is distributed on an "AS IS" BASIS,
# WITHOUT WARRANTIES OR CONDITIONS OF ANY KIND, either express or implied.
# See the License for the specific language governing permissions and
# limitations under the License.

"""Pool utilities and shared helper methods."""
from __future__ import annotations

import asyncio
import socket
import ssl
import sys
from typing import (
    TYPE_CHECKING,
    Any,
    NoReturn,
    Optional,
)

from pymongo import _csot
from pymongo.asynchronous.helpers import _getaddrinfo
from pymongo.errors import (  # type:ignore[attr-defined]
    AutoReconnect,
    ConnectionFailure,
    NetworkTimeout,
    _CertificateError,
)
<<<<<<< HEAD
from pymongo.network_layer import (
    AsyncNetworkingInterface,
    NetworkingInterface,
    PyMongoBaseProtocol,
    PyMongoProtocol,
)
=======
from pymongo.helpers_shared import _get_timeout_details, format_timeout_details
from pymongo.network_layer import AsyncNetworkingInterface, NetworkingInterface, PyMongoProtocol
>>>>>>> b32da4b4
from pymongo.pool_options import PoolOptions
from pymongo.ssl_support import PYSSLError, SSLError, _has_sni

SSLErrors = (PYSSLError, SSLError)
if TYPE_CHECKING:
    from pymongo.typings import _Address

try:
    from fcntl import F_GETFD, F_SETFD, FD_CLOEXEC, fcntl

    def _set_non_inheritable_non_atomic(fd: int) -> None:
        """Set the close-on-exec flag on the given file descriptor."""
        flags = fcntl(fd, F_GETFD)
        fcntl(fd, F_SETFD, flags | FD_CLOEXEC)

except ImportError:
    # Windows, various platforms we don't claim to support
    # (Jython, IronPython, ..), systems that don't provide
    # everything we need from fcntl, etc.
    def _set_non_inheritable_non_atomic(fd: int) -> None:  # noqa: ARG001
        """Dummy function for platforms that don't provide fcntl."""


_MAX_TCP_KEEPIDLE = 120
_MAX_TCP_KEEPINTVL = 10
_MAX_TCP_KEEPCNT = 9

if sys.platform == "win32":
    try:
        import _winreg as winreg
    except ImportError:
        import winreg

    def _query(key, name, default):
        try:
            value, _ = winreg.QueryValueEx(key, name)
            # Ensure the value is a number or raise ValueError.
            return int(value)
        except (OSError, ValueError):
            # QueryValueEx raises OSError when the key does not exist (i.e.
            # the system is using the Windows default value).
            return default

    try:
        with winreg.OpenKey(
            winreg.HKEY_LOCAL_MACHINE, r"SYSTEM\CurrentControlSet\Services\Tcpip\Parameters"
        ) as key:
            _WINDOWS_TCP_IDLE_MS = _query(key, "KeepAliveTime", 7200000)
            _WINDOWS_TCP_INTERVAL_MS = _query(key, "KeepAliveInterval", 1000)
    except OSError:
        # We could not check the default values because winreg.OpenKey failed.
        # Assume the system is using the default values.
        _WINDOWS_TCP_IDLE_MS = 7200000
        _WINDOWS_TCP_INTERVAL_MS = 1000

    def _set_keepalive_times(sock):
        idle_ms = min(_WINDOWS_TCP_IDLE_MS, _MAX_TCP_KEEPIDLE * 1000)
        interval_ms = min(_WINDOWS_TCP_INTERVAL_MS, _MAX_TCP_KEEPINTVL * 1000)
        if idle_ms < _WINDOWS_TCP_IDLE_MS or interval_ms < _WINDOWS_TCP_INTERVAL_MS:
            sock.ioctl(socket.SIO_KEEPALIVE_VALS, (1, idle_ms, interval_ms))

else:

    def _set_tcp_option(sock: socket.socket, tcp_option: str, max_value: int) -> None:
        if hasattr(socket, tcp_option):
            sockopt = getattr(socket, tcp_option)
            try:
                # PYTHON-1350 - NetBSD doesn't implement getsockopt for
                # TCP_KEEPIDLE and friends. Don't attempt to set the
                # values there.
                default = sock.getsockopt(socket.IPPROTO_TCP, sockopt)
                if default > max_value:
                    sock.setsockopt(socket.IPPROTO_TCP, sockopt, max_value)
            except OSError:
                pass

    def _set_keepalive_times(sock: socket.socket) -> None:
        _set_tcp_option(sock, "TCP_KEEPIDLE", _MAX_TCP_KEEPIDLE)
        _set_tcp_option(sock, "TCP_KEEPINTVL", _MAX_TCP_KEEPINTVL)
        _set_tcp_option(sock, "TCP_KEEPCNT", _MAX_TCP_KEEPCNT)


def _raise_connection_failure(
    address: Any,
    error: Exception,
    msg_prefix: Optional[str] = None,
    timeout_details: Optional[dict[str, float]] = None,
) -> NoReturn:
    """Convert a socket.error to ConnectionFailure and raise it."""
    host, port = address
    # If connecting to a Unix socket, port will be None.
    if port is not None:
        msg = "%s:%d: %s" % (host, port, error)
    else:
        msg = f"{host}: {error}"
    if msg_prefix:
        msg = msg_prefix + msg
    if "configured timeouts" not in msg:
        msg += format_timeout_details(timeout_details)
    if isinstance(error, socket.timeout):
        raise NetworkTimeout(msg) from error
    elif isinstance(error, SSLErrors) and "timed out" in str(error):
        # Eventlet does not distinguish TLS network timeouts from other
        # SSLErrors (https://github.com/eventlet/eventlet/issues/692).
        # Luckily, we can work around this limitation because the phrase
        # 'timed out' appears in all the timeout related SSLErrors raised.
        raise NetworkTimeout(msg) from error
    else:
        raise AutoReconnect(msg) from error


class _CancellationContext:
    def __init__(self) -> None:
        self._cancelled = False

    def cancel(self) -> None:
        """Cancel this context."""
        self._cancelled = True

    @property
    def cancelled(self) -> bool:
        """Was cancel called?"""
        return self._cancelled


async def _async_create_connection(address: _Address, options: PoolOptions) -> socket.socket:
    """Given (host, port) and PoolOptions, connect and return a raw socket object.

    Can raise socket.error.

    This is a modified version of create_connection from CPython >= 2.7.
    """
    host, port = address

    # Check if dealing with a unix domain socket
    if host.endswith(".sock"):
        if not hasattr(socket, "AF_UNIX"):
            raise ConnectionFailure("UNIX-sockets are not supported on this system")
        sock = socket.socket(socket.AF_UNIX)
        # SOCK_CLOEXEC not supported for Unix sockets.
        _set_non_inheritable_non_atomic(sock.fileno())
        try:
            sock.setblocking(False)
            await asyncio.get_running_loop().sock_connect(sock, host)
            return sock
        except OSError:
            sock.close()
            raise

    # Don't try IPv6 if we don't support it. Also skip it if host
    # is 'localhost' (::1 is fine). Avoids slow connect issues
    # like PYTHON-356.
    family = socket.AF_INET
    if socket.has_ipv6 and host != "localhost":
        family = socket.AF_UNSPEC

    err = None
    for res in await _getaddrinfo(host, port, family=family, type=socket.SOCK_STREAM):
        af, socktype, proto, dummy, sa = res
        # SOCK_CLOEXEC was new in CPython 3.2, and only available on a limited
        # number of platforms (newer Linux and *BSD). Starting with CPython 3.4
        # all file descriptors are created non-inheritable. See PEP 446.
        try:
            sock = socket.socket(af, socktype | getattr(socket, "SOCK_CLOEXEC", 0), proto)
        except OSError:
            # Can SOCK_CLOEXEC be defined even if the kernel doesn't support
            # it?
            sock = socket.socket(af, socktype, proto)
        # Fallback when SOCK_CLOEXEC isn't available.
        _set_non_inheritable_non_atomic(sock.fileno())
        try:
            sock.setsockopt(socket.IPPROTO_TCP, socket.TCP_NODELAY, 1)
            # CSOT: apply timeout to socket connect.
            timeout = _csot.remaining()
            if timeout is None:
                timeout = options.connect_timeout
            elif timeout <= 0:
                raise socket.timeout("timed out")
            sock.setsockopt(socket.SOL_SOCKET, socket.SO_KEEPALIVE, True)
            _set_keepalive_times(sock)
            # Socket needs to be non-blocking during connection to not block the event loop
            sock.setblocking(False)
            await asyncio.wait_for(
                asyncio.get_running_loop().sock_connect(sock, sa), timeout=timeout
            )
            sock.settimeout(timeout)
            return sock
        except asyncio.TimeoutError as e:
            sock.close()
            err = socket.timeout("timed out")
            err.__cause__ = e
        except OSError as e:
            sock.close()
            err = e  # type: ignore[assignment]

    if err is not None:
        raise err
    else:
        # This likely means we tried to connect to an IPv6 only
        # host with an OS/kernel or Python interpreter that doesn't
        # support IPv6. The test case is Jython2.5.1 which doesn't
        # support IPv6 at all.
        raise OSError("getaddrinfo failed")


async def _configured_protocol_interface(
    address: _Address,
    options: PoolOptions,
    protocol_kls: type[PyMongoBaseProtocol] = PyMongoProtocol,
) -> AsyncNetworkingInterface:
    """Given (host, port) and PoolOptions, return a configured AsyncNetworkingInterface.

    Can raise socket.error, ConnectionFailure, or _CertificateError.

    Sets protocol's SSL and timeout options.
    """
    sock = await _async_create_connection(address, options)
    ssl_context = options._ssl_context
    timeout = options.socket_timeout

    if ssl_context is None:
        return AsyncNetworkingInterface(
            await asyncio.get_running_loop().create_connection(
                lambda: protocol_kls(timeout=timeout), sock=sock
            )
        )

    host = address[0]
    try:
        # We have to pass hostname / ip address to wrap_socket
        # to use SSLContext.check_hostname.
        transport, protocol = await asyncio.get_running_loop().create_connection(  # type: ignore[call-overload]
            lambda: protocol_kls(timeout=timeout),
            sock=sock,
            server_hostname=host,
            ssl=ssl_context,
        )
    except _CertificateError:
        # Raise _CertificateError directly like we do after match_hostname
        # below.
        raise
    except (OSError, *SSLErrors) as exc:
        # We raise AutoReconnect for transient and permanent SSL handshake
        # failures alike. Permanent handshake failures, like protocol
        # mismatch, will be turned into ServerSelectionTimeoutErrors later.
        details = _get_timeout_details(options)
        _raise_connection_failure(address, exc, "SSL handshake failed: ", timeout_details=details)
    if (
        ssl_context.verify_mode
        and not ssl_context.check_hostname
        and not options.tls_allow_invalid_hostnames
    ):
        try:
            ssl.match_hostname(transport.get_extra_info("peercert"), hostname=host)  # type:ignore[attr-defined,unused-ignore]
        except _CertificateError:
            transport.abort()
            raise

    return AsyncNetworkingInterface((transport, protocol))


def _create_connection(address: _Address, options: PoolOptions) -> socket.socket:
    """Given (host, port) and PoolOptions, connect and return a raw socket object.

    Can raise socket.error.

    This is a modified version of create_connection from CPython >= 2.7.
    """
    host, port = address

    # Check if dealing with a unix domain socket
    if host.endswith(".sock"):
        if not hasattr(socket, "AF_UNIX"):
            raise ConnectionFailure("UNIX-sockets are not supported on this system")
        sock = socket.socket(socket.AF_UNIX)
        # SOCK_CLOEXEC not supported for Unix sockets.
        _set_non_inheritable_non_atomic(sock.fileno())
        try:
            sock.connect(host)
            return sock
        except OSError:
            sock.close()
            raise

    # Don't try IPv6 if we don't support it. Also skip it if host
    # is 'localhost' (::1 is fine). Avoids slow connect issues
    # like PYTHON-356.
    family = socket.AF_INET
    if socket.has_ipv6 and host != "localhost":
        family = socket.AF_UNSPEC

    err = None
    for res in socket.getaddrinfo(host, port, family=family, type=socket.SOCK_STREAM):  # type: ignore[attr-defined, unused-ignore]
        af, socktype, proto, dummy, sa = res
        # SOCK_CLOEXEC was new in CPython 3.2, and only available on a limited
        # number of platforms (newer Linux and *BSD). Starting with CPython 3.4
        # all file descriptors are created non-inheritable. See PEP 446.
        try:
            sock = socket.socket(af, socktype | getattr(socket, "SOCK_CLOEXEC", 0), proto)
        except OSError:
            # Can SOCK_CLOEXEC be defined even if the kernel doesn't support
            # it?
            sock = socket.socket(af, socktype, proto)
        # Fallback when SOCK_CLOEXEC isn't available.
        _set_non_inheritable_non_atomic(sock.fileno())
        try:
            sock.setsockopt(socket.IPPROTO_TCP, socket.TCP_NODELAY, 1)
            # CSOT: apply timeout to socket connect.
            timeout = _csot.remaining()
            if timeout is None:
                timeout = options.connect_timeout
            elif timeout <= 0:
                raise socket.timeout("timed out")
            sock.settimeout(timeout)
            sock.setsockopt(socket.SOL_SOCKET, socket.SO_KEEPALIVE, True)
            _set_keepalive_times(sock)
            sock.connect(sa)
            return sock
        except OSError as e:
            err = e
            sock.close()

    if err is not None:
        raise err
    else:
        # This likely means we tried to connect to an IPv6 only
        # host with an OS/kernel or Python interpreter that doesn't
        # support IPv6. The test case is Jython2.5.1 which doesn't
        # support IPv6 at all.
        raise OSError("getaddrinfo failed")


def _configured_socket_interface(
    address: _Address, options: PoolOptions, *args: Any
) -> NetworkingInterface:
    """Given (host, port) and PoolOptions, return a NetworkingInterface wrapping a configured socket.

    Can raise socket.error, ConnectionFailure, or _CertificateError.

    Sets socket's SSL and timeout options.
    """
    sock = _create_connection(address, options)
    ssl_context = options._ssl_context

    if ssl_context is None:
        sock.settimeout(options.socket_timeout)
        return NetworkingInterface(sock)

    host = address[0]
    try:
        # We have to pass hostname / ip address to wrap_socket
        # to use SSLContext.check_hostname.
        if _has_sni(True):
            ssl_sock = ssl_context.wrap_socket(sock, server_hostname=host)
        else:
            ssl_sock = ssl_context.wrap_socket(sock)
    except _CertificateError:
        sock.close()
        # Raise _CertificateError directly like we do after match_hostname
        # below.
        raise
    except (OSError, *SSLErrors) as exc:
        sock.close()
        # We raise AutoReconnect for transient and permanent SSL handshake
        # failures alike. Permanent handshake failures, like protocol
        # mismatch, will be turned into ServerSelectionTimeoutErrors later.
        details = _get_timeout_details(options)
        _raise_connection_failure(address, exc, "SSL handshake failed: ", timeout_details=details)
    if (
        ssl_context.verify_mode
        and not ssl_context.check_hostname
        and not options.tls_allow_invalid_hostnames
    ):
        try:
            ssl.match_hostname(ssl_sock.getpeercert(), hostname=host)  # type:ignore[attr-defined,unused-ignore]
        except _CertificateError:
            ssl_sock.close()
            raise

    ssl_sock.settimeout(options.socket_timeout)
    return NetworkingInterface(ssl_sock)<|MERGE_RESOLUTION|>--- conflicted
+++ resolved
@@ -34,17 +34,13 @@
     NetworkTimeout,
     _CertificateError,
 )
-<<<<<<< HEAD
+from pymongo.helpers_shared import _get_timeout_details, format_timeout_details
 from pymongo.network_layer import (
     AsyncNetworkingInterface,
     NetworkingInterface,
     PyMongoBaseProtocol,
     PyMongoProtocol,
 )
-=======
-from pymongo.helpers_shared import _get_timeout_details, format_timeout_details
-from pymongo.network_layer import AsyncNetworkingInterface, NetworkingInterface, PyMongoProtocol
->>>>>>> b32da4b4
 from pymongo.pool_options import PoolOptions
 from pymongo.ssl_support import PYSSLError, SSLError, _has_sni
 
