--- conflicted
+++ resolved
@@ -215,11 +215,6 @@
         self.__data = deque(documents)
 
     def _unpack_response(
-<<<<<<< HEAD
-        self, response, cursor_id, codec_options, user_fields=None, legacy_response=False
-    ):
-        codec_options = codec_options or self.__codec_options
-=======
         self,
         response: Union[_OpReply, _OpMsg],
         cursor_id: Optional[int],
@@ -227,7 +222,7 @@
         user_fields: Optional[Mapping[str, Any]] = None,
         legacy_response: bool = False,
     ) -> List[Mapping[str, Any]]:
->>>>>>> 5a8f422b
+        codec_options = codec_options or self.__codec_options
         return response.unpack_response(cursor_id, codec_options, user_fields, legacy_response)
 
     def _refresh(self) -> int:
