# Copyright 2014-present MongoDB, Inc.
#
# Licensed under the Apache License, Version 2.0 (the "License");
# you may not use this file except in compliance with the License.
# You may obtain a copy of the License at
#
# http://www.apache.org/licenses/LICENSE-2.0
#
# Unless required by applicable law or agreed to in writing, software
# distributed under the License is distributed on an "AS IS" BASIS,
# WITHOUT WARRANTIES OR CONDITIONS OF ANY KIND, either express or implied.
# See the License for the specific language governing permissions and
# limitations under the License.

"""The bulk write operations interface.

.. versionadded:: 2.7
"""
from __future__ import annotations

import copy
from collections.abc import MutableMapping
from itertools import islice
from typing import (
    TYPE_CHECKING,
    Any,
    Dict,
    Iterator,
    List,
    Mapping,
    NoReturn,
    Optional,
    Tuple,
    Type,
    Union,
)

from bson.objectid import ObjectId
from bson.raw_bson import RawBSONDocument
from bson.son import SON
from pymongo import _csot, common
from pymongo.client_session import ClientSession, _validate_session_write_concern
from pymongo.common import (
    validate_is_document_type,
    validate_ok_for_replace,
    validate_ok_for_update,
)
from pymongo.errors import (
    BulkWriteError,
    ConfigurationError,
    InvalidOperation,
    OperationFailure,
)
from pymongo.helpers import _RETRYABLE_ERROR_CODES, _get_wce_doc
from pymongo.message import (
    _DELETE,
    _INSERT,
    _UPDATE,
    _BulkWriteContext,
    _EncryptedBulkWriteContext,
    _randint,
)
from pymongo.read_preferences import ReadPreference
from pymongo.write_concern import WriteConcern

if TYPE_CHECKING:
    from pymongo.collection import Collection
<<<<<<< HEAD
    from pymongo.operations import _IndexKeyHint
    from pymongo.pool import SocketInfo
    from pymongo.typings import _DocumentOut, _DocumentType
=======
    from pymongo.pool import Connection
    from pymongo.typings import _DocumentOut, _DocumentType, _Pipeline
>>>>>>> c88ae79e

_DELETE_ALL: int = 0
_DELETE_ONE: int = 1

# For backwards compatibility. See MongoDB src/mongo/base/error_codes.err
_BAD_VALUE: int = 2
_UNKNOWN_ERROR: int = 8
_WRITE_CONCERN_ERROR: int = 64

_COMMANDS: Tuple[str, str, str] = ("insert", "update", "delete")


class _Run:
    """Represents a batch of write operations."""

    def __init__(self, op_type: int) -> None:
        """Initialize a new Run object."""
        self.op_type: int = op_type
        self.index_map: List[int] = []
        self.ops: List[Any] = []
        self.idx_offset: int = 0

    def index(self, idx: int) -> int:
        """Get the original index of an operation in this run.

        :Parameters:
          - `idx`: The Run index that maps to the original index.
        """
        return self.index_map[idx]

    def add(self, original_index: int, operation: Any) -> None:
        """Add an operation to this Run instance.

        :Parameters:
          - `original_index`: The original index of this operation
            within a larger bulk operation.
          - `operation`: The operation document.
        """
        self.index_map.append(original_index)
        self.ops.append(operation)


def _merge_command(
    run: _Run,
    full_result: MutableMapping[str, Any],
    offset: int,
    result: Mapping[str, Any],
) -> None:
    """Merge a write command result into the full bulk result."""
    affected = result.get("n", 0)

    if run.op_type == _INSERT:
        full_result["nInserted"] += affected

    elif run.op_type == _DELETE:
        full_result["nRemoved"] += affected

    elif run.op_type == _UPDATE:
        upserted = result.get("upserted")
        if upserted:
            n_upserted = len(upserted)
            for doc in upserted:
                doc["index"] = run.index(doc["index"] + offset)
            full_result["upserted"].extend(upserted)
            full_result["nUpserted"] += n_upserted
            full_result["nMatched"] += affected - n_upserted
        else:
            full_result["nMatched"] += affected
        full_result["nModified"] += result["nModified"]

    write_errors = result.get("writeErrors")
    if write_errors:
        for doc in write_errors:
            # Leave the server response intact for APM.
            replacement = doc.copy()
            idx = doc["index"] + offset
            replacement["index"] = run.index(idx)
            # Add the failed operation to the error document.
            replacement["op"] = run.ops[idx]
            full_result["writeErrors"].append(replacement)

    wce = _get_wce_doc(result)
    if wce:
        full_result["writeConcernErrors"].append(wce)


def _raise_bulk_write_error(full_result: _DocumentOut) -> NoReturn:
    """Raise a BulkWriteError from the full bulk api result."""
    if full_result["writeErrors"]:
        full_result["writeErrors"].sort(key=lambda error: error["index"])
    raise BulkWriteError(full_result)


class _Bulk:
    """The private guts of the bulk write API."""

    def __init__(
        self,
        collection: Collection[_DocumentType],
        ordered: bool,
        bypass_document_validation: bool,
        comment: Optional[str] = None,
        let: Optional[Any] = None,
    ) -> None:
        """Initialize a _Bulk instance."""
        self.collection = collection.with_options(
            codec_options=collection.codec_options._replace(
                unicode_decode_error_handler="replace", document_class=dict
            )
        )
        self.let = let
        if self.let is not None:
            common.validate_is_document_type("let", self.let)
        self.comment: Optional[str] = comment
        self.ordered = ordered
        self.ops: List[Tuple[int, Mapping[str, Any]]] = []
        self.executed = False
        self.bypass_doc_val = bypass_document_validation
        self.uses_collation = False
        self.uses_array_filters = False
        self.uses_hint_update = False
        self.uses_hint_delete = False
        self.is_retryable = True
        self.retrying = False
        self.started_retryable_write = False
        # Extra state so that we know where to pick up on a retry attempt.
        self.current_run = None
        self.next_run = None

    @property
    def bulk_ctx_class(self) -> Type[_BulkWriteContext]:
        encrypter = self.collection.database.client._encrypter
        if encrypter and not encrypter._bypass_auto_encryption:
            return _EncryptedBulkWriteContext
        else:
            return _BulkWriteContext

    def add_insert(self, document: _DocumentOut) -> None:
        """Add an insert document to the list of ops."""
        validate_is_document_type("document", document)
        # Generate ObjectId client side.
        if not (isinstance(document, RawBSONDocument) or "_id" in document):
            document["_id"] = ObjectId()
        self.ops.append((_INSERT, document))

    def add_update(
        self,
        selector: Mapping[str, Any],
        update: Union[Mapping[str, Any], _Pipeline],
        multi: bool = False,
        upsert: bool = False,
        collation: Optional[Mapping[str, Any]] = None,
        array_filters: Optional[List[Mapping[str, Any]]] = None,
        hint: Union[str, SON[str, Any], None] = None,
    ) -> None:
        """Create an update document and add it to the list of ops."""
        validate_ok_for_update(update)
        cmd: Dict[str, Any] = dict(
            [("q", selector), ("u", update), ("multi", multi), ("upsert", upsert)]
        )
        if collation is not None:
            self.uses_collation = True
            cmd["collation"] = collation
        if array_filters is not None:
            self.uses_array_filters = True
            cmd["arrayFilters"] = array_filters
        if hint is not None:
            self.uses_hint_update = True
            cmd["hint"] = hint
        if multi:
            # A bulk_write containing an update_many is not retryable.
            self.is_retryable = False
        self.ops.append((_UPDATE, cmd))

    def add_replace(
        self,
        selector: Mapping[str, Any],
        replacement: Mapping[str, Any],
        upsert: bool = False,
        collation: Optional[Mapping[str, Any]] = None,
        hint: Union[str, SON[str, Any], None] = None,
    ) -> None:
        """Create a replace document and add it to the list of ops."""
        validate_ok_for_replace(replacement)
        cmd = SON([("q", selector), ("u", replacement), ("multi", False), ("upsert", upsert)])
        if collation is not None:
            self.uses_collation = True
            cmd["collation"] = collation
        if hint is not None:
            self.uses_hint_update = True
            cmd["hint"] = hint
        self.ops.append((_UPDATE, cmd))

    def add_delete(
        self,
        selector: Mapping[str, Any],
        limit: int,
        collation: Optional[Mapping[str, Any]] = None,
        hint: Union[str, SON[str, Any], None] = None,
    ) -> None:
        """Create a delete document and add it to the list of ops."""
        cmd = SON([("q", selector), ("limit", limit)])
        if collation is not None:
            self.uses_collation = True
            cmd["collation"] = collation
        if hint is not None:
            self.uses_hint_delete = True
            cmd["hint"] = hint
        if limit == _DELETE_ALL:
            # A bulk_write containing a delete_many is not retryable.
            self.is_retryable = False
        self.ops.append((_DELETE, cmd))

    def gen_ordered(self) -> Iterator[Optional[_Run]]:
        """Generate batches of operations, batched by type of
        operation, in the order **provided**.
        """
        run = None
        for idx, (op_type, operation) in enumerate(self.ops):
            if run is None:
                run = _Run(op_type)
            elif run.op_type != op_type:
                yield run
                run = _Run(op_type)
            run.add(idx, operation)
        yield run

    def gen_unordered(self) -> Iterator[_Run]:
        """Generate batches of operations, batched by type of
        operation, in arbitrary order.
        """
        operations = [_Run(_INSERT), _Run(_UPDATE), _Run(_DELETE)]
        for idx, (op_type, operation) in enumerate(self.ops):
            operations[op_type].add(idx, operation)

        for run in operations:
            if run.ops:
                yield run

    def _execute_command(
        self,
        generator: Iterator[Any],
        write_concern: WriteConcern,
        session: Optional[ClientSession],
        conn: Connection,
        op_id: int,
        retryable: bool,
        full_result: MutableMapping[str, Any],
        final_write_concern: Optional[WriteConcern] = None,
    ) -> None:
        db_name = self.collection.database.name
        client = self.collection.database.client
        listeners = client._event_listeners

        if not self.current_run:
            self.current_run = next(generator)
            self.next_run = None
        run = self.current_run

        # Connection.command validates the session, but we use
        # Connection.write_command
        conn.validate_session(client, session)
        last_run = False

        while run:
            if not self.retrying:
                self.next_run = next(generator, None)
                if self.next_run is None:
                    last_run = True

            cmd_name = _COMMANDS[run.op_type]
            bwc = self.bulk_ctx_class(
                db_name,
                cmd_name,
                conn,
                op_id,
                listeners,
                session,
                run.op_type,
                self.collection.codec_options,
            )

            while run.idx_offset < len(run.ops):
                # If this is the last possible operation, use the
                # final write concern.
                if last_run and (len(run.ops) - run.idx_offset) == 1:
                    write_concern = final_write_concern or write_concern

                cmd = SON([(cmd_name, self.collection.name), ("ordered", self.ordered)])
                if self.comment:
                    cmd["comment"] = self.comment
                _csot.apply_write_concern(cmd, write_concern)
                if self.bypass_doc_val:
                    cmd["bypassDocumentValidation"] = True
                if self.let is not None and run.op_type in (_DELETE, _UPDATE):
                    cmd["let"] = self.let
                if session:
                    # Start a new retryable write unless one was already
                    # started for this command.
                    if retryable and not self.started_retryable_write:
                        session._start_retryable_write()
                        self.started_retryable_write = True
                    session._apply_to(cmd, retryable, ReadPreference.PRIMARY, conn)
                conn.send_cluster_time(cmd, session, client)
                conn.add_server_api(cmd)
                # CSOT: apply timeout before encoding the command.
                conn.apply_timeout(client, cmd)
                ops = islice(run.ops, run.idx_offset, None)

                # Run as many ops as possible in one command.
                if write_concern.acknowledged:
                    result, to_send = bwc.execute(cmd, ops, client)

                    # Retryable writeConcernErrors halt the execution of this run.
                    wce = result.get("writeConcernError", {})
                    if wce.get("code", 0) in _RETRYABLE_ERROR_CODES:
                        # Synthesize the full bulk result without modifying the
                        # current one because this write operation may be retried.
                        full = copy.deepcopy(full_result)
                        _merge_command(run, full, run.idx_offset, result)
                        _raise_bulk_write_error(full)

                    _merge_command(run, full_result, run.idx_offset, result)

                    # We're no longer in a retry once a command succeeds.
                    self.retrying = False
                    self.started_retryable_write = False

                    if self.ordered and "writeErrors" in result:
                        break
                else:
                    to_send = bwc.execute_unack(cmd, ops, client)

                run.idx_offset += len(to_send)

            # We're supposed to continue if errors are
            # at the write concern level (e.g. wtimeout)
            if self.ordered and full_result["writeErrors"]:
                break
            # Reset our state
            self.current_run = run = self.next_run

    def execute_command(
        self,
        generator: Iterator[Any],
        write_concern: WriteConcern,
        session: Optional[ClientSession],
    ) -> Dict[str, Any]:
        """Execute using write commands."""
        # nModified is only reported for write commands, not legacy ops.
        full_result = {
            "writeErrors": [],
            "writeConcernErrors": [],
            "nInserted": 0,
            "nUpserted": 0,
            "nMatched": 0,
            "nModified": 0,
            "nRemoved": 0,
            "upserted": [],
        }
        op_id = _randint()

        def retryable_bulk(
            session: Optional[ClientSession], conn: Connection, retryable: bool
        ) -> None:
            self._execute_command(
                generator,
                write_concern,
                session,
                conn,
                op_id,
                retryable,
                full_result,
            )

        client = self.collection.database.client
        with client._tmp_session(session) as s:
            client._retry_with_session(self.is_retryable, retryable_bulk, s, self)

        if full_result["writeErrors"] or full_result["writeConcernErrors"]:
            _raise_bulk_write_error(full_result)
        return full_result

    def execute_op_msg_no_results(self, conn: Connection, generator: Iterator[Any]) -> None:
        """Execute write commands with OP_MSG and w=0 writeConcern, unordered."""
        db_name = self.collection.database.name
        client = self.collection.database.client
        listeners = client._event_listeners
        op_id = _randint()

        if not self.current_run:
            self.current_run = next(generator)
        run = self.current_run

        while run:
            cmd_name = _COMMANDS[run.op_type]
            bwc = self.bulk_ctx_class(
                db_name,
                cmd_name,
                conn,
                op_id,
                listeners,
                None,
                run.op_type,
                self.collection.codec_options,
            )

            while run.idx_offset < len(run.ops):
                cmd = SON(
                    [
                        (cmd_name, self.collection.name),
                        ("ordered", False),
                        ("writeConcern", {"w": 0}),
                    ]
                )
                conn.add_server_api(cmd)
                ops = islice(run.ops, run.idx_offset, None)
                # Run as many ops as possible.
                to_send = bwc.execute_unack(cmd, ops, client)
                run.idx_offset += len(to_send)
            self.current_run = run = next(generator, None)

    def execute_command_no_results(
        self,
        conn: Connection,
        generator: Iterator[Any],
        write_concern: WriteConcern,
    ) -> None:
        """Execute write commands with OP_MSG and w=0 WriteConcern, ordered."""
        full_result = {
            "writeErrors": [],
            "writeConcernErrors": [],
            "nInserted": 0,
            "nUpserted": 0,
            "nMatched": 0,
            "nModified": 0,
            "nRemoved": 0,
            "upserted": [],
        }
        # Ordered bulk writes have to be acknowledged so that we stop
        # processing at the first error, even when the application
        # specified unacknowledged writeConcern.
        initial_write_concern = WriteConcern()
        op_id = _randint()
        try:
            self._execute_command(
                generator,
                initial_write_concern,
                None,
                conn,
                op_id,
                False,
                full_result,
                write_concern,
            )
        except OperationFailure:
            pass

    def execute_no_results(
        self,
        conn: Connection,
        generator: Iterator[Any],
        write_concern: WriteConcern,
    ) -> None:
        """Execute all operations, returning no results (w=0)."""
        if self.uses_collation:
            raise ConfigurationError("Collation is unsupported for unacknowledged writes.")
        if self.uses_array_filters:
            raise ConfigurationError("arrayFilters is unsupported for unacknowledged writes.")
        # Guard against unsupported unacknowledged writes.
        unack = write_concern and not write_concern.acknowledged
        if unack and self.uses_hint_delete and conn.max_wire_version < 9:
            raise ConfigurationError(
                "Must be connected to MongoDB 4.4+ to use hint on unacknowledged delete commands."
            )
        if unack and self.uses_hint_update and conn.max_wire_version < 8:
            raise ConfigurationError(
                "Must be connected to MongoDB 4.2+ to use hint on unacknowledged update commands."
            )
        # Cannot have both unacknowledged writes and bypass document validation.
        if self.bypass_doc_val:
            raise OperationFailure(
                "Cannot set bypass_document_validation with unacknowledged write concern"
            )

        if self.ordered:
            return self.execute_command_no_results(conn, generator, write_concern)
        return self.execute_op_msg_no_results(conn, generator)

    def execute(self, write_concern: WriteConcern, session: Optional[ClientSession]) -> Any:
        """Execute operations."""
        if not self.ops:
            raise InvalidOperation("No operations to execute")
        if self.executed:
            raise InvalidOperation("Bulk operations can only be executed once.")
        self.executed = True
        write_concern = write_concern or self.collection.write_concern
        session = _validate_session_write_concern(session, write_concern)

        if self.ordered:
            generator = self.gen_ordered()
        else:
            generator = self.gen_unordered()

        client = self.collection.database.client
        if not write_concern.acknowledged:
            with client._conn_for_writes(session) as connection:
                self.execute_no_results(connection, generator, write_concern)
                return None
        else:
            return self.execute_command(generator, write_concern, session)<|MERGE_RESOLUTION|>--- conflicted
+++ resolved
@@ -65,14 +65,8 @@
 
 if TYPE_CHECKING:
     from pymongo.collection import Collection
-<<<<<<< HEAD
-    from pymongo.operations import _IndexKeyHint
-    from pymongo.pool import SocketInfo
-    from pymongo.typings import _DocumentOut, _DocumentType
-=======
     from pymongo.pool import Connection
     from pymongo.typings import _DocumentOut, _DocumentType, _Pipeline
->>>>>>> c88ae79e
 
 _DELETE_ALL: int = 0
 _DELETE_ONE: int = 1
