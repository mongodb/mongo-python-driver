# Copyright 2019-present MongoDB, Inc.
#
# Licensed under the Apache License, Version 2.0 (the "License");
# you may not use this file except in compliance with the License.
# You may obtain a copy of the License at
#
# http://www.apache.org/licenses/LICENSE-2.0
#
# Unless required by applicable law or agreed to in writing, software
# distributed under the License is distributed on an "AS IS" BASIS,
# WITHOUT WARRANTIES OR CONDITIONS OF ANY KIND, either express or implied.
# See the License for the specific language governing permissions and
# limitations under the License.

"""Support for explicit client-side field level encryption."""
from __future__ import annotations

import contextlib
import enum
import socket
import uuid
import weakref
from copy import deepcopy
from typing import (
    TYPE_CHECKING,
    Any,
    Dict,
    Generic,
    Iterator,
    Mapping,
    MutableMapping,
    Optional,
    Sequence,
    Union,
    cast,
)

try:
    from pymongocrypt.auto_encrypter import AutoEncrypter  # type:ignore[import]
    from pymongocrypt.errors import MongoCryptError  # type:ignore[import]
    from pymongocrypt.explicit_encrypter import ExplicitEncrypter  # type:ignore[import]
    from pymongocrypt.mongocrypt import MongoCryptOptions  # type:ignore[import]
    from pymongocrypt.state_machine import MongoCryptCallback  # type:ignore[import]

    _HAVE_PYMONGOCRYPT = True
except ImportError:
    _HAVE_PYMONGOCRYPT = False
    MongoCryptCallback = object

from bson import _dict_to_bson, decode, encode
from bson.binary import STANDARD, UUID_SUBTYPE, Binary
from bson.codec_options import CodecOptions
from bson.errors import BSONError
from bson.raw_bson import DEFAULT_RAW_BSON_OPTIONS, RawBSONDocument, _inflate_bson
from pymongo import _csot
from pymongo.collection import Collection
from pymongo.common import CONNECT_TIMEOUT
from pymongo.cursor import Cursor
from pymongo.daemon import _spawn_daemon
from pymongo.database import Database
from pymongo.encryption_options import AutoEncryptionOpts, RangeOpts
from pymongo.errors import (
    ConfigurationError,
    EncryptedCollectionError,
    EncryptionError,
    InvalidOperation,
    PyMongoError,
    ServerSelectionTimeoutError,
)
from pymongo.mongo_client import MongoClient
from pymongo.network import BLOCKING_IO_ERRORS
from pymongo.operations import UpdateOne
from pymongo.pool import PoolOptions, _configured_socket, _raise_connection_failure
from pymongo.read_concern import ReadConcern
from pymongo.results import BulkWriteResult, DeleteResult
from pymongo.ssl_support import get_ssl_context
from pymongo.typings import _DocumentType, _DocumentTypeArg
from pymongo.uri_parser import parse_host
from pymongo.write_concern import WriteConcern

if TYPE_CHECKING:
    from pymongocrypt.mongocrypt import MongoCryptKmsContext

_HTTPS_PORT = 443
_KMS_CONNECT_TIMEOUT = CONNECT_TIMEOUT  # CDRIVER-3262 redefined this value to CONNECT_TIMEOUT
_MONGOCRYPTD_TIMEOUT_MS = 10000

_DATA_KEY_OPTS: CodecOptions[dict[str, Any]] = CodecOptions(
    document_class=Dict[str, Any], uuid_representation=STANDARD
)
# Use RawBSONDocument codec options to avoid needlessly decoding
# documents from the key vault.
_KEY_VAULT_OPTS = CodecOptions(document_class=RawBSONDocument)


@contextlib.contextmanager
def _wrap_encryption_errors() -> Iterator[None]:
    """Context manager to wrap encryption related errors."""
    try:
        yield
    except BSONError:
        # BSON encoding/decoding errors are unrelated to encryption so
        # we should propagate them unchanged.
        raise
    except Exception as exc:
        raise EncryptionError(exc) from exc


class _EncryptionIO(MongoCryptCallback):  # type: ignore[misc]
    def __init__(
        self,
        client: Optional[MongoClient[_DocumentTypeArg]],
        key_vault_coll: Collection[_DocumentTypeArg],
        mongocryptd_client: Optional[MongoClient[_DocumentTypeArg]],
        opts: AutoEncryptionOpts,
    ):
        """Internal class to perform I/O on behalf of pymongocrypt."""
        self.client_ref: Any
        # Use a weak ref to break reference cycle.
        if client is not None:
            self.client_ref = weakref.ref(client)
        else:
            self.client_ref = None
        self.key_vault_coll: Optional[Collection[RawBSONDocument]] = cast(
            Collection[RawBSONDocument],
            key_vault_coll.with_options(
                codec_options=_KEY_VAULT_OPTS,
                read_concern=ReadConcern(level="majority"),
                write_concern=WriteConcern(w="majority"),
            ),
        )
        self.mongocryptd_client = mongocryptd_client
        self.opts = opts
        self._spawned = False

    def kms_request(self, kms_context: MongoCryptKmsContext) -> None:
        """Complete a KMS request.

        :param kms_context: A :class:`MongoCryptKmsContext`.

        :return: None
        """
        endpoint = kms_context.endpoint
        message = kms_context.message
        provider = kms_context.kms_provider
        ctx = self.opts._kms_ssl_contexts.get(provider)
        if ctx is None:
            # Enable strict certificate verification, OCSP, match hostname, and
            # SNI using the system default CA certificates.
            ctx = get_ssl_context(
                None,  # certfile
                None,  # passphrase
                None,  # ca_certs
                None,  # crlfile
                False,  # allow_invalid_certificates
                False,  # allow_invalid_hostnames
                False,
            )  # disable_ocsp_endpoint_check
        # CSOT: set timeout for socket creation.
        connect_timeout = max(_csot.clamp_remaining(_KMS_CONNECT_TIMEOUT), 0.001)
        opts = PoolOptions(
            connect_timeout=connect_timeout,
            socket_timeout=connect_timeout,
            ssl_context=ctx,
        )
        host, port = parse_host(endpoint, _HTTPS_PORT)
        try:
            conn = _configured_socket((host, port), opts)
            try:
                conn.sendall(message)
                while kms_context.bytes_needed > 0:
                    # CSOT: update timeout.
                    conn.settimeout(max(_csot.clamp_remaining(_KMS_CONNECT_TIMEOUT), 0))
                    data = conn.recv(kms_context.bytes_needed)
                    if not data:
                        raise OSError("KMS connection closed")
                    kms_context.feed(data)
            except BLOCKING_IO_ERRORS:
                raise socket.timeout("timed out") from None
            finally:
                conn.close()
        except (PyMongoError, MongoCryptError):
            raise  # Propagate pymongo errors directly.
        except Exception as error:
            # Wrap I/O errors in PyMongo exceptions.
            _raise_connection_failure((host, port), error)

    def collection_info(
        self, database: Database[Mapping[str, Any]], filter: bytes
    ) -> Optional[bytes]:
        """Get the collection info for a namespace.

        The returned collection info is passed to libmongocrypt which reads
        the JSON schema.

        :param database: The database on which to run listCollections.
        :param filter: The filter to pass to listCollections.

        :return: The first document from the listCollections command response as BSON.
        """
        with self.client_ref()[database].list_collections(filter=RawBSONDocument(filter)) as cursor:
            for doc in cursor:
                return _dict_to_bson(doc, False, _DATA_KEY_OPTS)
            return None

    def spawn(self) -> None:
        """Spawn mongocryptd.

        Note this method is thread safe; at most one mongocryptd will start
        successfully.
        """
        self._spawned = True
        args = [self.opts._mongocryptd_spawn_path or "mongocryptd"]
        args.extend(self.opts._mongocryptd_spawn_args)
        _spawn_daemon(args)

    def mark_command(self, database: str, cmd: bytes) -> bytes:
        """Mark a command for encryption.

        :param database: The database on which to run this command.
        :param cmd: The BSON command to run.

        :return: The marked command response from mongocryptd.
        """
        if not self._spawned and not self.opts._mongocryptd_bypass_spawn:
            self.spawn()
        # Database.command only supports mutable mappings so we need to decode
        # the raw BSON command first.
        inflated_cmd = _inflate_bson(cmd, DEFAULT_RAW_BSON_OPTIONS)
        assert self.mongocryptd_client is not None
        try:
            res = self.mongocryptd_client[database].command(
                inflated_cmd, codec_options=DEFAULT_RAW_BSON_OPTIONS
            )
        except ServerSelectionTimeoutError:
            if self.opts._mongocryptd_bypass_spawn:
                raise
            self.spawn()
            res = self.mongocryptd_client[database].command(
                inflated_cmd, codec_options=DEFAULT_RAW_BSON_OPTIONS
            )
        return res.raw

    def fetch_keys(self, filter: bytes) -> Iterator[bytes]:
        """Yields one or more keys from the key vault.

        :param filter: The filter to pass to find.

        :return: A generator which yields the requested keys from the key vault.
        """
        assert self.key_vault_coll is not None
        with self.key_vault_coll.find(RawBSONDocument(filter)) as cursor:
            for key in cursor:
                yield key.raw

    def insert_data_key(self, data_key: bytes) -> Binary:
        """Insert a data key into the key vault.

        :param data_key: The data key document to insert.

        :return: The _id of the inserted data key document.
        """
        raw_doc = RawBSONDocument(data_key, _KEY_VAULT_OPTS)
        data_key_id = raw_doc.get("_id")
        if not isinstance(data_key_id, Binary) or data_key_id.subtype != UUID_SUBTYPE:
            raise TypeError("data_key _id must be Binary with a UUID subtype")

        assert self.key_vault_coll is not None
        self.key_vault_coll.insert_one(raw_doc)
        return data_key_id

    def bson_encode(self, doc: MutableMapping[str, Any]) -> bytes:
        """Encode a document to BSON.

        A document can be any mapping type (like :class:`dict`).

        :param doc: mapping type representing a document

        :return: The encoded BSON bytes.
        """
        return encode(doc)

    def close(self) -> None:
        """Release resources.

        Note it is not safe to call this method from __del__ or any GC hooks.
        """
        self.client_ref = None
        self.key_vault_coll = None
        if self.mongocryptd_client:
            self.mongocryptd_client.close()
            self.mongocryptd_client = None


class RewrapManyDataKeyResult:
    """Result object returned by a :meth:`~ClientEncryption.rewrap_many_data_key` operation.

    .. versionadded:: 4.2
    """

    def __init__(self, bulk_write_result: Optional[BulkWriteResult] = None) -> None:
        self._bulk_write_result = bulk_write_result

    @property
    def bulk_write_result(self) -> Optional[BulkWriteResult]:
        """The result of the bulk write operation used to update the key vault
        collection with one or more rewrapped data keys. If
        :meth:`~ClientEncryption.rewrap_many_data_key` does not find any matching keys to rewrap,
        no bulk write operation will be executed and this field will be
        ``None``.
        """
        return self._bulk_write_result

    def __repr__(self) -> str:
        return f"{self.__class__.__name__}({self._bulk_write_result!r})"


class _Encrypter:
    """Encrypts and decrypts MongoDB commands.

    This class is used to support automatic encryption and decryption of
    MongoDB commands.
    """

    def __init__(self, client: MongoClient[_DocumentTypeArg], opts: AutoEncryptionOpts):
        """Create a _Encrypter for a client.

        :param client: The encrypted MongoClient.
        :param opts: The encrypted client's :class:`AutoEncryptionOpts`.
        """
        if opts._schema_map is None:
            schema_map = None
        else:
            schema_map = _dict_to_bson(opts._schema_map, False, _DATA_KEY_OPTS)

        if opts._encrypted_fields_map is None:
            encrypted_fields_map = None
        else:
            encrypted_fields_map = _dict_to_bson(opts._encrypted_fields_map, False, _DATA_KEY_OPTS)
        self._bypass_auto_encryption = opts._bypass_auto_encryption
        self._internal_client = None

        def _get_internal_client(
            encrypter: _Encrypter, mongo_client: MongoClient[_DocumentTypeArg]
        ) -> MongoClient[_DocumentTypeArg]:
            if mongo_client.options.pool_options.max_pool_size is None:
                # Unlimited pool size, use the same client.
                return mongo_client
            # Else - limited pool size, use an internal client.
            if encrypter._internal_client is not None:
                return encrypter._internal_client
            internal_client = mongo_client._duplicate(minPoolSize=0, auto_encryption_opts=None)
            encrypter._internal_client = internal_client
            return internal_client

        if opts._key_vault_client is not None:
            key_vault_client = opts._key_vault_client
        else:
            key_vault_client = _get_internal_client(self, client)

        if opts._bypass_auto_encryption:
            metadata_client = None
        else:
            metadata_client = _get_internal_client(self, client)

        db, coll = opts._key_vault_namespace.split(".", 1)
        key_vault_coll = key_vault_client[db][coll]

        mongocryptd_client: MongoClient[Mapping[str, Any]] = MongoClient(
            opts._mongocryptd_uri, connect=False, serverSelectionTimeoutMS=_MONGOCRYPTD_TIMEOUT_MS
        )

        io_callbacks = _EncryptionIO(  # type:ignore[misc]
            metadata_client, key_vault_coll, mongocryptd_client, opts
        )
        self._auto_encrypter = AutoEncrypter(
            io_callbacks,
            MongoCryptOptions(
                opts._kms_providers,
                schema_map,
                crypt_shared_lib_path=opts._crypt_shared_lib_path,
                crypt_shared_lib_required=opts._crypt_shared_lib_required,
                bypass_encryption=opts._bypass_auto_encryption,
                encrypted_fields_map=encrypted_fields_map,
                bypass_query_analysis=opts._bypass_query_analysis,
            ),
        )
        self._closed = False

    def encrypt(
        self, database: str, cmd: Mapping[str, Any], codec_options: CodecOptions[_DocumentTypeArg]
    ) -> dict[str, Any]:
        """Encrypt a MongoDB command.

        :param database: The database for this command.
        :param cmd: A command document.
        :param codec_options: The CodecOptions to use while encoding `cmd`.

        :return: The encrypted command to execute.
        """
        self._check_closed()
        encoded_cmd = _dict_to_bson(cmd, False, codec_options)
        with _wrap_encryption_errors():
            encrypted_cmd = self._auto_encrypter.encrypt(database, encoded_cmd)
            # TODO: PYTHON-1922 avoid decoding the encrypted_cmd.
            return _inflate_bson(encrypted_cmd, DEFAULT_RAW_BSON_OPTIONS)

    def decrypt(self, response: bytes) -> Optional[bytes]:
        """Decrypt a MongoDB command response.

        :param response: A MongoDB command response as BSON.

        :return: The decrypted command response.
        """
        self._check_closed()
        with _wrap_encryption_errors():
            return cast(bytes, self._auto_encrypter.decrypt(response))

    def _check_closed(self) -> None:
        if self._closed:
            raise InvalidOperation("Cannot use MongoClient after close")

    def close(self) -> None:
        """Cleanup resources."""
        self._closed = True
        self._auto_encrypter.close()
        if self._internal_client:
            self._internal_client.close()
            self._internal_client = None


class Algorithm(str, enum.Enum):
    """An enum that defines the supported encryption algorithms."""

    AEAD_AES_256_CBC_HMAC_SHA_512_Deterministic = "AEAD_AES_256_CBC_HMAC_SHA_512-Deterministic"
    """AEAD_AES_256_CBC_HMAC_SHA_512_Deterministic."""
    AEAD_AES_256_CBC_HMAC_SHA_512_Random = "AEAD_AES_256_CBC_HMAC_SHA_512-Random"
    """AEAD_AES_256_CBC_HMAC_SHA_512_Random."""
    INDEXED = "Indexed"
    """Indexed.

    .. versionadded:: 4.2
    """
    UNINDEXED = "Unindexed"
    """Unindexed.

    .. versionadded:: 4.2
    """
    RANGEPREVIEW = "RangePreview"
    """RangePreview.

    .. note:: Support for Range queries is in beta.
       Backwards-breaking changes may be made before the final release.

    .. versionadded:: 4.4
    """


class QueryType(str, enum.Enum):
    """An enum that defines the supported values for explicit encryption query_type.

    .. versionadded:: 4.2
    """

    EQUALITY = "equality"
    """Used to encrypt a value for an equality query."""

    RANGEPREVIEW = "rangePreview"
    """Used to encrypt a value for a range query.

    .. note:: Support for Range queries is in beta.
       Backwards-breaking changes may be made before the final release.
"""


class ClientEncryption(Generic[_DocumentType]):
    """Explicit client-side field level encryption."""

    def __init__(
        self,
        kms_providers: Mapping[str, Any],
        key_vault_namespace: str,
        key_vault_client: MongoClient[_DocumentTypeArg],
        codec_options: CodecOptions[_DocumentTypeArg],
        kms_tls_options: Optional[Mapping[str, Any]] = None,
    ) -> None:
        """Explicit client-side field level encryption.

        The ClientEncryption class encapsulates explicit operations on a key
        vault collection that cannot be done directly on a MongoClient. Similar
        to configuring auto encryption on a MongoClient, it is constructed with
        a MongoClient (to a MongoDB cluster containing the key vault
        collection), KMS provider configuration, and keyVaultNamespace. It
        provides an API for explicitly encrypting and decrypting values, and
        creating data keys. It does not provide an API to query keys from the
        key vault collection, as this can be done directly on the MongoClient.

        See :ref:`explicit-client-side-encryption` for an example.

        :param kms_providers: Map of KMS provider options. The `kms_providers`
            map values differ by provider:

              - `aws`: Map with "accessKeyId" and "secretAccessKey" as strings.
                These are the AWS access key ID and AWS secret access key used
                to generate KMS messages. An optional "sessionToken" may be
                included to support temporary AWS credentials.
              - `azure`: Map with "tenantId", "clientId", and "clientSecret" as
                strings. Additionally, "identityPlatformEndpoint" may also be
                specified as a string (defaults to 'login.microsoftonline.com').
                These are the Azure Active Directory credentials used to
                generate Azure Key Vault messages.
              - `gcp`: Map with "email" as a string and "privateKey"
                as `bytes` or a base64 encoded string.
                Additionally, "endpoint" may also be specified as a string
                (defaults to 'oauth2.googleapis.com'). These are the
                credentials used to generate Google Cloud KMS messages.
              - `kmip`: Map with "endpoint" as a host with required port.
                For example: ``{"endpoint": "example.com:443"}``.
              - `local`: Map with "key" as `bytes` (96 bytes in length) or
                a base64 encoded string which decodes
                to 96 bytes. "key" is the master key used to encrypt/decrypt
                data keys. This key should be generated and stored as securely
                as possible.

            KMS providers may be specified with an optional name suffix
            separated by a colon, for example "kmip:name" or "aws:name".
            Named KMS providers do not support :ref:`CSFLE on-demand credentials`.
        :param key_vault_namespace: The namespace for the key vault collection.
            The key vault collection contains all data keys used for encryption
            and decryption. Data keys are stored as documents in this MongoDB
            collection. Data keys are protected with encryption by a KMS
            provider.
        :param key_vault_client: A MongoClient connected to a MongoDB cluster
            containing the `key_vault_namespace` collection.
        :param codec_options: An instance of
            :class:`~bson.codec_options.CodecOptions` to use when encoding a
            value for encryption and decoding the decrypted BSON value. This
            should be the same CodecOptions instance configured on the
            MongoClient, Database, or Collection used to access application
            data.
        :param kms_tls_options: A map of KMS provider names to TLS
            options to use when creating secure connections to KMS providers.
            Accepts the same TLS options as
            :class:`pymongo.mongo_client.MongoClient`. For example, to
            override the system default CA file::

              kms_tls_options={'kmip': {'tlsCAFile': certifi.where()}}

            Or to supply a client certificate::

              kms_tls_options={'kmip': {'tlsCertificateKeyFile': 'client.pem'}}

        .. versionchanged:: 4.0
           Added the `kms_tls_options` parameter and the "kmip" KMS provider.

        .. versionadded:: 3.9
        """
        if not _HAVE_PYMONGOCRYPT:
            raise ConfigurationError(
                "client-side field level encryption requires the pymongocrypt "
                "library: install a compatible version with: "
                "python -m pip install 'pymongo[encryption]'"
            )

        if not isinstance(codec_options, CodecOptions):
            raise TypeError("codec_options must be an instance of bson.codec_options.CodecOptions")

        self._kms_providers = kms_providers
        self._key_vault_namespace = key_vault_namespace
        self._key_vault_client = key_vault_client
        self._codec_options = codec_options

        db, coll = key_vault_namespace.split(".", 1)
        key_vault_coll = key_vault_client[db][coll]

        opts = AutoEncryptionOpts(
            kms_providers, key_vault_namespace, kms_tls_options=kms_tls_options
        )
        self._io_callbacks: Optional[_EncryptionIO] = _EncryptionIO(
            None, key_vault_coll, None, opts
        )
        self._encryption = ExplicitEncrypter(
            self._io_callbacks, MongoCryptOptions(kms_providers, None)
        )
        # Use the same key vault collection as the callback.
        assert self._io_callbacks.key_vault_coll is not None
        self._key_vault_coll = self._io_callbacks.key_vault_coll

    def create_encrypted_collection(
        self,
        database: Database[_DocumentTypeArg],
        name: str,
        encrypted_fields: Mapping[str, Any],
        kms_provider: Optional[str] = None,
        master_key: Optional[Mapping[str, Any]] = None,
        **kwargs: Any,
    ) -> tuple[Collection[_DocumentTypeArg], Mapping[str, Any]]:
        """Create a collection with encryptedFields.

        .. warning::
            This function does not update the encryptedFieldsMap in the client's
            AutoEncryptionOpts, thus the user must create a new client after calling this function with
            the encryptedFields returned.

        Normally collection creation is automatic. This method should
        only be used to specify options on
        creation. :class:`~pymongo.errors.EncryptionError` will be
        raised if the collection already exists.

        :param name: the name of the collection to create
        :param encrypted_fields: Document that describes the encrypted fields for
            Queryable Encryption. The "keyId" may be set to ``None`` to auto-generate the data keys.  For example:

            .. code-block: python

              {
                "escCollection": "enxcol_.encryptedCollection.esc",
                "ecocCollection": "enxcol_.encryptedCollection.ecoc",
                "fields": [
                    {
                        "path": "firstName",
                        "keyId": Binary.from_uuid(UUID('00000000-0000-0000-0000-000000000000')),
                        "bsonType": "string",
                        "queries": {"queryType": "equality"}
                    },
                    {
                        "path": "ssn",
                        "keyId": Binary.from_uuid(UUID('04104104-1041-0410-4104-104104104104')),
                        "bsonType": "string"
                    }
                  ]
              }

          :param kms_provider: the KMS provider to be used
          :param master_key: Identifies a KMS-specific key used to encrypt the
            new data key. If the kmsProvider is "local" the `master_key` is
            not applicable and may be omitted.
          :param kwargs: additional keyword arguments are the same as "create_collection".

        All optional `create collection command`_ parameters should be passed
        as keyword arguments to this method.
        See the documentation for :meth:`~pymongo.database.Database.create_collection` for all valid options.

        :raises: - :class:`~pymongo.errors.EncryptedCollectionError`: When either data-key creation or creating the collection fails.

        .. versionadded:: 4.4

        .. _create collection command:
            https://mongodb.com/docs/manual/reference/command/create

        """
        encrypted_fields = deepcopy(encrypted_fields)
        for i, field in enumerate(encrypted_fields["fields"]):
            if isinstance(field, dict) and field.get("keyId") is None:
                try:
                    encrypted_fields["fields"][i]["keyId"] = self.create_data_key(
                        kms_provider=kms_provider,  # type:ignore[arg-type]
                        master_key=master_key,
                    )
                except EncryptionError as exc:
                    raise EncryptedCollectionError(exc, encrypted_fields) from exc
        kwargs["encryptedFields"] = encrypted_fields
        kwargs["check_exists"] = False
        try:
            return (
                database.create_collection(name=name, **kwargs),
                encrypted_fields,
            )
        except Exception as exc:
            raise EncryptedCollectionError(exc, encrypted_fields) from exc

    def create_data_key(
        self,
        kms_provider: str,
        master_key: Optional[Mapping[str, Any]] = None,
        key_alt_names: Optional[Sequence[str]] = None,
        key_material: Optional[bytes] = None,
    ) -> Binary:
        """Create and insert a new data key into the key vault collection.

        :param kms_provider: The KMS provider to use. Supported values are
            "aws", "azure", "gcp", "kmip", "local", or a named provider like
            "kmip:name".
        :param master_key: Identifies a KMS-specific key used to encrypt the
            new data key. If the kmsProvider is "local" the `master_key` is
            not applicable and may be omitted.

            If the `kms_provider` type is "aws" it is required and has the
            following fields::

              - `region` (string): Required. The AWS region, e.g. "us-east-1".
              - `key` (string): Required. The Amazon Resource Name (ARN) to
                 the AWS customer.
              - `endpoint` (string): Optional. An alternate host to send KMS
                requests to. May include port number, e.g.
                "kms.us-east-1.amazonaws.com:443".

            If the `kms_provider` type is "azure" it is required and has the
            following fields::

              - `keyVaultEndpoint` (string): Required. Host with optional
                 port, e.g. "example.vault.azure.net".
              - `keyName` (string): Required. Key name in the key vault.
              - `keyVersion` (string): Optional. Version of the key to use.

            If the `kms_provider` type is "gcp" it is required and has the
            following fields::

              - `projectId` (string): Required. The Google cloud project ID.
              - `location` (string): Required. The GCP location, e.g. "us-east1".
              - `keyRing` (string): Required. Name of the key ring that contains
                the key to use.
              - `keyName` (string): Required. Name of the key to use.
              - `keyVersion` (string): Optional. Version of the key to use.
              - `endpoint` (string): Optional. Host with optional port.
                Defaults to "cloudkms.googleapis.com".

            If the `kms_provider` type is "kmip" it is optional and has the
            following fields::

              - `keyId` (string): Optional. `keyId` is the KMIP Unique
                Identifier to a 96 byte KMIP Secret Data managed object. If
                keyId is omitted, the driver creates a random 96 byte KMIP
                Secret Data managed object.
              - `endpoint` (string): Optional. Host with optional
                 port, e.g. "example.vault.azure.net:".

        :param key_alt_names: An optional list of string alternate
            names used to reference a key. If a key is created with alternate
            names, then encryption may refer to the key by the unique alternate
            name instead of by ``key_id``. The following example shows creating
            and referring to a data key by alternate name::

              client_encryption.create_data_key("local", key_alt_names=["name1"])
              # reference the key with the alternate name
              client_encryption.encrypt("457-55-5462", key_alt_name="name1",
                                        algorithm=Algorithm.AEAD_AES_256_CBC_HMAC_SHA_512_Random)
        :param key_material: Sets the custom key material to be used
            by the data key for encryption and decryption.

        :return: The ``_id`` of the created data key document as a
          :class:`~bson.binary.Binary` with subtype
          :data:`~bson.binary.UUID_SUBTYPE`.

        .. versionchanged:: 4.2
           Added the `key_material` parameter.
        """
        self._check_closed()
        with _wrap_encryption_errors():
            return cast(
                Binary,
                self._encryption.create_data_key(
                    kms_provider,
                    master_key=master_key,
                    key_alt_names=key_alt_names,
                    key_material=key_material,
                ),
            )

    def _encrypt_helper(
        self,
        value: Any,
        algorithm: str,
        key_id: Optional[Union[Binary, uuid.UUID]] = None,
        key_alt_name: Optional[str] = None,
        query_type: Optional[str] = None,
        contention_factor: Optional[int] = None,
        range_opts: Optional[RangeOpts] = None,
        is_expression: bool = False,
    ) -> Any:
        self._check_closed()
        if isinstance(key_id, uuid.UUID):
            key_id = Binary.from_uuid(key_id)
        if key_id is not None and not (
            isinstance(key_id, Binary) and key_id.subtype == UUID_SUBTYPE
        ):
            raise TypeError("key_id must be a bson.binary.Binary with subtype 4")

        doc = encode(
            {"v": value},
            codec_options=self._codec_options,
        )
        range_opts_bytes = None
        if range_opts:
            range_opts_bytes = encode(
                range_opts.document,
                codec_options=self._codec_options,
            )
        with _wrap_encryption_errors():
            encrypted_doc = self._encryption.encrypt(
                value=doc,
                algorithm=algorithm,
                key_id=key_id,
                key_alt_name=key_alt_name,
                query_type=query_type,
                contention_factor=contention_factor,
                range_opts=range_opts_bytes,
                is_expression=is_expression,
            )
            return decode(encrypted_doc)["v"]

    def encrypt(
        self,
        value: Any,
        algorithm: str,
        key_id: Optional[Union[Binary, uuid.UUID]] = None,
        key_alt_name: Optional[str] = None,
        query_type: Optional[str] = None,
        contention_factor: Optional[int] = None,
        range_opts: Optional[RangeOpts] = None,
    ) -> Binary:
        """Encrypt a BSON value with a given key and algorithm.

        Note that exactly one of ``key_id`` or  ``key_alt_name`` must be
        provided.

        :param value: The BSON value to encrypt.
        :param algorithm` (string): The encryption algorithm to use. See
            :class:`Algorithm` for some valid options.
        :param key_id: Identifies a data key by ``_id`` which must be a
            :class:`~bson.binary.Binary` with subtype 4 (
            :attr:`~bson.binary.UUID_SUBTYPE`).
        :param key_alt_name: Identifies a key vault document by 'keyAltName'.
        :param query_type` (str): The query type to execute. See :class:`QueryType` for valid options.
        :param contention_factor` (int): The contention factor to use
            when the algorithm is :attr:`Algorithm.INDEXED`.  An integer value
            *must* be given when the :attr:`Algorithm.INDEXED` algorithm is
            used.
        :param range_opts: Experimental only, not intended for public use.

        :return: The encrypted value, a :class:`~bson.binary.Binary` with subtype 6.

        .. versionchanged:: 4.7
<<<<<<< HEAD
            ``key_id`` can now be passed in as a :class:`uuid.UUID`.
=======
           ``key_id`` can now be passed in as a :class:`uuid.UUID`.
>>>>>>> fe37841f

        .. versionchanged:: 4.2
           Added the `query_type` and `contention_factor` parameters.
        """
        return cast(
            Binary,
            self._encrypt_helper(
                value=value,
                algorithm=algorithm,
                key_id=key_id,
                key_alt_name=key_alt_name,
                query_type=query_type,
                contention_factor=contention_factor,
                range_opts=range_opts,
                is_expression=False,
            ),
        )

    def encrypt_expression(
        self,
        expression: Mapping[str, Any],
        algorithm: str,
        key_id: Optional[Union[Binary, uuid.UUID]] = None,
        key_alt_name: Optional[str] = None,
        query_type: Optional[str] = None,
        contention_factor: Optional[int] = None,
        range_opts: Optional[RangeOpts] = None,
    ) -> RawBSONDocument:
        """Encrypt a BSON expression with a given key and algorithm.

        Note that exactly one of ``key_id`` or  ``key_alt_name`` must be
        provided.

        :param expression: The BSON aggregate or match expression to encrypt.
        :param algorithm` (string): The encryption algorithm to use. See
            :class:`Algorithm` for some valid options.
        :param key_id: Identifies a data key by ``_id`` which must be a
            :class:`~bson.binary.Binary` with subtype 4 (
            :attr:`~bson.binary.UUID_SUBTYPE`).
        :param key_alt_name: Identifies a key vault document by 'keyAltName'.
        :param query_type` (str): The query type to execute. See
            :class:`QueryType` for valid options.
        :param contention_factor` (int): The contention factor to use
            when the algorithm is :attr:`Algorithm.INDEXED`.  An integer value
            *must* be given when the :attr:`Algorithm.INDEXED` algorithm is
            used.
        :param range_opts: Experimental only, not intended for public use.

        :return: The encrypted expression, a :class:`~bson.RawBSONDocument`.

        .. versionchanged:: 4.7
<<<<<<< HEAD
            ``key_id`` can now be passed in as a :class:`uuid.UUID`.
=======
           ``key_id`` can now be passed in as a :class:`uuid.UUID`.
>>>>>>> fe37841f

        .. versionadded:: 4.4
        """
        return cast(
            RawBSONDocument,
            self._encrypt_helper(
                value=expression,
                algorithm=algorithm,
                key_id=key_id,
                key_alt_name=key_alt_name,
                query_type=query_type,
                contention_factor=contention_factor,
                range_opts=range_opts,
                is_expression=True,
            ),
        )

    def decrypt(self, value: Binary) -> Any:
        """Decrypt an encrypted value.

        :param value` (Binary): The encrypted value, a
            :class:`~bson.binary.Binary` with subtype 6.

        :return: The decrypted BSON value.
        """
        self._check_closed()
        if not (isinstance(value, Binary) and value.subtype == 6):
            raise TypeError("value to decrypt must be a bson.binary.Binary with subtype 6")

        with _wrap_encryption_errors():
            doc = encode({"v": value})
            decrypted_doc = self._encryption.decrypt(doc)
            return decode(decrypted_doc, codec_options=self._codec_options)["v"]

    def get_key(self, id: Binary) -> Optional[RawBSONDocument]:
        """Get a data key by id.

        :param id` (Binary): The UUID of a key a which must be a
            :class:`~bson.binary.Binary` with subtype 4 (
            :attr:`~bson.binary.UUID_SUBTYPE`).

        :return: The key document.

        .. versionadded:: 4.2
        """
        self._check_closed()
        assert self._key_vault_coll is not None
        return self._key_vault_coll.find_one({"_id": id})

    def get_keys(self) -> Cursor[RawBSONDocument]:
        """Get all of the data keys.

        :return: An instance of :class:`~pymongo.cursor.Cursor` over the data key
          documents.

        .. versionadded:: 4.2
        """
        self._check_closed()
        assert self._key_vault_coll is not None
        return self._key_vault_coll.find({})

    def delete_key(self, id: Binary) -> DeleteResult:
        """Delete a key document in the key vault collection that has the given ``key_id``.

        :param id` (Binary): The UUID of a key a which must be a
            :class:`~bson.binary.Binary` with subtype 4 (
            :attr:`~bson.binary.UUID_SUBTYPE`).

        :return: The delete result.

        .. versionadded:: 4.2
        """
        self._check_closed()
        assert self._key_vault_coll is not None
        return self._key_vault_coll.delete_one({"_id": id})

    def add_key_alt_name(self, id: Binary, key_alt_name: str) -> Any:
        """Add ``key_alt_name`` to the set of alternate names in the key document with UUID ``key_id``.

        :param `id`: The UUID of a key a which must be a
            :class:`~bson.binary.Binary` with subtype 4 (
            :attr:`~bson.binary.UUID_SUBTYPE`).
        :param `key_alt_name`: The key alternate name to add.

        :return: The previous version of the key document.

        .. versionadded:: 4.2
        """
        self._check_closed()
        update = {"$addToSet": {"keyAltNames": key_alt_name}}
        assert self._key_vault_coll is not None
        return self._key_vault_coll.find_one_and_update({"_id": id}, update)

    def get_key_by_alt_name(self, key_alt_name: str) -> Optional[RawBSONDocument]:
        """Get a key document in the key vault collection that has the given ``key_alt_name``.

        :param key_alt_name: (str): The key alternate name of the key to get.

        :return: The key document.

        .. versionadded:: 4.2
        """
        self._check_closed()
        assert self._key_vault_coll is not None
        return self._key_vault_coll.find_one({"keyAltNames": key_alt_name})

    def remove_key_alt_name(self, id: Binary, key_alt_name: str) -> Optional[RawBSONDocument]:
        """Remove ``key_alt_name`` from the set of keyAltNames in the key document with UUID ``id``.

        Also removes the ``keyAltNames`` field from the key document if it would otherwise be empty.

        :param `id`: The UUID of a key a which must be a
            :class:`~bson.binary.Binary` with subtype 4 (
            :attr:`~bson.binary.UUID_SUBTYPE`).
        :param `key_alt_name`: The key alternate name to remove.

        :return: Returns the previous version of the key document.

        .. versionadded:: 4.2
        """
        self._check_closed()
        pipeline = [
            {
                "$set": {
                    "keyAltNames": {
                        "$cond": [
                            {"$eq": ["$keyAltNames", [key_alt_name]]},
                            "$$REMOVE",
                            {
                                "$filter": {
                                    "input": "$keyAltNames",
                                    "cond": {"$ne": ["$$this", key_alt_name]},
                                }
                            },
                        ]
                    }
                }
            }
        ]
        assert self._key_vault_coll is not None
        return self._key_vault_coll.find_one_and_update({"_id": id}, pipeline)

    def rewrap_many_data_key(
        self,
        filter: Mapping[str, Any],
        provider: Optional[str] = None,
        master_key: Optional[Mapping[str, Any]] = None,
    ) -> RewrapManyDataKeyResult:
        """Decrypts and encrypts all matching data keys in the key vault with a possibly new `master_key` value.

        :param filter: A document used to filter the data keys.
        :param provider: The new KMS provider to use to encrypt the data keys,
            or ``None`` to use the current KMS provider(s).
        :param `master_key`: The master key fields corresponding to the new KMS
            provider when ``provider`` is not ``None``.

        :return: A :class:`RewrapManyDataKeyResult`.

        This method allows you to re-encrypt all of your data-keys with a new CMK, or master key.
        Note that this does *not* require re-encrypting any of the data in your encrypted collections,
        but rather refreshes the key that protects the keys that encrypt the data:

        .. code-block:: python

           client_encryption.rewrap_many_data_key(
               filter={"keyAltNames": "optional filter for which keys you want to update"},
               master_key={
                   "provider": "azure",  # replace with your cloud provider
                   "master_key": {
                       # put the rest of your master_key options here
                       "key": "<your new key>"
                   },
               },
           )

        .. versionadded:: 4.2
        """
        if master_key is not None and provider is None:
            raise ConfigurationError("A provider must be given if a master_key is given")
        self._check_closed()
        with _wrap_encryption_errors():
            raw_result = self._encryption.rewrap_many_data_key(filter, provider, master_key)
            if raw_result is None:
                return RewrapManyDataKeyResult()

        raw_doc = RawBSONDocument(raw_result, DEFAULT_RAW_BSON_OPTIONS)
        replacements = []
        for key in raw_doc["v"]:
            update_model = {
                "$set": {"keyMaterial": key["keyMaterial"], "masterKey": key["masterKey"]},
                "$currentDate": {"updateDate": True},
            }
            op = UpdateOne({"_id": key["_id"]}, update_model)
            replacements.append(op)
        if not replacements:
            return RewrapManyDataKeyResult()
        assert self._key_vault_coll is not None
        result = self._key_vault_coll.bulk_write(replacements)
        return RewrapManyDataKeyResult(result)

    def __enter__(self) -> ClientEncryption[_DocumentType]:
        return self

    def __exit__(self, exc_type: Any, exc_val: Any, exc_tb: Any) -> None:
        self.close()

    def _check_closed(self) -> None:
        if self._encryption is None:
            raise InvalidOperation("Cannot use closed ClientEncryption")

    def close(self) -> None:
        """Release resources.

        Note that using this class in a with-statement will automatically call
        :meth:`close`::

            with ClientEncryption(...) as client_encryption:
                encrypted = client_encryption.encrypt(value, ...)
                decrypted = client_encryption.decrypt(encrypted)

        """
        if self._io_callbacks:
            self._io_callbacks.close()
            self._encryption.close()
            self._io_callbacks = None
            self._encryption = None<|MERGE_RESOLUTION|>--- conflicted
+++ resolved
@@ -831,11 +831,7 @@
         :return: The encrypted value, a :class:`~bson.binary.Binary` with subtype 6.
 
         .. versionchanged:: 4.7
-<<<<<<< HEAD
-            ``key_id`` can now be passed in as a :class:`uuid.UUID`.
-=======
            ``key_id`` can now be passed in as a :class:`uuid.UUID`.
->>>>>>> fe37841f
 
         .. versionchanged:: 4.2
            Added the `query_type` and `contention_factor` parameters.
@@ -887,11 +883,7 @@
         :return: The encrypted expression, a :class:`~bson.RawBSONDocument`.
 
         .. versionchanged:: 4.7
-<<<<<<< HEAD
-            ``key_id`` can now be passed in as a :class:`uuid.UUID`.
-=======
            ``key_id`` can now be passed in as a :class:`uuid.UUID`.
->>>>>>> fe37841f
 
         .. versionadded:: 4.4
         """
