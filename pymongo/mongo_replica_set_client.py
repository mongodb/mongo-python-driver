--- conflicted
+++ resolved
@@ -328,63 +328,7 @@
     def isAlive(self):
         raise NotImplementedError()
 
-<<<<<<< HEAD
-=======
-
-class MonitorThread(threading.Thread, Monitor):
-    """Thread based replica set monitor.
-    """
-    def __init__(self, rsc):
-        Monitor.__init__(self, rsc, threading.Event)
-        threading.Thread.__init__(self)
-        self.setName("ReplicaSetMonitorThread")
-
-        # Track whether the thread has started. (Greenlets track this already.)
-        self.started = False
-
-    def start(self):
-        self.started = True
-        super(MonitorThread, self).start()
-
-    def run(self):
-        """Override Thread's run method.
-        """
-        self.monitor()
-
-
-have_gevent = False
-try:
-    from gevent import Greenlet
-    from gevent.event import Event
-
-    # Used by ReplicaSetConnection
-    from gevent.local import local as gevent_local
-    have_gevent = True
-
-    class MonitorGreenlet(Monitor, Greenlet):
-        """Greenlet based replica set monitor.
-        """
-        def __init__(self, rsc):
-            Monitor.__init__(self, rsc, Event)
-            Greenlet.__init__(self)
-
-        # Don't override `run` in a Greenlet. Add _run instead.
-        # Refer to gevent's Greenlet docs and source for more
-        # information.
-        def _run(self):
-            """Define Greenlet's _run method.
-            """
-            self.monitor()
-
-        def isAlive(self):
-            # Gevent defines bool(Greenlet) as True if it's alive.
-            return bool(self)
-
-except ImportError:
-    pass
-
-
->>>>>>> 40a32cc4
+
 class Member(object):
     """Immutable representation of one member of a replica set.
 
