# Copyright 2009-present MongoDB, Inc.
#
# Licensed under the Apache License, Version 2.0 (the "License");
# you may not use this file except in compliance with the License.
# You may obtain a copy of the License at
#
# http://www.apache.org/licenses/LICENSE-2.0
#
# Unless required by applicable law or agreed to in writing, software
# distributed under the License is distributed on an "AS IS" BASIS,
# WITHOUT WARRANTIES OR CONDITIONS OF ANY KIND, either express or implied.
# See the License for the specific language governing permissions and
# limitations under the License.

"""Cursor class to iterate over Mongo query results."""
from __future__ import annotations

import copy
import warnings
from collections import deque
from typing import (
    TYPE_CHECKING,
    Any,
    Dict,
    Generic,
    Iterable,
    List,
    Mapping,
    NoReturn,
    Optional,
    Sequence,
    Tuple,
    Union,
    cast,
    overload,
)

from bson import RE_TYPE, _convert_raw_document_lists_to_streams
from bson.code import Code
from bson.son import SON
from pymongo import helpers
from pymongo.collation import validate_collation_or_none
from pymongo.common import (
    validate_boolean,
    validate_is_document_type,
    validate_is_mapping,
)
from pymongo.errors import ConnectionFailure, InvalidOperation, OperationFailure
from pymongo.lock import _create_lock
from pymongo.message import (
    _CursorAddress,
    _GetMore,
    _OpMsg,
    _OpReply,
    _Query,
    _RawBatchGetMore,
    _RawBatchQuery,
)
from pymongo.response import PinnedResponse
from pymongo.typings import _Address, _CollationIn, _DocumentType

if TYPE_CHECKING:
    from _typeshed import SupportsItems

    from bson.codec_options import CodecOptions
    from pymongo.client_session import ClientSession
    from pymongo.collection import Collection
<<<<<<< HEAD
    from pymongo.pool import SocketInfo
=======
    from pymongo.message import _OpMsg, _OpReply
    from pymongo.pool import Connection
>>>>>>> c88ae79e
    from pymongo.read_preferences import _ServerMode


# These errors mean that the server has already killed the cursor so there is
# no need to send killCursors.
_CURSOR_CLOSED_ERRORS = frozenset(
    [
        43,  # CursorNotFound
        50,  # MaxTimeMSExpired
        175,  # QueryPlanKilled
        237,  # CursorKilled
        # On a tailable cursor, the following errors mean the capped collection
        # rolled over.
        # MongoDB 2.6:
        # {'$err': 'Runner killed during getMore', 'code': 28617, 'ok': 0}
        28617,
        # MongoDB 3.0:
        # {'$err': 'getMore executor error: UnknownError no details available',
        #  'code': 17406, 'ok': 0}
        17406,
        # MongoDB 3.2 + 3.4:
        # {'ok': 0.0, 'errmsg': 'GetMore command executor error:
        #  CappedPositionLost: CollectionScan died due to failure to restore
        #  tailable cursor position. Last seen record id: RecordId(3)',
        #  'code': 96}
        96,
        # MongoDB 3.6+:
        # {'ok': 0.0, 'errmsg': 'errmsg: "CollectionScan died due to failure to
        #  restore tailable cursor position. Last seen record id: RecordId(3)"',
        #  'code': 136, 'codeName': 'CappedPositionLost'}
        136,
    ]
)

_QUERY_OPTIONS = {
    "tailable_cursor": 2,
    "secondary_okay": 4,
    "oplog_replay": 8,
    "no_timeout": 16,
    "await_data": 32,
    "exhaust": 64,
    "partial": 128,
}


class CursorType:
    NON_TAILABLE = 0
    """The standard cursor type."""

    TAILABLE = _QUERY_OPTIONS["tailable_cursor"]
    """The tailable cursor type.

    Tailable cursors are only for use with capped collections. They are not
    closed when the last data is retrieved but are kept open and the cursor
    location marks the final document position. If more data is received
    iteration of the cursor will continue from the last document received.
    """

    TAILABLE_AWAIT = TAILABLE | _QUERY_OPTIONS["await_data"]
    """A tailable cursor with the await option set.

    Creates a tailable cursor that will wait for a few seconds after returning
    the full result set so that it can capture and return additional data added
    during the query.
    """

    EXHAUST = _QUERY_OPTIONS["exhaust"]
    """An exhaust cursor.

    MongoDB will stream batched results to the client without waiting for the
    client to request each batch, reducing latency.
    """


class _ConnectionManager:
    """Used with exhaust cursors to ensure the connection is returned."""

    def __init__(self, conn: Connection, more_to_come: bool):
        self.conn: Optional[Connection] = conn
        self.more_to_come = more_to_come
        self.lock = _create_lock()

    def update_exhaust(self, more_to_come: bool) -> None:
        self.more_to_come = more_to_come

    def close(self) -> None:
        """Return this instance's connection to the connection pool."""
        if self.conn:
            self.conn.unpin()
            self.conn = None


_Sort = Sequence[Union[str, Tuple[str, Union[int, str, Mapping[str, Any]]]]]
_Hint = Union[str, _Sort]


class Cursor(Generic[_DocumentType]):
    """A cursor / iterator over Mongo query results."""

    _query_class = _Query
    _getmore_class = _GetMore

    def __init__(
        self,
        collection: Collection[_DocumentType],
        filter: Optional[Mapping[str, Any]] = None,
        projection: Optional[Union[Mapping[str, Any], Iterable[str]]] = None,
        skip: int = 0,
        limit: int = 0,
        no_cursor_timeout: bool = False,
        cursor_type: int = CursorType.NON_TAILABLE,
        sort: Optional[_Sort] = None,
        allow_partial_results: bool = False,
        oplog_replay: bool = False,
        batch_size: int = 0,
        collation: Optional[_CollationIn] = None,
        hint: Optional[_Hint] = None,
        max_scan: Optional[int] = None,
        max_time_ms: Optional[int] = None,
        max: Optional[_Sort] = None,
        min: Optional[_Sort] = None,
        return_key: Optional[bool] = None,
        show_record_id: Optional[bool] = None,
        snapshot: Optional[bool] = None,
        comment: Optional[Any] = None,
        session: Optional[ClientSession] = None,
        allow_disk_use: Optional[bool] = None,
        let: Optional[bool] = None,
    ) -> None:
        """Create a new cursor.

        Should not be called directly by application developers - see
        :meth:`~pymongo.collection.Collection.find` instead.

        .. seealso:: The MongoDB documentation on `cursors <https://dochub.mongodb.org/core/cursors>`_.
        """
        # Initialize all attributes used in __del__ before possibly raising
        # an error to avoid attribute errors during garbage collection.
        self.__collection: Collection[_DocumentType] = collection
        self.__id: Any = None
        self.__exhaust = False
        self.__sock_mgr: Any = None
        self.__killed = False
        self.__session: Optional[ClientSession]

        if session:
            self.__session = session
            self.__explicit_session = True
        else:
            self.__session = None
            self.__explicit_session = False

        spec: Mapping[str, Any] = filter or {}
        validate_is_mapping("filter", spec)
        if not isinstance(skip, int):
            raise TypeError("skip must be an instance of int")
        if not isinstance(limit, int):
            raise TypeError("limit must be an instance of int")
        validate_boolean("no_cursor_timeout", no_cursor_timeout)
        if no_cursor_timeout and not self.__explicit_session:
            warnings.warn(
                "use an explicit session with no_cursor_timeout=True "
                "otherwise the cursor may still timeout after "
                "30 minutes, for more info see "
                "https://mongodb.com/docs/v4.4/reference/method/"
                "cursor.noCursorTimeout/"
                "#session-idle-timeout-overrides-nocursortimeout",
                UserWarning,
                stacklevel=2,
            )
        if cursor_type not in (
            CursorType.NON_TAILABLE,
            CursorType.TAILABLE,
            CursorType.TAILABLE_AWAIT,
            CursorType.EXHAUST,
        ):
            raise ValueError("not a valid value for cursor_type")
        validate_boolean("allow_partial_results", allow_partial_results)
        validate_boolean("oplog_replay", oplog_replay)
        if not isinstance(batch_size, int):
            raise TypeError("batch_size must be an integer")
        if batch_size < 0:
            raise ValueError("batch_size must be >= 0")
        # Only set if allow_disk_use is provided by the user, else None.
        if allow_disk_use is not None:
            allow_disk_use = validate_boolean("allow_disk_use", allow_disk_use)

        if projection is not None:
            projection = helpers._fields_list_to_dict(projection, "projection")

        if let is not None:
            validate_is_document_type("let", let)

        self.__let = let
        self.__spec = spec
        self.__has_filter = filter is not None
        self.__projection = projection
        self.__skip = skip
        self.__limit = limit
        self.__batch_size = batch_size
        self.__ordering = sort and helpers._index_document(sort) or None
        self.__max_scan = max_scan
        self.__explain = False
        self.__comment = comment
        self.__max_time_ms = max_time_ms
        self.__max_await_time_ms: Optional[int] = None
        self.__max: Optional[Union[SON[Any, Any], _Sort]] = max
        self.__min: Optional[Union[SON[Any, Any], _Sort]] = min
        self.__collation = validate_collation_or_none(collation)
        self.__return_key = return_key
        self.__show_record_id = show_record_id
        self.__allow_disk_use = allow_disk_use
        self.__snapshot = snapshot
        self.__hint: Union[str, SON[str, Any], None]
        self.__set_hint(hint)

        # Exhaust cursor support
        if cursor_type == CursorType.EXHAUST:
            if self.__collection.database.client.is_mongos:
                raise InvalidOperation("Exhaust cursors are not supported by mongos")
            if limit:
                raise InvalidOperation("Can't use limit and exhaust together.")
            self.__exhaust = True

        # This is ugly. People want to be able to do cursor[5:5] and
        # get an empty result set (old behavior was an
        # exception). It's hard to do that right, though, because the
        # server uses limit(0) to mean 'no limit'. So we set __empty
        # in that case and check for it when iterating. We also unset
        # it anytime we change __limit.
        self.__empty = False

        self.__data: deque = deque()
        self.__address: Optional[_Address] = None
        self.__retrieved = 0

        self.__codec_options = collection.codec_options
        # Read preference is set when the initial find is sent.
        self.__read_preference: Optional[_ServerMode] = None
        self.__read_concern = collection.read_concern

        self.__query_flags = cursor_type
        if no_cursor_timeout:
            self.__query_flags |= _QUERY_OPTIONS["no_timeout"]
        if allow_partial_results:
            self.__query_flags |= _QUERY_OPTIONS["partial"]
        if oplog_replay:
            self.__query_flags |= _QUERY_OPTIONS["oplog_replay"]

        # The namespace to use for find/getMore commands.
        self.__dbname = collection.database.name
        self.__collname = collection.name

    @property
    def collection(self) -> Collection[_DocumentType]:
        """The :class:`~pymongo.collection.Collection` that this
        :class:`Cursor` is iterating.
        """
        return self.__collection

    @property
    def retrieved(self) -> int:
        """The number of documents retrieved so far."""
        return self.__retrieved

    def __del__(self) -> None:
        self.__die()

    def rewind(self) -> "Cursor[_DocumentType]":
        """Rewind this cursor to its unevaluated state.

        Reset this cursor if it has been partially or completely evaluated.
        Any options that are present on the cursor will remain in effect.
        Future iterating performed on this cursor will cause new queries to
        be sent to the server, even if the resultant data has already been
        retrieved by this cursor.
        """
        self.close()
        self.__data = deque()
        self.__id = None
        self.__address = None
        self.__retrieved = 0
        self.__killed = False

        return self

    def clone(self) -> "Cursor[_DocumentType]":
        """Get a clone of this cursor.

        Returns a new Cursor instance with options matching those that have
        been set on the current instance. The clone will be completely
        unevaluated, even if the current instance has been partially or
        completely evaluated.
        """
        return self._clone(True)

    def _clone(self, deepcopy: bool = True, base: Optional[Cursor] = None) -> Cursor:
        """Internal clone helper."""
        if not base:
            if self.__explicit_session:
                base = self._clone_base(self.__session)
            else:
                base = self._clone_base(None)

        values_to_clone = (
            "spec",
            "projection",
            "skip",
            "limit",
            "max_time_ms",
            "max_await_time_ms",
            "comment",
            "max",
            "min",
            "ordering",
            "explain",
            "hint",
            "batch_size",
            "max_scan",
            "query_flags",
            "collation",
            "empty",
            "show_record_id",
            "return_key",
            "allow_disk_use",
            "snapshot",
            "exhaust",
            "has_filter",
        )
        data = {
            k: v
            for k, v in self.__dict__.items()
            if k.startswith("_Cursor__") and k[9:] in values_to_clone
        }
        if deepcopy:
            data = self._deepcopy(data)
        base.__dict__.update(data)
        return base

    def _clone_base(self, session: Optional[ClientSession]) -> Cursor:
        """Creates an empty Cursor object for information to be copied into."""
        return self.__class__(self.__collection, session=session)

    def __die(self, synchronous: bool = False) -> None:
        """Closes this cursor."""
        try:
            already_killed = self.__killed
        except AttributeError:
            # __init__ did not run to completion (or at all).
            return

        self.__killed = True
        if self.__id and not already_killed:
            cursor_id = self.__id
            address = _CursorAddress(self.__address, f"{self.__dbname}.{self.__collname}")
        else:
            # Skip killCursors.
            cursor_id = 0
            address = None
        self.__collection.database.client._cleanup_cursor(
            synchronous,
            cursor_id,
            address,
            self.__sock_mgr,
            self.__session,
            self.__explicit_session,
        )
        if not self.__explicit_session:
            self.__session = None
        self.__sock_mgr = None

    def close(self) -> None:
        """Explicitly close / kill this cursor."""
        self.__die(True)

    def __query_spec(self) -> Mapping[str, Any]:
        """Get the spec to use for a query."""
        operators: Dict[str, Any] = {}
        if self.__ordering:
            operators["$orderby"] = self.__ordering
        if self.__explain:
            operators["$explain"] = True
        if self.__hint:
            operators["$hint"] = self.__hint
        if self.__let:
            operators["let"] = self.__let
        if self.__comment:
            operators["$comment"] = self.__comment
        if self.__max_scan:
            operators["$maxScan"] = self.__max_scan
        if self.__max_time_ms is not None:
            operators["$maxTimeMS"] = self.__max_time_ms
        if self.__max:
            operators["$max"] = self.__max
        if self.__min:
            operators["$min"] = self.__min
        if self.__return_key is not None:
            operators["$returnKey"] = self.__return_key
        if self.__show_record_id is not None:
            # This is upgraded to showRecordId for MongoDB 3.2+ "find" command.
            operators["$showDiskLoc"] = self.__show_record_id
        if self.__snapshot is not None:
            operators["$snapshot"] = self.__snapshot

        if operators:
            # Make a shallow copy so we can cleanly rewind or clone.
            spec = copy.copy(self.__spec)

            # Allow-listed commands must be wrapped in $query.
            if "$query" not in spec:
                # $query has to come first
                spec = SON([("$query", spec)])

            if not isinstance(spec, SON):
                # Ensure the spec is SON. As order is important this will
                # ensure its set before merging in any extra operators.
                spec = SON(spec)

            spec.update(operators)
            return spec
        # Have to wrap with $query if "query" is the first key.
        # We can't just use $query anytime "query" is a key as
        # that breaks commands like count and find_and_modify.
        # Checking spec.keys()[0] covers the case that the spec
        # was passed as an instance of SON or OrderedDict.
        elif "query" in self.__spec and (
            len(self.__spec) == 1 or next(iter(self.__spec)) == "query"
        ):
            return SON({"$query": self.__spec})

        return self.__spec

    def __check_okay_to_chain(self) -> None:
        """Check if it is okay to chain more options onto this cursor."""
        if self.__retrieved or self.__id is not None:
            raise InvalidOperation("cannot set options after executing query")

    def add_option(self, mask: int) -> "Cursor[_DocumentType]":
        """Set arbitrary query flags using a bitmask.

        To set the tailable flag:
        cursor.add_option(2)
        """
        if not isinstance(mask, int):
            raise TypeError("mask must be an int")
        self.__check_okay_to_chain()

        if mask & _QUERY_OPTIONS["exhaust"]:
            if self.__limit:
                raise InvalidOperation("Can't use limit and exhaust together.")
            if self.__collection.database.client.is_mongos:
                raise InvalidOperation("Exhaust cursors are not supported by mongos")
            self.__exhaust = True

        self.__query_flags |= mask
        return self

    def remove_option(self, mask: int) -> "Cursor[_DocumentType]":
        """Unset arbitrary query flags using a bitmask.

        To unset the tailable flag:
        cursor.remove_option(2)
        """
        if not isinstance(mask, int):
            raise TypeError("mask must be an int")
        self.__check_okay_to_chain()

        if mask & _QUERY_OPTIONS["exhaust"]:
            self.__exhaust = False

        self.__query_flags &= ~mask
        return self

    def allow_disk_use(self, allow_disk_use: bool) -> "Cursor[_DocumentType]":
        """Specifies whether MongoDB can use temporary disk files while
        processing a blocking sort operation.

        Raises :exc:`TypeError` if `allow_disk_use` is not a boolean.

        .. note:: `allow_disk_use` requires server version **>= 4.4**

        :Parameters:
          - `allow_disk_use`: if True, MongoDB may use temporary
            disk files to store data exceeding the system memory limit while
            processing a blocking sort operation.

        .. versionadded:: 3.11
        """
        if not isinstance(allow_disk_use, bool):
            raise TypeError("allow_disk_use must be a bool")
        self.__check_okay_to_chain()

        self.__allow_disk_use = allow_disk_use
        return self

    def limit(self, limit: int) -> "Cursor[_DocumentType]":
        """Limits the number of results to be returned by this cursor.

        Raises :exc:`TypeError` if `limit` is not an integer. Raises
        :exc:`~pymongo.errors.InvalidOperation` if this :class:`Cursor`
        has already been used. The last `limit` applied to this cursor
        takes precedence. A limit of ``0`` is equivalent to no limit.

        :Parameters:
          - `limit`: the number of results to return

        .. seealso:: The MongoDB documentation on `limit <https://dochub.mongodb.org/core/limit>`_.
        """
        if not isinstance(limit, int):
            raise TypeError("limit must be an integer")
        if self.__exhaust:
            raise InvalidOperation("Can't use limit and exhaust together.")
        self.__check_okay_to_chain()

        self.__empty = False
        self.__limit = limit
        return self

    def batch_size(self, batch_size: int) -> "Cursor[_DocumentType]":
        """Limits the number of documents returned in one batch. Each batch
        requires a round trip to the server. It can be adjusted to optimize
        performance and limit data transfer.

        .. note:: batch_size can not override MongoDB's internal limits on the
           amount of data it will return to the client in a single batch (i.e
           if you set batch size to 1,000,000,000, MongoDB will currently only
           return 4-16MB of results per batch).

        Raises :exc:`TypeError` if `batch_size` is not an integer.
        Raises :exc:`ValueError` if `batch_size` is less than ``0``.
        Raises :exc:`~pymongo.errors.InvalidOperation` if this
        :class:`Cursor` has already been used. The last `batch_size`
        applied to this cursor takes precedence.

        :Parameters:
          - `batch_size`: The size of each batch of results requested.
        """
        if not isinstance(batch_size, int):
            raise TypeError("batch_size must be an integer")
        if batch_size < 0:
            raise ValueError("batch_size must be >= 0")
        self.__check_okay_to_chain()

        self.__batch_size = batch_size
        return self

    def skip(self, skip: int) -> "Cursor[_DocumentType]":
        """Skips the first `skip` results of this cursor.

        Raises :exc:`TypeError` if `skip` is not an integer. Raises
        :exc:`ValueError` if `skip` is less than ``0``. Raises
        :exc:`~pymongo.errors.InvalidOperation` if this :class:`Cursor` has
        already been used. The last `skip` applied to this cursor takes
        precedence.

        :Parameters:
          - `skip`: the number of results to skip
        """
        if not isinstance(skip, int):
            raise TypeError("skip must be an integer")
        if skip < 0:
            raise ValueError("skip must be >= 0")
        self.__check_okay_to_chain()

        self.__skip = skip
        return self

    def max_time_ms(self, max_time_ms: Optional[int]) -> "Cursor[_DocumentType]":
        """Specifies a time limit for a query operation. If the specified
        time is exceeded, the operation will be aborted and
        :exc:`~pymongo.errors.ExecutionTimeout` is raised. If `max_time_ms`
        is ``None`` no limit is applied.

        Raises :exc:`TypeError` if `max_time_ms` is not an integer or ``None``.
        Raises :exc:`~pymongo.errors.InvalidOperation` if this :class:`Cursor`
        has already been used.

        :Parameters:
          - `max_time_ms`: the time limit after which the operation is aborted
        """
        if not isinstance(max_time_ms, int) and max_time_ms is not None:
            raise TypeError("max_time_ms must be an integer or None")
        self.__check_okay_to_chain()

        self.__max_time_ms = max_time_ms
        return self

    def max_await_time_ms(self, max_await_time_ms: Optional[int]) -> "Cursor[_DocumentType]":
        """Specifies a time limit for a getMore operation on a
        :attr:`~pymongo.cursor.CursorType.TAILABLE_AWAIT` cursor. For all other
        types of cursor max_await_time_ms is ignored.

        Raises :exc:`TypeError` if `max_await_time_ms` is not an integer or
        ``None``. Raises :exc:`~pymongo.errors.InvalidOperation` if this
        :class:`Cursor` has already been used.

        .. note:: `max_await_time_ms` requires server version **>= 3.2**

        :Parameters:
          - `max_await_time_ms`: the time limit after which the operation is
            aborted

        .. versionadded:: 3.2
        """
        if not isinstance(max_await_time_ms, int) and max_await_time_ms is not None:
            raise TypeError("max_await_time_ms must be an integer or None")
        self.__check_okay_to_chain()

        # Ignore max_await_time_ms if not tailable or await_data is False.
        if self.__query_flags & CursorType.TAILABLE_AWAIT:
            self.__max_await_time_ms = max_await_time_ms

        return self

    @overload
    def __getitem__(self, index: int) -> _DocumentType:
        ...

    @overload
    def __getitem__(self, index: slice) -> "Cursor[_DocumentType]":
        ...

    def __getitem__(self, index: Union[int, slice]) -> Union[_DocumentType, Cursor[_DocumentType]]:
        """Get a single document or a slice of documents from this cursor.

        .. warning:: A :class:`~Cursor` is not a Python :class:`list`. Each
          index access or slice requires that a new query be run using skip
          and limit. Do not iterate the cursor using index accesses.
          The following example is **extremely inefficient** and may return
          surprising results::

            cursor = db.collection.find()
            # Warning: This runs a new query for each document.
            # Don't do this!
            for idx in range(10):
                print(cursor[idx])

        Raises :class:`~pymongo.errors.InvalidOperation` if this
        cursor has already been used.

        To get a single document use an integral index, e.g.::

          >>> db.test.find()[50]

        An :class:`IndexError` will be raised if the index is negative
        or greater than the amount of documents in this cursor. Any
        limit previously applied to this cursor will be ignored.

        To get a slice of documents use a slice index, e.g.::

          >>> db.test.find()[20:25]

        This will return this cursor with a limit of ``5`` and skip of
        ``20`` applied.  Using a slice index will override any prior
        limits or skips applied to this cursor (including those
        applied through previous calls to this method). Raises
        :class:`IndexError` when the slice has a step, a negative
        start value, or a stop value less than or equal to the start
        value.

        :Parameters:
          - `index`: An integer or slice index to be applied to this cursor
        """
        self.__check_okay_to_chain()
        self.__empty = False
        if isinstance(index, slice):
            if index.step is not None:
                raise IndexError("Cursor instances do not support slice steps")

            skip = 0
            if index.start is not None:
                if index.start < 0:
                    raise IndexError("Cursor instances do not support negative indices")
                skip = index.start

            if index.stop is not None:
                limit = index.stop - skip
                if limit < 0:
                    raise IndexError(
                        "stop index must be greater than start index for slice %r" % index
                    )
                if limit == 0:
                    self.__empty = True
            else:
                limit = 0

            self.__skip = skip
            self.__limit = limit
            return self

        if isinstance(index, int):
            if index < 0:
                raise IndexError("Cursor instances do not support negative indices")
            clone = self.clone()
            clone.skip(index + self.__skip)
            clone.limit(-1)  # use a hard limit
            clone.__query_flags &= ~CursorType.TAILABLE_AWAIT  # PYTHON-1371
            for doc in clone:
                return doc
            raise IndexError("no such item for Cursor instance")
        raise TypeError("index %r cannot be applied to Cursor instances" % index)

    def max_scan(self, max_scan: Optional[int]) -> "Cursor[_DocumentType]":
        """**DEPRECATED** - Limit the number of documents to scan when
        performing the query.

        Raises :class:`~pymongo.errors.InvalidOperation` if this
        cursor has already been used. Only the last :meth:`max_scan`
        applied to this cursor has any effect.

        :Parameters:
          - `max_scan`: the maximum number of documents to scan

        .. versionchanged:: 3.7
          Deprecated :meth:`max_scan`. Support for this option is deprecated in
          MongoDB 4.0. Use :meth:`max_time_ms` instead to limit server side
          execution time.
        """
        self.__check_okay_to_chain()
        self.__max_scan = max_scan
        return self

    def max(self, spec: _Sort) -> "Cursor[_DocumentType]":
        """Adds ``max`` operator that specifies upper bound for specific index.

        When using ``max``, :meth:`~hint` should also be configured to ensure
        the query uses the expected index and starting in MongoDB 4.2
        :meth:`~hint` will be required.

        :Parameters:
          - `spec`: a list of field, limit pairs specifying the exclusive
            upper bound for all keys of a specific index in order.

        .. versionchanged:: 3.8
           Deprecated cursors that use ``max`` without a :meth:`~hint`.

        .. versionadded:: 2.7
        """
        if not isinstance(spec, (list, tuple)):
            raise TypeError("spec must be an instance of list or tuple")

        self.__check_okay_to_chain()
        self.__max = SON(spec)
        return self

    def min(self, spec: _Sort) -> "Cursor[_DocumentType]":
        """Adds ``min`` operator that specifies lower bound for specific index.

        When using ``min``, :meth:`~hint` should also be configured to ensure
        the query uses the expected index and starting in MongoDB 4.2
        :meth:`~hint` will be required.

        :Parameters:
          - `spec`: a list of field, limit pairs specifying the inclusive
            lower bound for all keys of a specific index in order.

        .. versionchanged:: 3.8
           Deprecated cursors that use ``min`` without a :meth:`~hint`.

        .. versionadded:: 2.7
        """
        if not isinstance(spec, (list, tuple)):
            raise TypeError("spec must be an instance of list or tuple")

        self.__check_okay_to_chain()
        self.__min = SON(spec)
        return self

    def sort(
        self, key_or_list: _Hint, direction: Optional[Union[int, str]] = None
    ) -> "Cursor[_DocumentType]":
        """Sorts this cursor's results.

        Pass a field name and a direction, either
        :data:`~pymongo.ASCENDING` or :data:`~pymongo.DESCENDING`.::

            for doc in collection.find().sort('field', pymongo.ASCENDING):
                print(doc)

        To sort by multiple fields, pass a list of (key, direction) pairs.
        If just a name is given, :data:`~pymongo.ASCENDING` will be inferred::

            for doc in collection.find().sort([
                    'field1',
                    ('field2', pymongo.DESCENDING)]):
                print(doc)

        Text search results can be sorted by relevance::

            cursor = db.test.find(
                {'$text': {'$search': 'some words'}},
                {'score': {'$meta': 'textScore'}})

            # Sort by 'score' field.
            cursor.sort([('score', {'$meta': 'textScore'})])

            for doc in cursor:
                print(doc)

        For more advanced text search functionality, see MongoDB's
        `Atlas Search <https://docs.atlas.mongodb.com/atlas-search/>`_.

        Raises :class:`~pymongo.errors.InvalidOperation` if this cursor has
        already been used. Only the last :meth:`sort` applied to this
        cursor has any effect.

        :Parameters:
          - `key_or_list`: a single key or a list of (key, direction)
            pairs specifying the keys to sort on
          - `direction` (optional): only used if `key_or_list` is a single
            key, if not given :data:`~pymongo.ASCENDING` is assumed
        """
        self.__check_okay_to_chain()
        keys = helpers._index_list(key_or_list, direction)
        self.__ordering = helpers._index_document(keys)
        return self

    def distinct(self, key: str) -> List:
        """Get a list of distinct values for `key` among all documents
        in the result set of this query.

        Raises :class:`TypeError` if `key` is not an instance of
        :class:`str`.

        The :meth:`distinct` method obeys the
        :attr:`~pymongo.collection.Collection.read_preference` of the
        :class:`~pymongo.collection.Collection` instance on which
        :meth:`~pymongo.collection.Collection.find` was called.

        :Parameters:
          - `key`: name of key for which we want to get the distinct values

        .. seealso:: :meth:`pymongo.collection.Collection.distinct`
        """
        options: Dict[str, Any] = {}
        if self.__spec:
            options["query"] = self.__spec
        if self.__max_time_ms is not None:
            options["maxTimeMS"] = self.__max_time_ms
        if self.__comment:
            options["comment"] = self.__comment
        if self.__collation is not None:
            options["collation"] = self.__collation

        return self.__collection.distinct(key, session=self.__session, **options)

    def explain(self) -> _DocumentType:
        """Returns an explain plan record for this cursor.

        .. note:: This method uses the default verbosity mode of the
          `explain command
          <https://mongodb.com/docs/manual/reference/command/explain/>`_,
          ``allPlansExecution``. To use a different verbosity use
          :meth:`~pymongo.database.Database.command` to run the explain
          command directly.

        .. seealso:: The MongoDB documentation on `explain <https://dochub.mongodb.org/core/explain>`_.
        """
        c = self.clone()
        c.__explain = True

        # always use a hard limit for explains
        if c.__limit:
            c.__limit = -abs(c.__limit)
        return next(c)

    def __set_hint(self, index: Optional[_Hint]) -> None:
        if index is None:
            self.__hint = None
            return

        if isinstance(index, str):
            self.__hint = index
        else:
            self.__hint = helpers._index_document(index)

    def hint(self, index: Optional[_Hint]) -> "Cursor[_DocumentType]":
        """Adds a 'hint', telling Mongo the proper index to use for the query.

        Judicious use of hints can greatly improve query
        performance. When doing a query on multiple fields (at least
        one of which is indexed) pass the indexed field as a hint to
        the query. Raises :class:`~pymongo.errors.OperationFailure` if the
        provided hint requires an index that does not exist on this collection,
        and raises :class:`~pymongo.errors.InvalidOperation` if this cursor has
        already been used.

        `index` should be an index as passed to
        :meth:`~pymongo.collection.Collection.create_index`
        (e.g. ``[('field', ASCENDING)]``) or the name of the index.
        If `index` is ``None`` any existing hint for this query is
        cleared. The last hint applied to this cursor takes precedence
        over all others.

        :Parameters:
          - `index`: index to hint on (as an index specifier)
        """
        self.__check_okay_to_chain()
        self.__set_hint(index)
        return self

    def comment(self, comment: Any) -> "Cursor[_DocumentType]":
        """Adds a 'comment' to the cursor.

        http://mongodb.com/docs/manual/reference/operator/comment/

        :Parameters:
          - `comment`: A string to attach to the query to help interpret and
            trace the operation in the server logs and in profile data.

        .. versionadded:: 2.7
        """
        self.__check_okay_to_chain()
        self.__comment = comment
        return self

    def where(self, code: Union[str, Code]) -> "Cursor[_DocumentType]":
        """Adds a `$where`_ clause to this query.

        The `code` argument must be an instance of :class:`str` or
        :class:`~bson.code.Code` containing a JavaScript expression.
        This expression will be evaluated for each document scanned.
        Only those documents for which the expression evaluates to
        *true* will be returned as results. The keyword *this* refers
        to the object currently being scanned. For example::

            # Find all documents where field "a" is less than "b" plus "c".
            for doc in db.test.find().where('this.a < (this.b + this.c)'):
                print(doc)

        Raises :class:`TypeError` if `code` is not an instance of
        :class:`str`. Raises :class:`~pymongo.errors.InvalidOperation` if this
        :class:`Cursor` has already been used. Only the last call to
        :meth:`where` applied to a :class:`Cursor` has any effect.

        .. note:: MongoDB 4.4 drops support for :class:`~bson.code.Code`
          with scope variables. Consider using `$expr`_ instead.

        :Parameters:
          - `code`: JavaScript expression to use as a filter

        .. _$expr: https://mongodb.com/docs/manual/reference/operator/query/expr/
        .. _$where: https://mongodb.com/docs/manual/reference/operator/query/where/
        """
        self.__check_okay_to_chain()
        if not isinstance(code, Code):
            code = Code(code)

        # Avoid overwriting a filter argument that was given by the user
        # when updating the spec.
        spec: Dict[str, Any]
        if self.__has_filter:
            spec = dict(self.__spec)
        else:
            spec = cast(Dict, self.__spec)
        spec["$where"] = code
        self.__spec = spec
        return self

    def collation(self, collation: Optional[_CollationIn]) -> "Cursor[_DocumentType]":
        """Adds a :class:`~pymongo.collation.Collation` to this query.

        Raises :exc:`TypeError` if `collation` is not an instance of
        :class:`~pymongo.collation.Collation` or a ``dict``. Raises
        :exc:`~pymongo.errors.InvalidOperation` if this :class:`Cursor` has
        already been used. Only the last collation applied to this cursor has
        any effect.

        :Parameters:
          - `collation`: An instance of :class:`~pymongo.collation.Collation`.
        """
        self.__check_okay_to_chain()
        self.__collation = validate_collation_or_none(collation)
        return self

    def __send_message(self, operation: Union[_Query, _GetMore]) -> None:
        """Send a query or getmore operation and handles the response.

        If operation is ``None`` this is an exhaust cursor, which reads
        the next result batch off the exhaust socket instead of
        sending getMore messages to the server.

        Can raise ConnectionFailure.
        """
        client = self.__collection.database.client
        # OP_MSG is required to support exhaust cursors with encryption.
        if client._encrypter and self.__exhaust:
            raise InvalidOperation("exhaust cursors do not support auto encryption")

        try:
            response = client._run_operation(
                operation, self._unpack_response, address=self.__address
            )
        except OperationFailure as exc:
            if exc.code in _CURSOR_CLOSED_ERRORS or self.__exhaust:
                # Don't send killCursors because the cursor is already closed.
                self.__killed = True
            self.close()
            # If this is a tailable cursor the error is likely
            # due to capped collection roll over. Setting
            # self.__killed to True ensures Cursor.alive will be
            # False. No need to re-raise.
            if (
                exc.code in _CURSOR_CLOSED_ERRORS
                and self.__query_flags & _QUERY_OPTIONS["tailable_cursor"]
            ):
                return
            raise
        except ConnectionFailure:
            # Don't send killCursors because the cursor is already closed.
            self.__killed = True
            self.close()
            raise
        except Exception:
            self.close()
            raise

        self.__address = response.address
        if isinstance(response, PinnedResponse):
            if not self.__sock_mgr:
                self.__sock_mgr = _ConnectionManager(response.conn, response.more_to_come)

        cmd_name = operation.name
        docs = response.docs
        if response.from_command:
            if cmd_name != "explain":
                cursor = docs[0]["cursor"]
                self.__id = cursor["id"]
                if cmd_name == "find":
                    documents = cursor["firstBatch"]
                    # Update the namespace used for future getMore commands.
                    ns = cursor.get("ns")
                    if ns:
                        self.__dbname, self.__collname = ns.split(".", 1)
                else:
                    documents = cursor["nextBatch"]
                self.__data = deque(documents)
                self.__retrieved += len(documents)
            else:
                self.__id = 0
                self.__data = deque(docs)
                self.__retrieved += len(docs)
        else:
            assert isinstance(response.data, _OpReply)
            self.__id = response.data.cursor_id
            self.__data = deque(docs)
            self.__retrieved += response.data.number_returned

        if self.__id == 0:
            # Don't wait for garbage collection to call __del__, return the
            # socket and the session to the pool now.
            self.close()

        if self.__limit and self.__id and self.__limit <= self.__retrieved:
            self.close()

    def _unpack_response(
        self,
        response: Union[_OpReply, _OpMsg],
        cursor_id: Optional[int],
        codec_options: CodecOptions,
        user_fields: Optional[Mapping[str, Any]] = None,
        legacy_response: bool = False,
    ) -> List[Mapping[str, Any]]:
        return response.unpack_response(cursor_id, codec_options, user_fields, legacy_response)

    def _read_preference(self) -> _ServerMode:
        if self.__read_preference is None:
            # Save the read preference for getMore commands.
            self.__read_preference = self.__collection._read_preference_for(self.session)
        return self.__read_preference

    def _refresh(self) -> int:
        """Refreshes the cursor with more data from Mongo.

        Returns the length of self.__data after refresh. Will exit early if
        self.__data is already non-empty. Raises OperationFailure when the
        cursor cannot be refreshed due to an error on the query.
        """
        if len(self.__data) or self.__killed:
            return len(self.__data)

        if not self.__session:
            self.__session = self.__collection.database.client._ensure_session()

        if self.__id is None:  # Query
            if (self.__min or self.__max) and not self.__hint:
                raise InvalidOperation(
                    "Passing a 'hint' is required when using the min/max query"
                    " option to ensure the query utilizes the correct index"
                )
            q = self._query_class(
                self.__query_flags,
                self.__collection.database.name,
                self.__collection.name,
                self.__skip,
                self.__query_spec(),
                self.__projection,
                self.__codec_options,
                self._read_preference(),
                self.__limit,
                self.__batch_size,
                self.__read_concern,
                self.__collation,
                self.__session,
                self.__collection.database.client,
                self.__allow_disk_use,
                self.__exhaust,
            )
            self.__send_message(q)
        elif self.__id:  # Get More
            if self.__limit:
                limit = self.__limit - self.__retrieved
                if self.__batch_size:
                    limit = min(limit, self.__batch_size)
            else:
                limit = self.__batch_size
            # Exhaust cursors don't send getMore messages.
            g = self._getmore_class(
                self.__dbname,
                self.__collname,
                limit,
                self.__id,
                self.__codec_options,
                self._read_preference(),
                self.__session,
                self.__collection.database.client,
                self.__max_await_time_ms,
                self.__sock_mgr,
                self.__exhaust,
                self.__comment,
            )
            self.__send_message(g)

        return len(self.__data)

    @property
    def alive(self) -> bool:
        """Does this cursor have the potential to return more data?

        This is mostly useful with `tailable cursors
        <https://www.mongodb.com/docs/manual/core/tailable-cursors/>`_
        since they will stop iterating even though they *may* return more
        results in the future.

        With regular cursors, simply use a for loop instead of :attr:`alive`::

            for doc in collection.find():
                print(doc)

        .. note:: Even if :attr:`alive` is True, :meth:`next` can raise
          :exc:`StopIteration`. :attr:`alive` can also be True while iterating
          a cursor from a failed server. In this case :attr:`alive` will
          return False after :meth:`next` fails to retrieve the next batch
          of results from the server.
        """
        return bool(len(self.__data) or (not self.__killed))

    @property
    def cursor_id(self) -> Optional[int]:
        """Returns the id of the cursor

        .. versionadded:: 2.2
        """
        return self.__id

    @property
    def address(self) -> Optional[Tuple[str, Any]]:
        """The (host, port) of the server used, or None.

        .. versionchanged:: 3.0
           Renamed from "conn_id".
        """
        return self.__address

    @property
    def session(self) -> Optional[ClientSession]:
        """The cursor's :class:`~pymongo.client_session.ClientSession`, or None.

        .. versionadded:: 3.6
        """
        if self.__explicit_session:
            return self.__session
        return None

    def __iter__(self) -> "Cursor[_DocumentType]":
        return self

    def next(self) -> _DocumentType:
        """Advance the cursor."""
        if self.__empty:
            raise StopIteration
        if len(self.__data) or self._refresh():
            return self.__data.popleft()
        else:
            raise StopIteration

    __next__ = next

    def __enter__(self) -> "Cursor[_DocumentType]":
        return self

    def __exit__(self, exc_type: Any, exc_val: Any, exc_tb: Any) -> None:
        self.close()

    def __copy__(self) -> "Cursor[_DocumentType]":
        """Support function for `copy.copy()`.

        .. versionadded:: 2.4
        """
        return self._clone(deepcopy=False)

    def __deepcopy__(self, memo: Any) -> Any:
        """Support function for `copy.deepcopy()`.

        .. versionadded:: 2.4
        """
        return self._clone(deepcopy=True)

    @overload
    def _deepcopy(self, x: Iterable, memo: Optional[Dict[int, Union[List, Dict]]] = None) -> List:
        ...

    @overload
    def _deepcopy(
        self, x: SupportsItems, memo: Optional[Dict[int, Union[List, Dict]]] = None
    ) -> Dict:
        ...

    def _deepcopy(
        self, x: Union[Iterable, SupportsItems], memo: Optional[Dict[int, Union[List, Dict]]] = None
    ) -> Union[List, Dict]:
        """Deepcopy helper for the data dictionary or list.

        Regular expressions cannot be deep copied but as they are immutable we
        don't have to copy them when cloning.
        """
        y: Union[List, Dict]
        iterator: Iterable[Tuple[Any, Any]]
        if not hasattr(x, "items"):
            y, is_list, iterator = [], True, enumerate(x)
        else:
            y, is_list, iterator = {}, False, cast("SupportsItems", x).items()
        if memo is None:
            memo = {}
        val_id = id(x)
        if val_id in memo:
            return memo[val_id]
        memo[val_id] = y

        for key, value in iterator:
            if isinstance(value, (dict, list)) and not isinstance(value, SON):
                value = self._deepcopy(value, memo)
            elif not isinstance(value, RE_TYPE):
                value = copy.deepcopy(value, memo)

            if is_list:
                y.append(value)  # type: ignore[union-attr]
            else:
                if not isinstance(key, RE_TYPE):
                    key = copy.deepcopy(key, memo)
                y[key] = value
        return y


class RawBatchCursor(Cursor, Generic[_DocumentType]):
    """A cursor / iterator over raw batches of BSON data from a query result."""

    _query_class = _RawBatchQuery
    _getmore_class = _RawBatchGetMore

    def __init__(self, collection: Collection[_DocumentType], *args: Any, **kwargs: Any) -> None:
        """Create a new cursor / iterator over raw batches of BSON data.

        Should not be called directly by application developers -
        see :meth:`~pymongo.collection.Collection.find_raw_batches`
        instead.

        .. seealso:: The MongoDB documentation on `cursors <https://dochub.mongodb.org/core/cursors>`_.
        """
        super().__init__(collection, *args, **kwargs)

    def _unpack_response(
        self,
        response: Union[_OpReply, _OpMsg],
        cursor_id: Optional[int],
        codec_options: CodecOptions[Mapping[str, Any]],
        user_fields: Optional[Mapping[str, Any]] = None,
        legacy_response: bool = False,
    ) -> List[Mapping[str, Any]]:
        raw_response = response.raw_response(cursor_id, user_fields=user_fields)
        if not legacy_response:
            # OP_MSG returns firstBatch/nextBatch documents as a BSON array
            # Re-assemble the array of documents into a document stream
            _convert_raw_document_lists_to_streams(raw_response[0])
        return raw_response

    def explain(self) -> _DocumentType:
        """Returns an explain plan record for this cursor.

        .. seealso:: The MongoDB documentation on `explain <https://dochub.mongodb.org/core/explain>`_.
        """
        clone = self._clone(deepcopy=True, base=Cursor(self.collection))
        return clone.explain()

    def __getitem__(self, index: Any) -> NoReturn:
        raise InvalidOperation("Cannot call __getitem__ on RawBatchCursor")<|MERGE_RESOLUTION|>--- conflicted
+++ resolved
@@ -65,12 +65,7 @@
     from bson.codec_options import CodecOptions
     from pymongo.client_session import ClientSession
     from pymongo.collection import Collection
-<<<<<<< HEAD
-    from pymongo.pool import SocketInfo
-=======
-    from pymongo.message import _OpMsg, _OpReply
     from pymongo.pool import Connection
->>>>>>> c88ae79e
     from pymongo.read_preferences import _ServerMode
 
 
