--- conflicted
+++ resolved
@@ -252,13 +252,7 @@
         self.idp_resp = None
         self.token_exp_utc = None
 
-<<<<<<< HEAD
-    def run_command(
-        self, sock_info: SocketInfo, cmd: MutableMapping[str, Any]
-    ) -> Optional[Mapping[str, Any]]:
-=======
     def run_command(self, conn: Connection, cmd: Mapping[str, Any]) -> Optional[Mapping[str, Any]]:
->>>>>>> c88ae79e
         try:
             return conn.command("$external", cmd, no_reauth=True)  # type: ignore[call-arg]
         except OperationFailure as exc:
@@ -290,13 +284,8 @@
         else:
             cmd = self.auth_start_cmd()
             assert cmd is not None
-<<<<<<< HEAD
-            resp = self.run_command(sock_info, cmd)
-        assert resp is not None
-=======
             resp = self.run_command(conn, cmd)
 
->>>>>>> c88ae79e
         if resp["done"]:
             conn.oidc_token_gen_id = self.token_gen_id
             return None
@@ -317,12 +306,7 @@
                 ("payload", bin_payload),
             ]
         )
-<<<<<<< HEAD
-        resp = self.run_command(sock_info, cmd)
-        assert resp is not None
-=======
         resp = self.run_command(conn, cmd)
->>>>>>> c88ae79e
         if not resp["done"]:
             self.clear()
             raise OperationFailure("SASL conversation failed to complete.")
