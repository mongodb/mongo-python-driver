--- conflicted
+++ resolved
@@ -667,13 +667,7 @@
       - `id`: the id of this socket in it's pool
     """
 
-<<<<<<< HEAD
-    def __init__(
-        self, sock: Union[socket.socket, _sslConn], pool: Pool, address: Tuple[str, int], id: int
-    ):
-=======
     def __init__(self, conn, pool, address, id):
->>>>>>> c88ae79e
         self.pool_ref = weakref.ref(pool)
         self.conn = conn
         self.address = address
@@ -721,13 +715,8 @@
         self.last_timeout = self.opts.socket_timeout
         self.connect_rtt = 0.0
 
-<<<<<<< HEAD
-    def set_socket_timeout(self, timeout: Optional[float]) -> None:
-        """Cache last timeout to avoid duplicate calls to sock.settimeout."""
-=======
     def set_conn_timeout(self, timeout):
         """Cache last timeout to avoid duplicate calls to conn.settimeout."""
->>>>>>> c88ae79e
         if timeout == self.last_timeout:
             return
         self.last_timeout = timeout
@@ -1065,11 +1054,7 @@
             if session._client is not client:
                 raise InvalidOperation("Can only use session with the MongoClient that started it")
 
-<<<<<<< HEAD
-    def close_socket(self, reason: Optional[str]) -> None:
-=======
     def close_conn(self, reason):
->>>>>>> c88ae79e
         """Close this connection with a reason."""
         if self.closed:
             return
@@ -1078,11 +1063,7 @@
             assert self.listeners is not None
             self.listeners.publish_connection_closed(self.address, self.id, reason)
 
-<<<<<<< HEAD
-    def _close_socket(self) -> None:
-=======
     def _close_conn(self):
->>>>>>> c88ae79e
         """Close this connection."""
         if self.closed:
             return
@@ -1096,11 +1077,7 @@
         except Exception:
             pass
 
-<<<<<<< HEAD
-    def socket_closed(self) -> bool:
-=======
     def conn_closed(self):
->>>>>>> c88ae79e
         """Return True if we know socket has been closed, False otherwise."""
         return self.socket_checker.socket_closed(self.conn)
 
@@ -1156,19 +1133,6 @@
         else:
             raise
 
-<<<<<<< HEAD
-    def __eq__(self, other: object) -> bool:
-        if isinstance(other, SocketInfo):
-            return self.sock == other.sock
-        return NotImplemented
-
-    def __hash__(self) -> int:
-        return hash(self.sock)
-
-    def __repr__(self) -> str:
-        return "SocketInfo({}){} at {}".format(
-            repr(self.sock),
-=======
     def __eq__(self, other):
         return self.conn == other.conn
 
@@ -1181,7 +1145,6 @@
     def __repr__(self):
         return "Connection({}){} at {}".format(
             repr(self.conn),
->>>>>>> c88ae79e
             self.closed and " CLOSED" or "",
             id(self),
         )
@@ -1559,13 +1522,8 @@
                     self.requests -= 1
                     self.size_cond.notify()
 
-<<<<<<< HEAD
-    def connect(self, handler: Optional[_MongoClientErrorHandler] = None) -> SocketInfo:
-        """Connect to Mongo and return a new SocketInfo.
-=======
     def connect(self, handler=None):
         """Connect to Mongo and return a new Connection.
->>>>>>> c88ae79e
 
         Can raise ConnectionFailure.
 
@@ -1611,15 +1569,8 @@
         return conn
 
     @contextlib.contextmanager
-<<<<<<< HEAD
-    def get_socket(
-        self, handler: Optional[_MongoClientErrorHandler] = None
-    ) -> Iterator[SocketInfo]:
-        """Get a socket from the pool. Use with a "with" statement.
-=======
     def checkout(self, handler=None):
         """Get a connection from the pool. Use with a "with" statement.
->>>>>>> c88ae79e
 
         Returns a :class:`Connection` object wrapping a connected
         :class:`socket.socket`.
@@ -1643,12 +1594,7 @@
         conn = self._get_conn(handler=handler)
 
         if self.enabled_for_cmap:
-<<<<<<< HEAD
-            assert listeners is not None
-            listeners.publish_connection_checked_out(self.address, sock_info.id)
-=======
             listeners.publish_connection_checked_out(self.address, conn.id)
->>>>>>> c88ae79e
         try:
             yield conn
         except BaseException:
@@ -1685,13 +1631,8 @@
                 )
             _raise_connection_failure(self.address, AutoReconnect("connection pool paused"))
 
-<<<<<<< HEAD
-    def _get_socket(self, handler: Optional[_MongoClientErrorHandler] = None) -> SocketInfo:
-        """Get or create a SocketInfo. Can raise ConnectionFailure."""
-=======
     def _get_conn(self, handler=None):
         """Get or create a Connection. Can raise ConnectionFailure."""
->>>>>>> c88ae79e
         # We use the pid here to avoid issues with fork / multiprocessing.
         # See test.test_client:TestClient.test_fork for an example of
         # what could go wrong otherwise
@@ -1790,13 +1731,8 @@
         conn.active = True
         return conn
 
-<<<<<<< HEAD
-    def return_socket(self, sock_info: SocketInfo) -> None:
-        """Return the socket to the pool, or if it's closed discard it.
-=======
     def checkin(self, conn):
         """Return the connection to the pool, or if it's closed discard it.
->>>>>>> c88ae79e
 
         :Parameters:
           - `conn`: The connection to check into the pool.
@@ -1809,12 +1745,7 @@
         self.__pinned_sockets.discard(conn)
         listeners = self.opts._event_listeners
         if self.enabled_for_cmap:
-<<<<<<< HEAD
-            assert listeners is not None
-            listeners.publish_connection_checked_in(self.address, sock_info.id)
-=======
             listeners.publish_connection_checked_in(self.address, conn.id)
->>>>>>> c88ae79e
         if self.pid != os.getpid():
             self.reset_without_pause()
         else:
@@ -1831,14 +1762,8 @@
                 with self.lock:
                     # Hold the lock to ensure this section does not race with
                     # Pool.reset().
-<<<<<<< HEAD
-                    assert sock_info.service_id is not None
-                    if self.stale_generation(sock_info.generation, sock_info.service_id):
-                        sock_info.close_socket(ConnectionClosedReason.STALE)
-=======
                     if self.stale_generation(conn.generation, conn.service_id):
                         conn.close_conn(ConnectionClosedReason.STALE)
->>>>>>> c88ae79e
                     else:
                         conn.update_last_checkin_time()
                         conn.update_is_writable(self.is_writable)
@@ -1856,11 +1781,7 @@
             self.operation_count -= 1
             self.size_cond.notify()
 
-<<<<<<< HEAD
-    def _perished(self, sock_info: SocketInfo) -> bool:
-=======
     def _perished(self, conn):
->>>>>>> c88ae79e
         """Return True and close the connection if it is "perished".
 
         This side-effecty function checks if this socket has been idle for
@@ -1889,15 +1810,9 @@
             if conn.conn_closed():
                 conn.close_conn(ConnectionClosedReason.ERROR)
                 return True
-<<<<<<< HEAD
-        assert sock_info.service_id is not None
-        if self.stale_generation(sock_info.generation, sock_info.service_id):
-            sock_info.close_socket(ConnectionClosedReason.STALE)
-=======
 
         if self.stale_generation(conn.generation, conn.service_id):
             conn.close_conn(ConnectionClosedReason.STALE)
->>>>>>> c88ae79e
             return True
 
         return False
