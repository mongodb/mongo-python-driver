# Copyright 2011-present MongoDB, Inc.
#
# Licensed under the Apache License, Version 2.0 (the "License"); you
# may not use this file except in compliance with the License.  You
# may obtain a copy of the License at
#
# http://www.apache.org/licenses/LICENSE-2.0
#
# Unless required by applicable law or agreed to in writing, software
# distributed under the License is distributed on an "AS IS" BASIS,
# WITHOUT WARRANTIES OR CONDITIONS OF ANY KIND, either express or
# implied.  See the License for the specific language governing
# permissions and limitations under the License.

import asyncio
import collections
import contextlib
import copy
import ipaddress
import os
import platform
import socket
import ssl
import sys
import threading
import time
import weakref
<<<<<<< HEAD
from concurrent import futures
from queue import Queue
from typing import Any
=======
from typing import Any, NoReturn, Optional
>>>>>>> da81c696

from bson import DEFAULT_CODEC_OPTIONS
from bson.son import SON
from pymongo import __version__, auth, helpers
from pymongo.client_session import _validate_session_write_concern
from pymongo.common import (
    MAX_BSON_SIZE,
    MAX_CONNECTING,
    MAX_IDLE_TIME_SEC,
    MAX_MESSAGE_SIZE,
    MAX_POOL_SIZE,
    MAX_WIRE_VERSION,
    MAX_WRITE_BATCH_SIZE,
    MIN_POOL_SIZE,
    ORDERED_TYPES,
    WAIT_QUEUE_TIMEOUT,
)
from pymongo.errors import (
    AutoReconnect,
    ConfigurationError,
    ConnectionFailure,
    DocumentTooLarge,
    InvalidOperation,
    NetworkTimeout,
    NotPrimaryError,
    OperationFailure,
    PyMongoError,
    _CertificateError,
)
from pymongo.hello import Hello, HelloCompat
from pymongo.monitoring import ConnectionCheckOutFailedReason, ConnectionClosedReason
from pymongo.network import command, receive_message
from pymongo.read_preferences import ReadPreference
from pymongo.server_api import _add_to_command
from pymongo.server_type import SERVER_TYPE
from pymongo.socket_checker import SocketChecker
from pymongo.ssl_support import HAS_SNI as _HAVE_SNI
from pymongo.ssl_support import IPADDR_SAFE as _IPADDR_SAFE
from pymongo.ssl_support import SSLError as _SSLError


# For SNI support. According to RFC6066, section 3, IPv4 and IPv6 literals are
# not permitted for SNI hostname.
def is_ip_address(address):
    try:
        ipaddress.ip_address(address)
        return True
    except (ValueError, UnicodeError):  # noqa: B014
        return False


try:
    from fcntl import F_GETFD, F_SETFD, FD_CLOEXEC, fcntl

    def _set_non_inheritable_non_atomic(fd):
        """Set the close-on-exec flag on the given file descriptor."""
        flags = fcntl(fd, F_GETFD)
        fcntl(fd, F_SETFD, flags | FD_CLOEXEC)

except ImportError:
    # Windows, various platforms we don't claim to support
    # (Jython, IronPython, ...), systems that don't provide
    # everything we need from fcntl, etc.
    def _set_non_inheritable_non_atomic(fd):
        """Dummy function for platforms that don't provide fcntl."""
        pass


_MAX_TCP_KEEPIDLE = 120
_MAX_TCP_KEEPINTVL = 10
_MAX_TCP_KEEPCNT = 9

if sys.platform == "win32":
    try:
        import _winreg as winreg
    except ImportError:
        import winreg

    def _query(key, name, default):
        try:
            value, _ = winreg.QueryValueEx(key, name)
            # Ensure the value is a number or raise ValueError.
            return int(value)
        except (OSError, ValueError):
            # QueryValueEx raises OSError when the key does not exist (i.e.
            # the system is using the Windows default value).
            return default

    try:
        with winreg.OpenKey(
            winreg.HKEY_LOCAL_MACHINE, r"SYSTEM\CurrentControlSet\Services\Tcpip\Parameters"
        ) as key:
            _WINDOWS_TCP_IDLE_MS = _query(key, "KeepAliveTime", 7200000)
            _WINDOWS_TCP_INTERVAL_MS = _query(key, "KeepAliveInterval", 1000)
    except OSError:
        # We could not check the default values because winreg.OpenKey failed.
        # Assume the system is using the default values.
        _WINDOWS_TCP_IDLE_MS = 7200000
        _WINDOWS_TCP_INTERVAL_MS = 1000

    def _set_keepalive_times(sock):
        idle_ms = min(_WINDOWS_TCP_IDLE_MS, _MAX_TCP_KEEPIDLE * 1000)
        interval_ms = min(_WINDOWS_TCP_INTERVAL_MS, _MAX_TCP_KEEPINTVL * 1000)
        if idle_ms < _WINDOWS_TCP_IDLE_MS or interval_ms < _WINDOWS_TCP_INTERVAL_MS:
            sock.ioctl(socket.SIO_KEEPALIVE_VALS, (1, idle_ms, interval_ms))

else:

    def _set_tcp_option(sock, tcp_option, max_value):
        if hasattr(socket, tcp_option):
            sockopt = getattr(socket, tcp_option)
            try:
                # PYTHON-1350 - NetBSD doesn't implement getsockopt for
                # TCP_KEEPIDLE and friends. Don't attempt to set the
                # values there.
                default = sock.getsockopt(socket.IPPROTO_TCP, sockopt)
                if default > max_value:
                    sock.setsockopt(socket.IPPROTO_TCP, sockopt, max_value)
            except socket.error:
                pass

    def _set_keepalive_times(sock):
        _set_tcp_option(sock, "TCP_KEEPIDLE", _MAX_TCP_KEEPIDLE)
        _set_tcp_option(sock, "TCP_KEEPINTVL", _MAX_TCP_KEEPINTVL)
        _set_tcp_option(sock, "TCP_KEEPCNT", _MAX_TCP_KEEPCNT)


_METADATA: SON[str, Any] = SON(
    [
        ("driver", SON([("name", "PyMongo"), ("version", __version__)])),
    ]
)

if sys.platform.startswith("linux"):
    # platform.linux_distribution was deprecated in Python 3.5
    # and removed in Python 3.8. Starting in Python 3.5 it
    # raises DeprecationWarning
    # DeprecationWarning: dist() and linux_distribution() functions are deprecated in Python 3.5
    _name = platform.system()
    _METADATA["os"] = SON(
        [
            ("type", _name),
            ("name", _name),
            ("architecture", platform.machine()),
            # Kernel version (e.g. 4.4.0-17-generic).
            ("version", platform.release()),
        ]
    )
elif sys.platform == "darwin":
    _METADATA["os"] = SON(
        [
            ("type", platform.system()),
            ("name", platform.system()),
            ("architecture", platform.machine()),
            # (mac|i|tv)OS(X) version (e.g. 10.11.6) instead of darwin
            # kernel version.
            ("version", platform.mac_ver()[0]),
        ]
    )
elif sys.platform == "win32":
    _METADATA["os"] = SON(
        [
            ("type", platform.system()),
            # "Windows XP", "Windows 7", "Windows 10", etc.
            ("name", " ".join((platform.system(), platform.release()))),
            ("architecture", platform.machine()),
            # Windows patch level (e.g. 5.1.2600-SP3)
            ("version", "-".join(platform.win32_ver()[1:3])),
        ]
    )
elif sys.platform.startswith("java"):
    _name, _ver, _arch = platform.java_ver()[-1]
    _METADATA["os"] = SON(
        [
            # Linux, Windows 7, Mac OS X, etc.
            ("type", _name),
            ("name", _name),
            # x86, x86_64, AMD64, etc.
            ("architecture", _arch),
            # Linux kernel version, OSX version, etc.
            ("version", _ver),
        ]
    )
else:
    # Get potential alias (e.g. SunOS 5.11 becomes Solaris 2.11)
    _aliased = platform.system_alias(platform.system(), platform.release(), platform.version())
    _METADATA["os"] = SON(
        [
            ("type", platform.system()),
            ("name", " ".join([part for part in _aliased[:2] if part])),
            ("architecture", platform.machine()),
            ("version", _aliased[2]),
        ]
    )

if platform.python_implementation().startswith("PyPy"):
    _METADATA["platform"] = " ".join(
        (
            platform.python_implementation(),
            ".".join(map(str, sys.pypy_version_info)),  # type: ignore
            "(Python %s)" % ".".join(map(str, sys.version_info)),
        )
    )
elif sys.platform.startswith("java"):
    _METADATA["platform"] = " ".join(
        (
            platform.python_implementation(),
            ".".join(map(str, sys.version_info)),
            "(%s)" % " ".join((platform.system(), platform.release())),
        )
    )
else:
    _METADATA["platform"] = " ".join(
        (platform.python_implementation(), ".".join(map(str, sys.version_info)))
    )


# If the first getaddrinfo call of this interpreter's life is on a thread,
# while the main thread holds the import lock, getaddrinfo deadlocks trying
# to import the IDNA codec. Import it here, where presumably we're on the
# main thread, to avoid the deadlock. See PYTHON-607.
"foo".encode("idna")


def _raise_connection_failure(
    address: Any, error: Exception, msg_prefix: Optional[str] = None
) -> NoReturn:
    """Convert a socket.error to ConnectionFailure and raise it."""
    host, port = address
    # If connecting to a Unix socket, port will be None.
    if port is not None:
        msg = "%s:%d: %s" % (host, port, error)
    else:
        msg = "%s: %s" % (host, error)
    if msg_prefix:
        msg = msg_prefix + msg
    if isinstance(error, socket.timeout):
        raise NetworkTimeout(msg) from error
    elif isinstance(error, _SSLError) and "timed out" in str(error):
        # Eventlet does not distinguish TLS network timeouts from other
        # SSLErrors (https://github.com/eventlet/eventlet/issues/692).
        # Luckily, we can work around this limitation because the phrase
        # 'timed out' appears in all the timeout related SSLErrors raised.
        raise NetworkTimeout(msg) from error
    else:
        raise AutoReconnect(msg) from error


def _cond_wait(condition, deadline):
    timeout = deadline - time.monotonic() if deadline else None
    return condition.wait(timeout)


class PoolOptions(object):
    """Read only connection pool options for a MongoClient.

    Should not be instantiated directly by application developers. Access
    a client's pool options via
    :attr:`~pymongo.client_options.ClientOptions.pool_options` instead::

      pool_opts = client.options.pool_options
      pool_opts.max_pool_size
      pool_opts.min_pool_size

    """

    __slots__ = (
        "__max_pool_size",
        "__min_pool_size",
        "__max_idle_time_seconds",
        "__connect_timeout",
        "__socket_timeout",
        "__wait_queue_timeout",
        "__ssl_context",
        "__tls_allow_invalid_hostnames",
        "__event_listeners",
        "__appname",
        "__driver",
        "__metadata",
        "__compression_settings",
        "__max_connecting",
        "__pause_enabled",
        "__server_api",
        "__load_balanced",
        "__credentials",
    )

    def __init__(
        self,
        max_pool_size=MAX_POOL_SIZE,
        min_pool_size=MIN_POOL_SIZE,
        max_idle_time_seconds=MAX_IDLE_TIME_SEC,
        connect_timeout=None,
        socket_timeout=None,
        wait_queue_timeout=WAIT_QUEUE_TIMEOUT,
        ssl_context=None,
        tls_allow_invalid_hostnames=False,
        event_listeners=None,
        appname=None,
        driver=None,
        compression_settings=None,
        max_connecting=MAX_CONNECTING,
        pause_enabled=True,
        server_api=None,
        load_balanced=None,
        credentials=None,
    ):
        self.__max_pool_size = max_pool_size
        self.__min_pool_size = min_pool_size
        self.__max_idle_time_seconds = max_idle_time_seconds
        self.__connect_timeout = connect_timeout
        self.__socket_timeout = socket_timeout
        self.__wait_queue_timeout = wait_queue_timeout
        self.__ssl_context = ssl_context
        self.__tls_allow_invalid_hostnames = tls_allow_invalid_hostnames
        self.__event_listeners = event_listeners
        self.__appname = appname
        self.__driver = driver
        self.__compression_settings = compression_settings
        self.__max_connecting = max_connecting
        self.__pause_enabled = pause_enabled
        self.__server_api = server_api
        self.__load_balanced = load_balanced
        self.__credentials = credentials
        self.__metadata = copy.deepcopy(_METADATA)
        if appname:
            self.__metadata["application"] = {"name": appname}

        # Combine the "driver" MongoClient option with PyMongo's info, like:
        # {
        #    'driver': {
        #        'name': 'PyMongo|MyDriver',
        #        'version': '3.7.0|1.2.3',
        #    },
        #    'platform': 'CPython 3.6.0|MyPlatform'
        # }
        if driver:
            if driver.name:
                self.__metadata["driver"]["name"] = "%s|%s" % (
                    _METADATA["driver"]["name"],
                    driver.name,
                )
            if driver.version:
                self.__metadata["driver"]["version"] = "%s|%s" % (
                    _METADATA["driver"]["version"],
                    driver.version,
                )
            if driver.platform:
                self.__metadata["platform"] = "%s|%s" % (_METADATA["platform"], driver.platform)

    @property
    def _credentials(self):
        """A :class:`~pymongo.auth.MongoCredentials` instance or None."""
        return self.__credentials

    @property
    def non_default_options(self):
        """The non-default options this pool was created with.

        Added for CMAP's :class:`PoolCreatedEvent`.
        """
        opts = {}
        if self.__max_pool_size != MAX_POOL_SIZE:
            opts["maxPoolSize"] = self.__max_pool_size
        if self.__min_pool_size != MIN_POOL_SIZE:
            opts["minPoolSize"] = self.__min_pool_size
        if self.__max_idle_time_seconds != MAX_IDLE_TIME_SEC:
            opts["maxIdleTimeMS"] = self.__max_idle_time_seconds * 1000
        if self.__wait_queue_timeout != WAIT_QUEUE_TIMEOUT:
            opts["waitQueueTimeoutMS"] = self.__wait_queue_timeout * 1000
        if self.__max_connecting != MAX_CONNECTING:
            opts["maxConnecting"] = self.__max_connecting
        return opts

    @property
    def max_pool_size(self):
        """The maximum allowable number of concurrent connections to each
        connected server. Requests to a server will block if there are
        `maxPoolSize` outstanding connections to the requested server.
        Defaults to 100. Cannot be 0.

        When a server's pool has reached `max_pool_size`, operations for that
        server block waiting for a socket to be returned to the pool. If
        ``waitQueueTimeoutMS`` is set, a blocked operation will raise
        :exc:`~pymongo.errors.ConnectionFailure` after a timeout.
        By default ``waitQueueTimeoutMS`` is not set.
        """
        return self.__max_pool_size

    @property
    def min_pool_size(self):
        """The minimum required number of concurrent connections that the pool
        will maintain to each connected server. Default is 0.
        """
        return self.__min_pool_size

    @property
    def max_connecting(self):
        """The maximum number of concurrent connection creation attempts per
        pool. Defaults to 2.
        """
        return self.__max_connecting

    @property
    def pause_enabled(self):
        return self.__pause_enabled

    @property
    def max_idle_time_seconds(self):
        """The maximum number of seconds that a connection can remain
        idle in the pool before being removed and replaced. Defaults to
        `None` (no limit).
        """
        return self.__max_idle_time_seconds

    @property
    def connect_timeout(self):
        """How long a connection can take to be opened before timing out."""
        return self.__connect_timeout

    @property
    def socket_timeout(self):
        """How long a send or receive on a socket can take before timing out."""
        return self.__socket_timeout

    @property
    def wait_queue_timeout(self):
        """How long a thread will wait for a socket from the pool if the pool
        has no free sockets.
        """
        return self.__wait_queue_timeout

    @property
    def _ssl_context(self):
        """An SSLContext instance or None."""
        return self.__ssl_context

    @property
    def tls_allow_invalid_hostnames(self):
        """If True skip ssl.match_hostname."""
        return self.__tls_allow_invalid_hostnames

    @property
    def _event_listeners(self):
        """An instance of pymongo.monitoring._EventListeners."""
        return self.__event_listeners

    @property
    def appname(self):
        """The application name, for sending with hello in server handshake."""
        return self.__appname

    @property
    def driver(self):
        """Driver name and version, for sending with hello in handshake."""
        return self.__driver

    @property
    def _compression_settings(self):
        return self.__compression_settings

    @property
    def metadata(self):
        """A dict of metadata about the application, driver, os, and platform."""
        return self.__metadata.copy()

    @property
    def server_api(self):
        """A pymongo.server_api.ServerApi or None."""
        return self.__server_api

    @property
    def load_balanced(self):
        """True if this Pool is configured in load balanced mode."""
        return self.__load_balanced


class _CancellationContext(object):
    def __init__(self):
        self._cancelled = False

    def cancel(self):
        """Cancel this context."""
        self._cancelled = True

    @property
    def cancelled(self):
        """Was cancel called?"""
        return self._cancelled


class SocketInfo(object):
    """Store a socket with some metadata.

    :Parameters:
      - `sock`: a raw socket object
      - `pool`: a Pool instance
      - `address`: the server's (host, port)
      - `id`: the id of this socket in it's pool
    """

    def __init__(self, sock, pool, address, id):
        self.pool_ref = weakref.ref(pool)
        self.sock = sock
        self.address = address
        self.id = id
        self.authed = set()
        self.closed = False
        self.last_checkin_time = time.monotonic()
        self.performed_handshake = False
        self.is_writable = False
        self.max_wire_version = MAX_WIRE_VERSION
        self.max_bson_size = MAX_BSON_SIZE
        self.max_message_size = MAX_MESSAGE_SIZE
        self.max_write_batch_size = MAX_WRITE_BATCH_SIZE
        self.supports_sessions = False
        self.hello_ok = None
        self.is_mongos = False
        self.op_msg_enabled = False
        self.listeners = pool.opts._event_listeners
        self.enabled_for_cmap = pool.enabled_for_cmap
        self.compression_settings = pool.opts._compression_settings
        self.compression_context = None
        self.socket_checker = SocketChecker()
        # Support for mechanism negotiation on the initial handshake.
        self.negotiated_mechs = None
        self.auth_ctx = None

        # The pool's generation changes with each reset() so we can close
        # sockets created before the last reset.
        self.pool_gen = pool.gen
        self.generation = self.pool_gen.get_overall()
        self.ready = False
        self.cancel_context = None
        if not pool.handshake:
            # This is a Monitor connection.
            self.cancel_context = _CancellationContext()
        self.opts = pool.opts
        self.more_to_come = False
        # For load balancer support.
        self.service_id = None
        # When executing a transaction in load balancing mode, this flag is
        # set to true to indicate that the session now owns the connection.
        self.pinned_txn = False
        self.pinned_cursor = False
        self.active = False

    def pin_txn(self):
        self.pinned_txn = True
        assert not self.pinned_cursor

    def pin_cursor(self):
        self.pinned_cursor = True
        assert not self.pinned_txn

    def unpin(self):
        pool = self.pool_ref()
        if pool:
            pool.return_socket(self)
        else:
            self.close_socket(ConnectionClosedReason.STALE)

    def hello_cmd(self):
        # Handshake spec requires us to use OP_MSG+hello command for the
        # initial handshake in load balanced or stable API mode.
        if self.opts.server_api or self.hello_ok or self.opts.load_balanced:
            self.op_msg_enabled = True
            return SON([(HelloCompat.CMD, 1)])
        else:
            return SON([(HelloCompat.LEGACY_CMD, 1), ("helloOk", True)])

    def hello(self):
        return self._hello(None, None, None)

    def _hello(self, cluster_time, topology_version, heartbeat_frequency):
        cmd = self.hello_cmd()
        performing_handshake = not self.performed_handshake
        awaitable = False
        if performing_handshake:
            self.performed_handshake = True
            cmd["client"] = self.opts.metadata
            if self.compression_settings:
                cmd["compression"] = self.compression_settings.compressors
            if self.opts.load_balanced:
                cmd["loadBalanced"] = True
        elif topology_version is not None:
            cmd["topologyVersion"] = topology_version
            cmd["maxAwaitTimeMS"] = int(heartbeat_frequency * 1000)
            awaitable = True
            # If connect_timeout is None there is no timeout.
            if self.opts.connect_timeout:
                self.sock.settimeout(self.opts.connect_timeout + heartbeat_frequency)

        if not performing_handshake and cluster_time is not None:
            cmd["$clusterTime"] = cluster_time

        creds = self.opts._credentials
        if creds:
            if creds.mechanism == "DEFAULT" and creds.username:
                cmd["saslSupportedMechs"] = creds.source + "." + creds.username
            auth_ctx = auth._AuthContext.from_credentials(creds)
            if auth_ctx:
                cmd["speculativeAuthenticate"] = auth_ctx.speculate_command()
        else:
            auth_ctx = None

        doc = self.command("admin", cmd, publish_events=False, exhaust_allowed=awaitable)
        hello = Hello(doc, awaitable=awaitable)
        self.is_writable = hello.is_writable
        self.max_wire_version = hello.max_wire_version
        self.max_bson_size = hello.max_bson_size
        self.max_message_size = hello.max_message_size
        self.max_write_batch_size = hello.max_write_batch_size
        self.supports_sessions = hello.logical_session_timeout_minutes is not None
        self.hello_ok = hello.hello_ok
        self.is_repl = hello.server_type in (
            SERVER_TYPE.RSPrimary,
            SERVER_TYPE.RSSecondary,
            SERVER_TYPE.RSArbiter,
            SERVER_TYPE.RSOther,
            SERVER_TYPE.RSGhost,
        )
        self.is_standalone = hello.server_type == SERVER_TYPE.Standalone
        self.is_mongos = hello.server_type == SERVER_TYPE.Mongos
        if performing_handshake and self.compression_settings:
            ctx = self.compression_settings.get_compression_context(hello.compressors)
            self.compression_context = ctx

        self.op_msg_enabled = True
        if creds:
            self.negotiated_mechs = hello.sasl_supported_mechs
        if auth_ctx:
            auth_ctx.parse_response(hello)
            if auth_ctx.speculate_succeeded():
                self.auth_ctx = auth_ctx
        if self.opts.load_balanced:
            if not hello.service_id:
                raise ConfigurationError(
                    "Driver attempted to initialize in load balancing mode,"
                    " but the server does not support this mode"
                )
            self.service_id = hello.service_id
            self.generation = self.pool_gen.get(self.service_id)
        return hello

    def _next_reply(self):
        reply = self.receive_message(None)
        self.more_to_come = reply.more_to_come
        unpacked_docs = reply.unpack_response()
        response_doc = unpacked_docs[0]
        helpers._check_command_response(response_doc, self.max_wire_version)
        return response_doc

    def command(
        self,
        dbname,
        spec,
        read_preference=ReadPreference.PRIMARY,
        codec_options=DEFAULT_CODEC_OPTIONS,
        check=True,
        allowable_errors=None,
        read_concern=None,
        write_concern=None,
        parse_write_concern_error=False,
        collation=None,
        session=None,
        client=None,
        retryable_write=False,
        publish_events=True,
        user_fields=None,
        exhaust_allowed=False,
    ):
        """Execute a command or raise an error.

        :Parameters:
          - `dbname`: name of the database on which to run the command
          - `spec`: a command document as a dict, SON, or mapping object
          - `read_preference`: a read preference
          - `codec_options`: a CodecOptions instance
          - `check`: raise OperationFailure if there are errors
          - `allowable_errors`: errors to ignore if `check` is True
          - `read_concern`: The read concern for this command.
          - `write_concern`: The write concern for this command.
          - `parse_write_concern_error`: Whether to parse the
            ``writeConcernError`` field in the command response.
          - `collation`: The collation for this command.
          - `session`: optional ClientSession instance.
          - `client`: optional MongoClient for gossipping $clusterTime.
          - `retryable_write`: True if this command is a retryable write.
          - `publish_events`: Should we publish events for this command?
          - `user_fields` (optional): Response fields that should be decoded
            using the TypeDecoders from codec_options, passed to
            bson._decode_all_selective.
        """
        self.validate_session(client, session)
        session = _validate_session_write_concern(session, write_concern)

        # Ensure command name remains in first place.
        if not isinstance(spec, ORDERED_TYPES):  # type:ignore[arg-type]
            spec = SON(spec)

        if not (write_concern is None or write_concern.acknowledged or collation is None):
            raise ConfigurationError("Collation is unsupported for unacknowledged writes.")
        if write_concern and not write_concern.is_server_default:
            spec["writeConcern"] = write_concern.document

        self.add_server_api(spec)
        if session:
            session._apply_to(spec, retryable_write, read_preference, self)
        self.send_cluster_time(spec, session, client)
        listeners = self.listeners if publish_events else None
        unacknowledged = write_concern and not write_concern.acknowledged
        if self.op_msg_enabled:
            self._raise_if_not_writable(unacknowledged)
        try:
            return command(
                self,
                dbname,
                spec,
                self.is_mongos,
                read_preference,
                codec_options,
                session,
                client,
                check,
                allowable_errors,
                self.address,
                listeners,
                self.max_bson_size,
                read_concern,
                parse_write_concern_error=parse_write_concern_error,
                collation=collation,
                compression_ctx=self.compression_context,
                use_op_msg=self.op_msg_enabled,
                unacknowledged=unacknowledged,
                user_fields=user_fields,
                exhaust_allowed=exhaust_allowed,
            )
        except (OperationFailure, NotPrimaryError):
            raise
        # Catch socket.error, KeyboardInterrupt, etc. and close ourselves.
        except BaseException as error:
            self._raise_connection_failure(error)

    def send_message(self, message, max_doc_size):
        """Send a raw BSON message or raise ConnectionFailure.

        If a network exception is raised, the socket is closed.
        """
        if self.max_bson_size is not None and max_doc_size > self.max_bson_size:
            raise DocumentTooLarge(
                "BSON document too large (%d bytes) - the connected server "
                "supports BSON document sizes up to %d bytes." % (max_doc_size, self.max_bson_size)
            )

        try:
            self.sock.sendall(message)
        except BaseException as error:
            self._raise_connection_failure(error)

    def receive_message(self, request_id):
        """Receive a raw BSON message or raise ConnectionFailure.

        If any exception is raised, the socket is closed.
        """
        try:
            return receive_message(self, request_id, self.max_message_size)
        except BaseException as error:
            self._raise_connection_failure(error)

    def _raise_if_not_writable(self, unacknowledged):
        """Raise NotPrimaryError on unacknowledged write if this socket is not
        writable.
        """
        if unacknowledged and not self.is_writable:
            # Write won't succeed, bail as if we'd received a not primary error.
            raise NotPrimaryError("not primary", {"ok": 0, "errmsg": "not primary", "code": 10107})

    def unack_write(self, msg, max_doc_size):
        """Send unack OP_MSG.

        Can raise ConnectionFailure or InvalidDocument.

        :Parameters:
          - `msg`: bytes, an OP_MSG message.
          - `max_doc_size`: size in bytes of the largest document in `msg`.
        """
        self._raise_if_not_writable(True)
        self.send_message(msg, max_doc_size)

    def write_command(self, request_id, msg, codec_options):
        """Send "insert" etc. command, returning response as a dict.

        Can raise ConnectionFailure or OperationFailure.

        :Parameters:
          - `request_id`: an int.
          - `msg`: bytes, the command message.
        """
        self.send_message(msg, 0)
        reply = self.receive_message(request_id)
        result = reply.command_response(codec_options)

        # Raises NotPrimaryError or OperationFailure.
        helpers._check_command_response(result, self.max_wire_version)
        return result

    def authenticate(self):
        """Authenticate to the server if needed.

        Can raise ConnectionFailure or OperationFailure.
        """
        # CMAP spec says to publish the ready event only after authenticating
        # the connection.
        if not self.ready:
            creds = self.opts._credentials
            if creds:
                auth.authenticate(creds, self)
            self.ready = True
            if self.enabled_for_cmap:
                self.listeners.publish_connection_ready(self.address, self.id)

    def validate_session(self, client, session):
        """Validate this session before use with client.

        Raises error if the client is not the one that created the session.
        """
        if session:
            if session._client is not client:
                raise InvalidOperation("Can only use session with the MongoClient that started it")

    def close_socket(self, reason):
        """Close this connection with a reason."""
        if self.closed:
            return
        self._close_socket()
        if reason and self.enabled_for_cmap:
            self.listeners.publish_connection_closed(self.address, self.id, reason)

    def _close_socket(self):
        """Close this connection."""
        if self.closed:
            return
        self.closed = True
        if self.cancel_context:
            self.cancel_context.cancel()
        # Note: We catch exceptions to avoid spurious errors on interpreter
        # shutdown.
        try:
            self.sock.close()
        except Exception:
            pass

    def socket_closed(self):
        """Return True if we know socket has been closed, False otherwise."""
        return self.socket_checker.socket_closed(self.sock)

    def send_cluster_time(self, command, session, client):
        """Add $clusterTime."""
        if client:
            client._send_cluster_time(command, session)

    def add_server_api(self, command):
        """Add server_api parameters."""
        if self.opts.server_api:
            _add_to_command(command, self.opts.server_api)

    def update_last_checkin_time(self):
        self.last_checkin_time = time.monotonic()

    def update_is_writable(self, is_writable):
        self.is_writable = is_writable

    def idle_time_seconds(self):
        """Seconds since this socket was last checked into its pool."""
        return time.monotonic() - self.last_checkin_time

    def _raise_connection_failure(self, error):
        # Catch *all* exceptions from socket methods and close the socket. In
        # regular Python, socket operations only raise socket.error, even if
        # the underlying cause was a Ctrl-C: a signal raised during socket.recv
        # is expressed as an EINTR error from poll. See internal_select_ex() in
        # socketmodule.c. All error codes from poll become socket.error at
        # first. Eventually in PyEval_EvalFrameEx the interpreter checks for
        # signals and throws KeyboardInterrupt into the current frame on the
        # main thread.
        #
        # But in Gevent and Eventlet, the polling mechanism (epoll, kqueue,
        # ...) is called in Python code, which experiences the signal as a
        # KeyboardInterrupt from the start, rather than as an initial
        # socket.error, so we catch that, close the socket, and reraise it.
        #
        # The connection closed event will be emitted later in return_socket.
        if self.ready:
            reason = None
        else:
            reason = ConnectionClosedReason.ERROR
        self.close_socket(reason)
        # SSLError from PyOpenSSL inherits directly from Exception.
        if isinstance(error, (IOError, OSError, _SSLError)):
            _raise_connection_failure(self.address, error)
        else:
            raise

    def __eq__(self, other):
        return self.sock == other.sock

    def __ne__(self, other):
        return not self == other

    def __hash__(self):
        return hash(self.sock)

    def __repr__(self):
        return "SocketInfo(%s)%s at %s" % (
            repr(self.sock),
            self.closed and " CLOSED" or "",
            id(self),
        )


def _create_connection(address, options):
    """Given (host, port) and PoolOptions, connect and return a socket object.

    Can raise socket.error.

    This is a modified version of create_connection from CPython >= 2.7.
    """
    host, port = address

    # Check if dealing with a unix domain socket
    if host.endswith(".sock"):
        if not hasattr(socket, "AF_UNIX"):
            raise ConnectionFailure("UNIX-sockets are not supported on this system")
        sock = socket.socket(socket.AF_UNIX)
        # SOCK_CLOEXEC not supported for Unix sockets.
        _set_non_inheritable_non_atomic(sock.fileno())
        try:
            sock.connect(host)
            return sock
        except socket.error:
            sock.close()
            raise

    # Don't try IPv6 if we don't support it. Also skip it if host
    # is 'localhost' (::1 is fine). Avoids slow connect issues
    # like PYTHON-356.
    family = socket.AF_INET
    if socket.has_ipv6 and host != "localhost":
        family = socket.AF_UNSPEC

    err = None
    for res in socket.getaddrinfo(host, port, family, socket.SOCK_STREAM):
        af, socktype, proto, dummy, sa = res
        # SOCK_CLOEXEC was new in CPython 3.2, and only available on a limited
        # number of platforms (newer Linux and *BSD). Starting with CPython 3.4
        # all file descriptors are created non-inheritable. See PEP 446.
        try:
            sock = socket.socket(af, socktype | getattr(socket, "SOCK_CLOEXEC", 0), proto)
        except socket.error:
            # Can SOCK_CLOEXEC be defined even if the kernel doesn't support
            # it?
            sock = socket.socket(af, socktype, proto)
        # Fallback when SOCK_CLOEXEC isn't available.
        _set_non_inheritable_non_atomic(sock.fileno())
        try:
            sock.setsockopt(socket.IPPROTO_TCP, socket.TCP_NODELAY, 1)
            sock.settimeout(options.connect_timeout)
            sock.setsockopt(socket.SOL_SOCKET, socket.SO_KEEPALIVE, True)
            _set_keepalive_times(sock)
            sock.connect(sa)
            return sock
        except socket.error as e:
            err = e
            sock.close()

    if err is not None:
        raise err
    else:
        # This likely means we tried to connect to an IPv6 only
        # host with an OS/kernel or Python interpreter that doesn't
        # support IPv6. The test case is Jython2.5.1 which doesn't
        # support IPv6 at all.
        raise socket.error("getaddrinfo failed")


def _configured_socket(address, options):
    """Given (host, port) and PoolOptions, return a configured socket.

    Can raise socket.error, ConnectionFailure, or _CertificateError.

    Sets socket's SSL and timeout options.
    """
    sock = _create_connection(address, options)
    ssl_context = options._ssl_context

    if ssl_context is not None:
        host = address[0]
        try:
            # According to RFC6066, section 3, IPv4 and IPv6 literals are
            # not permitted for SNI hostname.
            # Previous to Python 3.7 wrap_socket would blindly pass
            # IP addresses as SNI hostname.
            # https://bugs.python.org/issue32185
            # We have to pass hostname / ip address to wrap_socket
            # to use SSLContext.check_hostname.
            if _HAVE_SNI and (not is_ip_address(host) or _IPADDR_SAFE):
                sock = ssl_context.wrap_socket(sock, server_hostname=host)
            else:
                sock = ssl_context.wrap_socket(sock)
        except _CertificateError:
            sock.close()
            # Raise _CertificateError directly like we do after match_hostname
            # below.
            raise
        except (IOError, OSError, _SSLError) as exc:  # noqa: B014
            sock.close()
            # We raise AutoReconnect for transient and permanent SSL handshake
            # failures alike. Permanent handshake failures, like protocol
            # mismatch, will be turned into ServerSelectionTimeoutErrors later.
            _raise_connection_failure(address, exc, "SSL handshake failed: ")
        if (
            ssl_context.verify_mode
            and not getattr(ssl_context, "check_hostname", False)
            and not options.tls_allow_invalid_hostnames
        ):
            try:
                ssl.match_hostname(sock.getpeercert(), hostname=host)
            except _CertificateError:
                sock.close()
                raise

    sock.settimeout(options.socket_timeout)
    return sock


class _PoolClosedError(PyMongoError):
    """Internal error raised when a thread tries to get a connection from a
    closed pool.
    """

    pass


class _PoolGeneration(object):
    def __init__(self):
        # Maps service_id to generation.
        self._generations = collections.defaultdict(int)
        # Overall pool generation.
        self._generation = 0

    def get(self, service_id):
        """Get the generation for the given service_id."""
        if service_id is None:
            return self._generation
        return self._generations[service_id]

    def get_overall(self):
        """Get the Pool's overall generation."""
        return self._generation

    def inc(self, service_id):
        """Increment the generation for the given service_id."""
        self._generation += 1
        if service_id is None:
            for service_id in self._generations:
                self._generations[service_id] += 1
        else:
            self._generations[service_id] += 1

    def stale(self, gen, service_id):
        """Return if the given generation for a given service_id is stale."""
        return gen != self.get(service_id)


class PoolState(object):
    PAUSED = 1
    READY = 2
    CLOSED = 3


# Do *not* explicitly inherit from object or Jython won't call __del__
# http://bugs.jython.org/issue1057
class Pool:
    def __init__(self, address, options, handshake=True):
        """
        :Parameters:
          - `address`: a (hostname, port) tuple
          - `options`: a PoolOptions instance
          - `handshake`: whether to call hello for each new SocketInfo
        """
        if options.pause_enabled:
            self.state = PoolState.PAUSED
        else:
            self.state = PoolState.READY
        # Check a socket's health with socket_closed() every once in a while.
        # Can override for testing: 0 to always check, None to never check.
        self._check_interval_seconds = 1
        # LIFO pool. Sockets are ordered on idle time. Sockets claimed
        # and returned to pool from the left side. Stale sockets removed
        # from the right side.
        self.sockets: collections.deque = collections.deque()
        self.lock = threading.Lock()
        self.active_sockets = 0
        # Monotonically increasing connection ID required for CMAP Events.
        self.next_connection_id = 1
        # Track whether the sockets in this pool are writeable or not.
        self.is_writable = None

        # Keep track of resets, so we notice sockets created before the most
        # recent reset and close them.
        # self.generation = 0
        self.gen = _PoolGeneration()
        self.pid = os.getpid()
        self.address = address
        self.opts = options
        self.handshake = handshake
        # Don't publish events in Monitor pools.
        self.enabled_for_cmap = (
            self.handshake
            and self.opts._event_listeners is not None
            and self.opts._event_listeners.enabled_for_cmap
        )

        # The first portion of the wait queue.
        # Enforces: maxPoolSize
        # Also used for: clearing the wait queue
        self.size_cond = threading.Condition(self.lock)
        self.requests = 0
        self.max_pool_size = self.opts.max_pool_size
        if not self.max_pool_size:
            self.max_pool_size = float("inf")
        # The second portion of the wait queue.
        # Enforces: maxConnecting
        # Also used for: clearing the wait queue
        self._max_connecting_cond = threading.Condition(self.lock)
        self._max_connecting = self.opts.max_connecting
        self._pending = 0
        if self.enabled_for_cmap:
            self.opts._event_listeners.publish_pool_created(
                self.address, self.opts.non_default_options
            )
        # Similar to active_sockets but includes threads in the wait queue.
        self.operation_count = 0
        # Retain references to pinned connections to prevent the CPython GC
        # from thinking that a cursor's pinned connection can be GC'd when the
        # cursor is GC'd (see PYTHON-2751).
        self.__pinned_sockets = set()
        self.ncursors = 0
        self.ntxns = 0

        self._sync_thread = None
        self._sync_queue: Queue = Queue()

    def ready(self):
        # Take the lock to avoid the race condition described in PYTHON-2699.
        with self.lock:
            if self.state != PoolState.READY:
                self.state = PoolState.READY
                if self.enabled_for_cmap:
                    self.opts._event_listeners.publish_pool_ready(self.address)

    @property
    def closed(self):
        return self.state == PoolState.CLOSED

    def _reset(self, close, pause=True, service_id=None):
        old_state = self.state
        with self.size_cond:
            if self.closed:
                return
            if self.opts.pause_enabled and pause and not self.opts.load_balanced:
                old_state, self.state = self.state, PoolState.PAUSED
            self.gen.inc(service_id)
            newpid = os.getpid()
            if self.pid != newpid:
                self.pid = newpid
                self.active_sockets = 0
                self.operation_count = 0
            if service_id is None:
                sockets, self.sockets = self.sockets, collections.deque()
            else:
                discard: collections.deque = collections.deque()
                keep: collections.deque = collections.deque()
                for sock_info in self.sockets:
                    if sock_info.service_id == service_id:
                        discard.append(sock_info)
                    else:
                        keep.append(sock_info)
                sockets = discard
                self.sockets = keep

            if close:
                self.state = PoolState.CLOSED
            # Clear the wait queue
            self._max_connecting_cond.notify_all()
            self.size_cond.notify_all()

        listeners = self.opts._event_listeners
        # CMAP spec says that close() MUST close sockets before publishing the
        # PoolClosedEvent but that reset() SHOULD close sockets *after*
        # publishing the PoolClearedEvent.
        if close:
            for sock_info in sockets:
                sock_info.close_socket(ConnectionClosedReason.POOL_CLOSED)
            if self.enabled_for_cmap:
                listeners.publish_pool_closed(self.address)
        else:
            if old_state != PoolState.PAUSED and self.enabled_for_cmap:
                listeners.publish_pool_cleared(self.address, service_id=service_id)
            for sock_info in sockets:
                sock_info.close_socket(ConnectionClosedReason.STALE)

    def update_is_writable(self, is_writable):
        """Updates the is_writable attribute on all sockets currently in the
        Pool.
        """
        self.is_writable = is_writable
        with self.lock:
            for _socket in self.sockets:
                _socket.update_is_writable(self.is_writable)

    def reset(self, service_id=None):
        self._reset(close=False, service_id=service_id)

    def reset_without_pause(self):
        self._reset(close=False, pause=False)

    def close(self):
        self._reset(close=True)

    def stale_generation(self, gen, service_id):
        return self.gen.stale(gen, service_id)

    def remove_stale_sockets(self, reference_generation):
        """Removes stale sockets then adds new ones if pool is too small and
        has not been reset. The `reference_generation` argument specifies the
        `generation` at the point in time this operation was requested on the
        pool.
        """
        # Take the lock to avoid the race condition described in PYTHON-2699.
        with self.lock:
            if self.state != PoolState.READY:
                return

        if self.opts.max_idle_time_seconds is not None:
            with self.lock:
                while (
                    self.sockets
                    and self.sockets[-1].idle_time_seconds() > self.opts.max_idle_time_seconds
                ):
                    sock_info = self.sockets.pop()
                    sock_info.close_socket(ConnectionClosedReason.IDLE)

        while True:
            with self.size_cond:
                # There are enough sockets in the pool.
                if len(self.sockets) + self.active_sockets >= self.opts.min_pool_size:
                    return
                if self.requests >= self.opts.min_pool_size:
                    return
                self.requests += 1
            incremented = False
            try:
                with self._max_connecting_cond:
                    # If maxConnecting connections are already being created
                    # by this pool then try again later instead of waiting.
                    if self._pending >= self._max_connecting:
                        return
                    self._pending += 1
                    incremented = True
                sock_info = self.connect()
                with self.lock:
                    # Close connection and return if the pool was reset during
                    # socket creation or while acquiring the pool lock.
                    if self.gen.get_overall() != reference_generation:
                        sock_info.close_socket(ConnectionClosedReason.STALE)
                        return
                    self.sockets.appendleft(sock_info)
            finally:
                if incremented:
                    # Notify after adding the socket to the pool.
                    with self._max_connecting_cond:
                        self._pending -= 1
                        self._max_connecting_cond.notify()

                with self.size_cond:
                    self.requests -= 1
                    self.size_cond.notify()

    def connect(self):
        """Connect to Mongo and return a new SocketInfo.

        Can raise ConnectionFailure.

        Note that the pool does not keep a reference to the socket -- you
        must call return_socket() when you're done with it.
        """
        with self.lock:
            conn_id = self.next_connection_id
            self.next_connection_id += 1

        listeners = self.opts._event_listeners
        if self.enabled_for_cmap:
            listeners.publish_connection_created(self.address, conn_id)

        try:
            sock = _configured_socket(self.address, self.opts)
        except BaseException as error:
            if self.enabled_for_cmap:
                listeners.publish_connection_closed(
                    self.address, conn_id, ConnectionClosedReason.ERROR
                )

            if isinstance(error, (IOError, OSError, _SSLError)):
                _raise_connection_failure(self.address, error)

            raise

        sock_info = SocketInfo(sock, self, self.address, conn_id)
        try:
            if self.handshake:
                sock_info.hello()
                self.is_writable = sock_info.is_writable

            sock_info.authenticate()
        except BaseException:
            sock_info.close_socket(ConnectionClosedReason.ERROR)
            raise

        return sock_info

    async def _run_jobs_async(self):
        while 1:
            future, task = self._sync_queue.get()
            await task
            future.set_result(None)

    def _run_jobs(self):
        self._io_loop = asyncio.new_event_loop()
        self._io_loop.run_until_complete(self._run_jobs_async())

    @contextlib.contextmanager
    def get_socket(self, handler=None):
        """Get a socket from the pool. Use with a "with" statement.

        Returns a :class:`SocketInfo` object wrapping a connected
        :class:`socket.socket`.

        This method should always be used in a with-statement::

            with pool.get_socket() as socket_info:
                socket_info.send_message(msg)
                data = socket_info.receive_message(op_code, request_id)

        Can raise ConnectionFailure or OperationFailure.

        :Parameters:
          - `handler` (optional): A _MongoClientErrorHandler.
        """
        listeners = self.opts._event_listeners
        if self.enabled_for_cmap:
            listeners.publish_connection_check_out_started(self.address)

        sock_info = self._get_socket()
        if self.enabled_for_cmap:
            listeners.publish_connection_checked_out(self.address, sock_info.id)

        if not self._sync_thread:
            thread = threading.Thread(target=self._run_jobs)
            thread.daemon = True
            self._sync_thread = weakref.proxy(thread)
            thread.start()

        future: futures.Future[None] = futures.Future()
        self._sync_queue.put((future, asyncio.sleep(0.001)))
        futures.wait([future])

        try:
            yield sock_info
        except BaseException:
            # Exception in caller. Ensure the connection gets returned.
            # Note that when pinned is True, the session owns the
            # connection and it is responsible for checking the connection
            # back into the pool.
            pinned = sock_info.pinned_txn or sock_info.pinned_cursor
            if handler:
                # Perform SDAM error handling rules while the connection is
                # still checked out.
                exc_type, exc_val, _ = sys.exc_info()
                handler.handle(exc_type, exc_val)
            if not pinned and sock_info.active:
                self.return_socket(sock_info)
            raise
        if sock_info.pinned_txn:
            with self.lock:
                self.__pinned_sockets.add(sock_info)
                self.ntxns += 1
        elif sock_info.pinned_cursor:
            with self.lock:
                self.__pinned_sockets.add(sock_info)
                self.ncursors += 1
        elif sock_info.active:
            self.return_socket(sock_info)

    def _raise_if_not_ready(self, emit_event):
        if self.state != PoolState.READY:
            if self.enabled_for_cmap and emit_event:
                self.opts._event_listeners.publish_connection_check_out_failed(
                    self.address, ConnectionCheckOutFailedReason.CONN_ERROR
                )
            _raise_connection_failure(self.address, AutoReconnect("connection pool paused"))

    def _get_socket(self):
        """Get or create a SocketInfo. Can raise ConnectionFailure."""
        # We use the pid here to avoid issues with fork / multiprocessing.
        # See test.test_client:TestClient.test_fork for an example of
        # what could go wrong otherwise
        if self.pid != os.getpid():
            self.reset()

        if self.closed:
            if self.enabled_for_cmap:
                self.opts._event_listeners.publish_connection_check_out_failed(
                    self.address, ConnectionCheckOutFailedReason.POOL_CLOSED
                )
            raise _PoolClosedError(
                "Attempted to check out a connection from closed connection pool"
            )

        with self.lock:
            self.operation_count += 1

        # Get a free socket or create one.
        if self.opts.wait_queue_timeout:
            deadline = time.monotonic() + self.opts.wait_queue_timeout
        else:
            deadline = None

        with self.size_cond:
            self._raise_if_not_ready(emit_event=True)
            while not (self.requests < self.max_pool_size):
                if not _cond_wait(self.size_cond, deadline):
                    # Timed out, notify the next thread to ensure a
                    # timeout doesn't consume the condition.
                    if self.requests < self.max_pool_size:
                        self.size_cond.notify()
                    self._raise_wait_queue_timeout()
                self._raise_if_not_ready(emit_event=True)
            self.requests += 1

        # We've now acquired the semaphore and must release it on error.
        sock_info = None
        incremented = False
        emitted_event = False
        try:
            with self.lock:
                self.active_sockets += 1
                incremented = True

            while sock_info is None:
                # CMAP: we MUST wait for either maxConnecting OR for a socket
                # to be checked back into the pool.
                with self._max_connecting_cond:
                    self._raise_if_not_ready(emit_event=False)
                    while not (self.sockets or self._pending < self._max_connecting):
                        if not _cond_wait(self._max_connecting_cond, deadline):
                            # Timed out, notify the next thread to ensure a
                            # timeout doesn't consume the condition.
                            if self.sockets or self._pending < self._max_connecting:
                                self._max_connecting_cond.notify()
                            emitted_event = True
                            self._raise_wait_queue_timeout()
                        self._raise_if_not_ready(emit_event=False)

                    try:
                        sock_info = self.sockets.popleft()
                    except IndexError:
                        self._pending += 1
                if sock_info:  # We got a socket from the pool
                    if self._perished(sock_info):
                        sock_info = None
                        continue
                else:  # We need to create a new connection
                    try:
                        sock_info = self.connect()
                    finally:
                        with self._max_connecting_cond:
                            self._pending -= 1
                            self._max_connecting_cond.notify()
        except BaseException:
            if sock_info:
                # We checked out a socket but authentication failed.
                sock_info.close_socket(ConnectionClosedReason.ERROR)
            with self.size_cond:
                self.requests -= 1
                if incremented:
                    self.active_sockets -= 1
                self.size_cond.notify()

            if self.enabled_for_cmap and not emitted_event:
                self.opts._event_listeners.publish_connection_check_out_failed(
                    self.address, ConnectionCheckOutFailedReason.CONN_ERROR
                )
            raise

        sock_info.active = True
        return sock_info

    def return_socket(self, sock_info):
        """Return the socket to the pool, or if it's closed discard it.

        :Parameters:
          - `sock_info`: The socket to check into the pool.
        """
        txn = sock_info.pinned_txn
        cursor = sock_info.pinned_cursor
        sock_info.active = False
        sock_info.pinned_txn = False
        sock_info.pinned_cursor = False
        self.__pinned_sockets.discard(sock_info)
        listeners = self.opts._event_listeners
        if self.enabled_for_cmap:
            listeners.publish_connection_checked_in(self.address, sock_info.id)
        if self.pid != os.getpid():
            self.reset()
        else:
            if self.closed:
                sock_info.close_socket(ConnectionClosedReason.POOL_CLOSED)
            elif sock_info.closed:
                # CMAP requires the closed event be emitted after the check in.
                if self.enabled_for_cmap:
                    listeners.publish_connection_closed(
                        self.address, sock_info.id, ConnectionClosedReason.ERROR
                    )
            else:
                with self.lock:
                    # Hold the lock to ensure this section does not race with
                    # Pool.reset().
                    if self.stale_generation(sock_info.generation, sock_info.service_id):
                        sock_info.close_socket(ConnectionClosedReason.STALE)
                    else:
                        sock_info.update_last_checkin_time()
                        sock_info.update_is_writable(self.is_writable)
                        self.sockets.appendleft(sock_info)
                        # Notify any threads waiting to create a connection.
                        self._max_connecting_cond.notify()

        with self.size_cond:
            if txn:
                self.ntxns -= 1
            elif cursor:
                self.ncursors -= 1
            self.requests -= 1
            self.active_sockets -= 1
            self.operation_count -= 1
            self.size_cond.notify()

    def _perished(self, sock_info):
        """Return True and close the connection if it is "perished".

        This side-effecty function checks if this socket has been idle for
        for longer than the max idle time, or if the socket has been closed by
        some external network error, or if the socket's generation is outdated.

        Checking sockets lets us avoid seeing *some*
        :class:`~pymongo.errors.AutoReconnect` exceptions on server
        hiccups, etc. We only check if the socket was closed by an external
        error if it has been > 1 second since the socket was checked into the
        pool, to keep performance reasonable - we can't avoid AutoReconnects
        completely anyway.
        """
        idle_time_seconds = sock_info.idle_time_seconds()
        # If socket is idle, open a new one.
        if (
            self.opts.max_idle_time_seconds is not None
            and idle_time_seconds > self.opts.max_idle_time_seconds
        ):
            sock_info.close_socket(ConnectionClosedReason.IDLE)
            return True

        if self._check_interval_seconds is not None and (
            0 == self._check_interval_seconds or idle_time_seconds > self._check_interval_seconds
        ):
            if sock_info.socket_closed():
                sock_info.close_socket(ConnectionClosedReason.ERROR)
                return True

        if self.stale_generation(sock_info.generation, sock_info.service_id):
            sock_info.close_socket(ConnectionClosedReason.STALE)
            return True

        return False

    def _raise_wait_queue_timeout(self) -> NoReturn:
        listeners = self.opts._event_listeners
        if self.enabled_for_cmap:
            listeners.publish_connection_check_out_failed(
                self.address, ConnectionCheckOutFailedReason.TIMEOUT
            )
        if self.opts.load_balanced:
            other_ops = self.active_sockets - self.ncursors - self.ntxns
            raise ConnectionFailure(
                "Timeout waiting for connection from the connection pool. "
                "maxPoolSize: %s, connections in use by cursors: %s, "
                "connections in use by transactions: %s, connections in use "
                "by other operations: %s, wait_queue_timeout: %s"
                % (
                    self.opts.max_pool_size,
                    self.ncursors,
                    self.ntxns,
                    other_ops,
                    self.opts.wait_queue_timeout,
                )
            )
        raise ConnectionFailure(
            "Timed out while checking out a connection from connection pool. "
            "maxPoolSize: %s, wait_queue_timeout: %s"
            % (self.opts.max_pool_size, self.opts.wait_queue_timeout)
        )

    def __del__(self):
        # Avoid ResourceWarnings in Python 3
        # Close all sockets without calling reset() or close() because it is
        # not safe to acquire a lock in __del__.
        for sock_info in self.sockets:
            sock_info.close_socket(None)<|MERGE_RESOLUTION|>--- conflicted
+++ resolved
@@ -25,13 +25,9 @@
 import threading
 import time
 import weakref
-<<<<<<< HEAD
 from concurrent import futures
 from queue import Queue
-from typing import Any
-=======
 from typing import Any, NoReturn, Optional
->>>>>>> da81c696
 
 from bson import DEFAULT_CODEC_OPTIONS
 from bson.son import SON
