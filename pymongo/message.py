--- conflicted
+++ resolved
@@ -962,17 +962,11 @@
             raise InvalidOperation("cannot do an empty bulk write")
         return request_id, msg, to_send
 
-<<<<<<< HEAD
-    def execute(self, cmd, docs, client):
-        request_id, msg, to_send = self._batch_command(cmd, docs)
-        result = self.write_command(cmd, request_id, msg, to_send, client)
-=======
     def execute(
         self, cmd: MutableMapping[str, Any], docs: List[Mapping[str, Any]], client: MongoClient
     ) -> Tuple[Mapping[str, Any], List[Mapping[str, Any]]]:
         request_id, msg, to_send = self.__batch_command(cmd, docs)
-        result = self.write_command(cmd, request_id, msg, to_send)
->>>>>>> 1f1e5bd3
+        result = self.write_command(cmd, request_id, msg, to_send, client)
         client._process_response(result, self.session)
         return result, to_send
 
@@ -1011,7 +1005,6 @@
         """The maximum size of a BSON command before batch splitting."""
         return self.max_bson_size
 
-<<<<<<< HEAD
     def unack_write(self, cmd, request_id, msg, max_doc_size, docs, client):
         """A proxy for SocketInfo.unack_write that handles event publishing."""
         command_logger = logging.getLogger("pymongo.command")
@@ -1027,29 +1020,17 @@
                 databaseName=self.db_name,
                 requestID=request_id,
                 operationID=request_id,
-                driverConnectionId=self.sock_info.id,
-                serverHost=self.sock_info.address[0],
-                serverPort=self.sock_info.address[1],
-                serviceId=self.sock_info.service_id,
+                driverConnectionId=self.conn.id,
+                serverHost=self.conn.address[0],
+                serverPort=self.conn.address[1],
+                serviceId=self.conn.service_id,
             )
         )
-=======
-    def unack_write(
-        self,
-        cmd: MutableMapping[str, Any],
-        request_id: int,
-        msg: bytes,
-        max_doc_size: int,
-        docs: List[Mapping[str, Any]],
-    ) -> Optional[Mapping[str, Any]]:
-        """A proxy for Connection.unack_write that handles event publishing."""
->>>>>>> 1f1e5bd3
         if self.publish:
             cmd = self._start(cmd, request_id, docs)
         start = datetime.datetime.now()
         try:
-<<<<<<< HEAD
-            result = self.sock_info.unack_write(msg, max_doc_size)
+            result = self.conn.unack_write(msg, max_doc_size)  # type: ignore[func-returns-value]
             duration = (datetime.datetime.now() - start) + duration
             if result is not None:
                 reply = _convert_write_result(self.name, cmd, result)
@@ -1067,23 +1048,20 @@
                     databaseName=self.db_name,
                     requestID=request_id,
                     operationID=request_id,
-                    driverConnectionId=self.sock_info.id,
-                    serverHost=self.sock_info.address[0],
-                    serverPort=self.sock_info.address[1],
-                    serviceId=self.sock_info.service_id,
+                    driverConnectionId=self.conn.id,
+                    serverHost=self.conn.address[0],
+                    serverPort=self.conn.address[1],
+                    serviceId=self.conn.service_id,
                 )
             )
-=======
-            result = self.conn.unack_write(msg, max_doc_size)  # type: ignore[func-returns-value]
->>>>>>> 1f1e5bd3
             if self.publish:
                 self._succeed(request_id, reply, duration)
         except Exception as exc:
             duration = (datetime.datetime.now() - start) + duration
             if isinstance(exc, OperationFailure):
-                failure = _convert_write_result(self.name, cmd, exc.details)
+                failure: _DocumentOut = _convert_write_result(self.name, cmd, exc.details)  # type: ignore[arg-type]
             elif isinstance(exc, NotPrimaryError):
-                failure = exc.details
+                failure = exc.details  # type: ignore[assignment]
             else:
                 failure = _convert_exception(exc)
             command_logger.debug(
@@ -1097,24 +1075,14 @@
                     databaseName=self.db_name,
                     requestID=request_id,
                     operationID=request_id,
-                    driverConnectionId=self.sock_info.id,
-                    serverHost=self.sock_info.address[0],
-                    serverPort=self.sock_info.address[1],
-                    serviceId=self.sock_info.service_id,
+                    driverConnectionId=self.conn.id,
+                    serverHost=self.conn.address[0],
+                    serverPort=self.conn.address[1],
+                    serviceId=self.conn.service_id,
                 )
             )
             if self.publish:
-<<<<<<< HEAD
-=======
                 assert self.start_time is not None
-                duration = (datetime.datetime.now() - start) + duration
-                if isinstance(exc, OperationFailure):
-                    failure: _DocumentOut = _convert_write_result(self.name, cmd, exc.details)  # type: ignore[arg-type]
-                elif isinstance(exc, NotPrimaryError):
-                    failure = exc.details  # type: ignore[assignment]
-                else:
-                    failure = _convert_exception(exc)
->>>>>>> 1f1e5bd3
                 self._fail(request_id, failure, duration)
             raise
         finally:
@@ -1122,17 +1090,14 @@
         return result
 
     @_handle_reauth
-<<<<<<< HEAD
-    def write_command(self, cmd, request_id, msg, docs, client):
-=======
     def write_command(
         self,
         cmd: MutableMapping[str, Any],
         request_id: int,
         msg: bytes,
         docs: List[Mapping[str, Any]],
+        client: MongoClient,
     ) -> Dict[str, Any]:
->>>>>>> 1f1e5bd3
         """A proxy for SocketInfo.write_command that handles event publishing."""
         command_logger = logging.getLogger("pymongo.command")
         # TODO: add serverConnectionId
@@ -1148,18 +1113,17 @@
                 databaseName=self.db_name,
                 requestID=request_id,
                 operationID=request_id,
-                driverConnectionId=self.sock_info.id,
-                serverHost=self.sock_info.address[0],
-                serverPort=self.sock_info.address[1],
-                serviceId=self.sock_info.service_id,
+                driverConnectionId=self.conn.id,
+                serverHost=self.conn.address[0],
+                serverPort=self.conn.address[1],
+                serviceId=self.conn.service_id,
             )
         )
         if self.publish:
             self._start(cmd, request_id, docs)
         start = datetime.datetime.now()
         try:
-<<<<<<< HEAD
-            reply = self.sock_info.write_command(request_id, msg, self.codec)
+            reply = self.conn.write_command(request_id, msg, self.codec)
             duration = (datetime.datetime.now() - start) + duration
             command_logger.debug(
                 StructuredMessage(
@@ -1172,21 +1136,18 @@
                     databaseName=self.db_name,
                     requestID=request_id,
                     operationID=request_id,
-                    driverConnectionId=self.sock_info.id,
-                    serverHost=self.sock_info.address[0],
-                    serverPort=self.sock_info.address[1],
-                    serviceId=self.sock_info.service_id,
+                    driverConnectionId=self.conn.id,
+                    serverHost=self.conn.address[0],
+                    serverPort=self.conn.address[1],
+                    serviceId=self.conn.service_id,
                 )
             )
-=======
-            reply = self.conn.write_command(request_id, msg, self.codec)
->>>>>>> 1f1e5bd3
             if self.publish:
                 self._succeed(request_id, reply, duration)
         except Exception as exc:
             duration = (datetime.datetime.now() - start) + duration
             if isinstance(exc, (NotPrimaryError, OperationFailure)):
-                failure = exc.details
+                failure: _DocumentOut = exc.details  # type: ignore[assignment]
             else:
                 failure = _convert_exception(exc)
             command_logger.debug(
@@ -1200,21 +1161,13 @@
                     databaseName=self.db_name,
                     requestID=request_id,
                     operationID=request_id,
-                    driverConnectionId=self.sock_info.id,
-                    serverHost=self.sock_info.address[0],
-                    serverPort=self.sock_info.address[1],
-                    serviceId=self.sock_info.service_id,
+                    driverConnectionId=self.conn.id,
+                    serverHost=self.conn.address[0],
+                    serverPort=self.conn.address[1],
+                    serviceId=self.conn.service_id,
                 )
             )
             if self.publish:
-<<<<<<< HEAD
-=======
-                duration = (datetime.datetime.now() - start) + duration
-                if isinstance(exc, (NotPrimaryError, OperationFailure)):
-                    failure: _DocumentOut = exc.details  # type: ignore[assignment]
-                else:
-                    failure = _convert_exception(exc)
->>>>>>> 1f1e5bd3
                 self._fail(request_id, failure, duration)
             raise
         finally:
