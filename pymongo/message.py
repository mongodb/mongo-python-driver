--- conflicted
+++ resolved
@@ -973,20 +973,11 @@
 
 def _first_batch(sock_info, db, coll, query, ntoreturn,
                  slave_ok, codec_options, read_preference, cmd, listeners,
-<<<<<<< HEAD
                  session, batch_size=0):
     """Simple query helper for retrieving a first (and possibly only) batch."""
     query = _Query(
         0, db, coll, 0, query, None, codec_options,
         read_preference, ntoreturn, batch_size, DEFAULT_READ_CONCERN, None, session)
-=======
-                 session):
-    """Simple query helper for retrieving a first (and possibly only) batch."""
-    query = _Query(
-        0, db, coll, 0, query, None, codec_options,
-        read_preference, ntoreturn, 0, DEFAULT_READ_CONCERN, None, session)
->>>>>>> dcd68e9b
-
     name = next(iter(cmd))
     publish = listeners.enabled_for_commands
     if publish:
