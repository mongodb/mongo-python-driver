# Copyright 2019-present MongoDB, Inc.
#
# Licensed under the Apache License, Version 2.0 (the "License");
# you may not use this file except in compliance with the License.
# You may obtain a copy of the License at
#
# http://www.apache.org/licenses/LICENSE-2.0
#
# Unless required by applicable law or agreed to in writing, software
# distributed under the License is distributed on an "AS IS" BASIS,
# WITHOUT WARRANTIES OR CONDITIONS OF ANY KIND, either express or implied.
# See the License for the specific language governing permissions and
# limitations under the License.

"""Support for explicit client-side field level encryption."""
from __future__ import annotations

import contextlib
import enum
import socket
import uuid
import weakref
from copy import deepcopy
from typing import (
    TYPE_CHECKING,
    Any,
    AsyncGenerator,
    Dict,
    Generic,
    Iterator,
    Mapping,
    MutableMapping,
    Optional,
    Sequence,
    Union,
    cast,
)

try:
    from pymongocrypt.asynchronous.auto_encrypter import AsyncAutoEncrypter  # type:ignore[import]
    from pymongocrypt.asynchronous.explicit_encrypter import (  # type:ignore[import]
        AsyncExplicitEncrypter,
    )
    from pymongocrypt.asynchronous.state_machine import (  # type:ignore[import]
        AsyncMongoCryptCallback,
    )
    from pymongocrypt.errors import MongoCryptError  # type:ignore[import]
    from pymongocrypt.mongocrypt import MongoCryptOptions  # type:ignore[import]

    _HAVE_PYMONGOCRYPT = True
except ImportError:
    _HAVE_PYMONGOCRYPT = False
    AsyncMongoCryptCallback = object

from bson import _dict_to_bson, decode, encode
from bson.binary import STANDARD, UUID_SUBTYPE, Binary
from bson.codec_options import CodecOptions
from bson.errors import BSONError
from bson.raw_bson import DEFAULT_RAW_BSON_OPTIONS, RawBSONDocument, _inflate_bson
from pymongo import _csot
from pymongo.asynchronous.collection import AsyncCollection
from pymongo.asynchronous.cursor import AsyncCursor
from pymongo.asynchronous.database import AsyncDatabase
from pymongo.asynchronous.mongo_client import AsyncMongoClient
from pymongo.asynchronous.pool import _configured_socket, _raise_connection_failure
from pymongo.common import CONNECT_TIMEOUT
from pymongo.daemon import _spawn_daemon
from pymongo.encryption_options import AutoEncryptionOpts, RangeOpts
from pymongo.errors import (
    ConfigurationError,
    EncryptedCollectionError,
    EncryptionError,
    InvalidOperation,
    PyMongoError,
    ServerSelectionTimeoutError,
)
from pymongo.network_layer import BLOCKING_IO_ERRORS, async_sendall
from pymongo.operations import UpdateOne
from pymongo.pool_options import PoolOptions
from pymongo.read_concern import ReadConcern
from pymongo.results import BulkWriteResult, DeleteResult
from pymongo.ssl_support import get_ssl_context
from pymongo.typings import _DocumentType, _DocumentTypeArg
from pymongo.uri_parser import parse_host
from pymongo.write_concern import WriteConcern

if TYPE_CHECKING:
    from pymongocrypt.mongocrypt import MongoCryptKmsContext


_IS_SYNC = False

_HTTPS_PORT = 443
_KMS_CONNECT_TIMEOUT = CONNECT_TIMEOUT  # CDRIVER-3262 redefined this value to CONNECT_TIMEOUT
_MONGOCRYPTD_TIMEOUT_MS = 10000

_DATA_KEY_OPTS: CodecOptions[dict[str, Any]] = CodecOptions(
    document_class=Dict[str, Any], uuid_representation=STANDARD
)
# Use RawBSONDocument codec options to avoid needlessly decoding
# documents from the key vault.
_KEY_VAULT_OPTS = CodecOptions(document_class=RawBSONDocument)


@contextlib.contextmanager
def _wrap_encryption_errors() -> Iterator[None]:
    """Context manager to wrap encryption related errors."""
    try:
        yield
    except BSONError:
        # BSON encoding/decoding errors are unrelated to encryption so
        # we should propagate them unchanged.
        raise
    except Exception as exc:
        raise EncryptionError(exc) from exc


class _EncryptionIO(AsyncMongoCryptCallback):  # type: ignore[misc]
    def __init__(
        self,
        client: Optional[AsyncMongoClient[_DocumentTypeArg]],
        key_vault_coll: AsyncCollection[_DocumentTypeArg],
        mongocryptd_client: Optional[AsyncMongoClient[_DocumentTypeArg]],
        opts: AutoEncryptionOpts,
    ):
        """Internal class to perform I/O on behalf of pymongocrypt."""
        self.client_ref: Any
        # Use a weak ref to break reference cycle.
        if client is not None:
            self.client_ref = weakref.ref(client)
        else:
            self.client_ref = None
        self.key_vault_coll: Optional[AsyncCollection[RawBSONDocument]] = cast(
            AsyncCollection[RawBSONDocument],
            key_vault_coll.with_options(
                codec_options=_KEY_VAULT_OPTS,
                read_concern=ReadConcern(level="majority"),
                write_concern=WriteConcern(w="majority"),
            ),
        )
        self.mongocryptd_client = mongocryptd_client
        self.opts = opts
        self._spawned = False

    async def kms_request(self, kms_context: MongoCryptKmsContext) -> None:
        """Complete a KMS request.

        :param kms_context: A :class:`MongoCryptKmsContext`.

        :return: None
        """
        endpoint = kms_context.endpoint
        message = kms_context.message
        provider = kms_context.kms_provider
        ctx = self.opts._kms_ssl_contexts.get(provider)
        if ctx is None:
            # Enable strict certificate verification, OCSP, match hostname, and
            # SNI using the system default CA certificates.
            ctx = get_ssl_context(
                None,  # certfile
                None,  # passphrase
                None,  # ca_certs
                None,  # crlfile
                False,  # allow_invalid_certificates
                False,  # allow_invalid_hostnames
                False,
            )  # disable_ocsp_endpoint_check
        # CSOT: set timeout for socket creation.
        connect_timeout = max(_csot.clamp_remaining(_KMS_CONNECT_TIMEOUT), 0.001)
        opts = PoolOptions(
            connect_timeout=connect_timeout,
            socket_timeout=connect_timeout,
            ssl_context=ctx,
        )
        host, port = parse_host(endpoint, _HTTPS_PORT)
        try:
            conn = await _configured_socket((host, port), opts)
            try:
                await async_sendall(conn, message)
                while kms_context.bytes_needed > 0:
                    # CSOT: update timeout.
                    conn.settimeout(max(_csot.clamp_remaining(_KMS_CONNECT_TIMEOUT), 0))
                    data = conn.recv(kms_context.bytes_needed)
                    if not data:
                        raise OSError("KMS connection closed")
                    kms_context.feed(data)
            except BLOCKING_IO_ERRORS:
                raise socket.timeout("timed out") from None
            finally:
                conn.close()
        except (PyMongoError, MongoCryptError):
            raise  # Propagate pymongo errors directly.
        except Exception as error:
            # Wrap I/O errors in PyMongo exceptions.
            _raise_connection_failure((host, port), error)

    async def collection_info(
        self, database: AsyncDatabase[Mapping[str, Any]], filter: bytes
    ) -> Optional[bytes]:
        """Get the collection info for a namespace.

        The returned collection info is passed to libmongocrypt which reads
        the JSON schema.

        :param database: The database on which to run listCollections.
        :param filter: The filter to pass to listCollections.

        :return: The first document from the listCollections command response as BSON.
        """
<<<<<<< HEAD
        if not isinstance(database, AsyncDatabase):
            raise TypeError(
                f"collection_info() requires an AsyncDatabase, {database} is an instance of {type(database)}"
            )

        async with self.client_ref()[database].list_collections(
=======
        async with await self.client_ref()[database].list_collections(
>>>>>>> e6b95f65
            filter=RawBSONDocument(filter)
        ) as cursor:
            async for doc in cursor:
                return _dict_to_bson(doc, False, _DATA_KEY_OPTS)
            return None

    def spawn(self) -> None:
        """Spawn mongocryptd.

        Note this method is thread safe; at most one mongocryptd will start
        successfully.
        """
        self._spawned = True
        args = [self.opts._mongocryptd_spawn_path or "mongocryptd"]
        args.extend(self.opts._mongocryptd_spawn_args)
        _spawn_daemon(args)

    async def mark_command(self, database: str, cmd: bytes) -> bytes:
        """Mark a command for encryption.

        :param database: The database on which to run this command.
        :param cmd: The BSON command to run.

        :return: The marked command response from mongocryptd.
        """
        if not self._spawned and not self.opts._mongocryptd_bypass_spawn:
            self.spawn()
        # AsyncDatabase.command only supports mutable mappings so we need to decode
        # the raw BSON command first.
        inflated_cmd = _inflate_bson(cmd, DEFAULT_RAW_BSON_OPTIONS)
        assert self.mongocryptd_client is not None
        try:
            res = await self.mongocryptd_client[database].command(
                inflated_cmd, codec_options=DEFAULT_RAW_BSON_OPTIONS
            )
        except ServerSelectionTimeoutError:
            if self.opts._mongocryptd_bypass_spawn:
                raise
            self.spawn()
            res = await self.mongocryptd_client[database].command(
                inflated_cmd, codec_options=DEFAULT_RAW_BSON_OPTIONS
            )
        return res.raw

    async def fetch_keys(self, filter: bytes) -> AsyncGenerator[bytes, None]:
        """Yields one or more keys from the key vault.

        :param filter: The filter to pass to find.

        :return: A generator which yields the requested keys from the key vault.
        """
        assert self.key_vault_coll is not None
        async with self.key_vault_coll.find(RawBSONDocument(filter)) as cursor:
            async for key in cursor:
                yield key.raw

    async def insert_data_key(self, data_key: bytes) -> Binary:
        """Insert a data key into the key vault.

        :param data_key: The data key document to insert.

        :return: The _id of the inserted data key document.
        """
        raw_doc = RawBSONDocument(data_key, _KEY_VAULT_OPTS)
        data_key_id = raw_doc.get("_id")
        if not isinstance(data_key_id, Binary) or data_key_id.subtype != UUID_SUBTYPE:
            raise TypeError("data_key _id must be Binary with a UUID subtype")

        assert self.key_vault_coll is not None
        await self.key_vault_coll.insert_one(raw_doc)
        return data_key_id

    def bson_encode(self, doc: MutableMapping[str, Any]) -> bytes:
        """Encode a document to BSON.

        A document can be any mapping type (like :class:`dict`).

        :param doc: mapping type representing a document

        :return: The encoded BSON bytes.
        """
        return encode(doc)

    async def close(self) -> None:
        """Release resources.

        Note it is not safe to call this method from __del__ or any GC hooks.
        """
        self.client_ref = None
        self.key_vault_coll = None
        if self.mongocryptd_client:
            await self.mongocryptd_client.close()
            self.mongocryptd_client = None


class RewrapManyDataKeyResult:
    """Result object returned by a :meth:`~AsyncClientEncryption.rewrap_many_data_key` operation.

    .. versionadded:: 4.2
    """

    def __init__(self, bulk_write_result: Optional[BulkWriteResult] = None) -> None:
        self._bulk_write_result = bulk_write_result

    @property
    def bulk_write_result(self) -> Optional[BulkWriteResult]:
        """The result of the bulk write operation used to update the key vault
        collection with one or more rewrapped data keys. If
        :meth:`~AsyncClientEncryption.rewrap_many_data_key` does not find any matching keys to rewrap,
        no bulk write operation will be executed and this field will be
        ``None``.
        """
        return self._bulk_write_result

    def __repr__(self) -> str:
        return f"{self.__class__.__name__}({self._bulk_write_result!r})"


class _Encrypter:
    """Encrypts and decrypts MongoDB commands.

    This class is used to support automatic encryption and decryption of
    MongoDB commands.
    """

    def __init__(self, client: AsyncMongoClient[_DocumentTypeArg], opts: AutoEncryptionOpts):
        """Create a _Encrypter for a client.

        :param client: The encrypted AsyncMongoClient.
        :param opts: The encrypted client's :class:`AutoEncryptionOpts`.
        """
        if not isinstance(client, AsyncMongoClient):
            raise TypeError(
                f"AsyncMongoClient required but {client} is an instance of {type(client)}"
            )

        if opts._schema_map is None:
            schema_map = None
        else:
            schema_map = _dict_to_bson(opts._schema_map, False, _DATA_KEY_OPTS)

        if opts._encrypted_fields_map is None:
            encrypted_fields_map = None
        else:
            encrypted_fields_map = _dict_to_bson(opts._encrypted_fields_map, False, _DATA_KEY_OPTS)
        self._bypass_auto_encryption = opts._bypass_auto_encryption
        self._internal_client = None

        def _get_internal_client(
            encrypter: _Encrypter, mongo_client: AsyncMongoClient[_DocumentTypeArg]
        ) -> AsyncMongoClient[_DocumentTypeArg]:
            if not isinstance(mongo_client, AsyncMongoClient):
                raise TypeError(
                    f"AsyncMongoClient required but {mongo_client} is an instance of {type(mongo_client)}"
                )

            if mongo_client.options.pool_options.max_pool_size is None:
                # Unlimited pool size, use the same client.
                return mongo_client
            # Else - limited pool size, use an internal client.
            if encrypter._internal_client is not None:
                return encrypter._internal_client
            internal_client = mongo_client._duplicate(minPoolSize=0, auto_encryption_opts=None)
            encrypter._internal_client = internal_client
            return internal_client

        if opts._key_vault_client is not None:
            key_vault_client = opts._key_vault_client
        else:
            key_vault_client = _get_internal_client(self, client)

        if opts._bypass_auto_encryption:
            metadata_client = None
        else:
            metadata_client = _get_internal_client(self, client)

        db, coll = opts._key_vault_namespace.split(".", 1)
        key_vault_coll = key_vault_client[db][coll]

        mongocryptd_client: AsyncMongoClient[Mapping[str, Any]] = AsyncMongoClient(
            opts._mongocryptd_uri, connect=False, serverSelectionTimeoutMS=_MONGOCRYPTD_TIMEOUT_MS
        )

        io_callbacks = _EncryptionIO(  # type:ignore[misc]
            metadata_client,
            key_vault_coll,  # type:ignore[arg-type]
            mongocryptd_client,
            opts,
        )
        self._auto_encrypter = AsyncAutoEncrypter(
            io_callbacks,
            _create_mongocrypt_options(
                kms_providers=opts._kms_providers,
                schema_map=schema_map,
                crypt_shared_lib_path=opts._crypt_shared_lib_path,
                crypt_shared_lib_required=opts._crypt_shared_lib_required,
                bypass_encryption=opts._bypass_auto_encryption,
                encrypted_fields_map=encrypted_fields_map,
                bypass_query_analysis=opts._bypass_query_analysis,
            ),
        )
        self._closed = False

    async def encrypt(
        self, database: str, cmd: Mapping[str, Any], codec_options: CodecOptions[_DocumentTypeArg]
    ) -> dict[str, Any]:
        """Encrypt a MongoDB command.

        :param database: The database for this command.
        :param cmd: A command document.
        :param codec_options: The CodecOptions to use while encoding `cmd`.

        :return: The encrypted command to execute.
        """
        self._check_closed()
        encoded_cmd = _dict_to_bson(cmd, False, codec_options)
        with _wrap_encryption_errors():
            encrypted_cmd = await self._auto_encrypter.encrypt(database, encoded_cmd)
            # TODO: PYTHON-1922 avoid decoding the encrypted_cmd.
            return _inflate_bson(encrypted_cmd, DEFAULT_RAW_BSON_OPTIONS)

    async def decrypt(self, response: bytes) -> Optional[bytes]:
        """Decrypt a MongoDB command response.

        :param response: A MongoDB command response as BSON.

        :return: The decrypted command response.
        """
        self._check_closed()
        with _wrap_encryption_errors():
            return cast(bytes, await self._auto_encrypter.decrypt(response))

    def _check_closed(self) -> None:
        if self._closed:
            raise InvalidOperation("Cannot use AsyncMongoClient after close")

    async def close(self) -> None:
        """Cleanup resources."""
        self._closed = True
        await self._auto_encrypter.close()
        if self._internal_client:
            await self._internal_client.close()
            self._internal_client = None


class Algorithm(str, enum.Enum):
    """An enum that defines the supported encryption algorithms."""

    AEAD_AES_256_CBC_HMAC_SHA_512_Deterministic = "AEAD_AES_256_CBC_HMAC_SHA_512-Deterministic"
    """AEAD_AES_256_CBC_HMAC_SHA_512_Deterministic."""
    AEAD_AES_256_CBC_HMAC_SHA_512_Random = "AEAD_AES_256_CBC_HMAC_SHA_512-Random"
    """AEAD_AES_256_CBC_HMAC_SHA_512_Random."""
    INDEXED = "Indexed"
    """Indexed.

    .. versionadded:: 4.2
    """
    UNINDEXED = "Unindexed"
    """Unindexed.

    .. versionadded:: 4.2
    """
    RANGE = "Range"
    """Range.

    .. versionadded:: 4.9
    """
    RANGEPREVIEW = "RangePreview"
    """**DEPRECATED** - RangePreview.

    .. note:: Support for RangePreview is deprecated. Use :attr:`Algorithm.RANGE` instead.

    .. versionadded:: 4.4
    """


class QueryType(str, enum.Enum):
    """An enum that defines the supported values for explicit encryption query_type.

    .. versionadded:: 4.2
    """

    EQUALITY = "equality"
    """Used to encrypt a value for an equality query."""

    RANGE = "range"
    """Used to encrypt a value for a range query.

    .. versionadded:: 4.9
    """

    RANGEPREVIEW = "RangePreview"
    """**DEPRECATED** - Used to encrypt a value for a rangePreview query.

    .. note:: Support for RangePreview is deprecated. Use :attr:`QueryType.RANGE` instead.

    .. versionadded:: 4.4
    """


def _create_mongocrypt_options(**kwargs: Any) -> MongoCryptOptions:
    opts = MongoCryptOptions(**kwargs)
    # Opt into range V2 encryption.
    if hasattr(opts, "enable_range_v2"):
        opts.enable_range_v2 = True
    return opts


class AsyncClientEncryption(Generic[_DocumentType]):
    """Explicit client-side field level encryption."""

    def __init__(
        self,
        kms_providers: Mapping[str, Any],
        key_vault_namespace: str,
        key_vault_client: AsyncMongoClient[_DocumentTypeArg],
        codec_options: CodecOptions[_DocumentTypeArg],
        kms_tls_options: Optional[Mapping[str, Any]] = None,
    ) -> None:
        """Explicit client-side field level encryption.

        The AsyncClientEncryption class encapsulates explicit operations on a key
        vault collection that cannot be done directly on an AsyncMongoClient. Similar
        to configuring auto encryption on an AsyncMongoClient, it is constructed with
        an AsyncMongoClient (to a MongoDB cluster containing the key vault
        collection), KMS provider configuration, and keyVaultNamespace. It
        provides an API for explicitly encrypting and decrypting values, and
        creating data keys. It does not provide an API to query keys from the
        key vault collection, as this can be done directly on the AsyncMongoClient.

        See :ref:`explicit-client-side-encryption` for an example.

        :param kms_providers: Map of KMS provider options. The `kms_providers`
            map values differ by provider:

              - `aws`: Map with "accessKeyId" and "secretAccessKey" as strings.
                These are the AWS access key ID and AWS secret access key used
                to generate KMS messages. An optional "sessionToken" may be
                included to support temporary AWS credentials.
              - `azure`: Map with "tenantId", "clientId", and "clientSecret" as
                strings. Additionally, "identityPlatformEndpoint" may also be
                specified as a string (defaults to 'login.microsoftonline.com').
                These are the Azure Active Directory credentials used to
                generate Azure Key Vault messages.
              - `gcp`: Map with "email" as a string and "privateKey"
                as `bytes` or a base64 encoded string.
                Additionally, "endpoint" may also be specified as a string
                (defaults to 'oauth2.googleapis.com'). These are the
                credentials used to generate Google Cloud KMS messages.
              - `kmip`: Map with "endpoint" as a host with required port.
                For example: ``{"endpoint": "example.com:443"}``.
              - `local`: Map with "key" as `bytes` (96 bytes in length) or
                a base64 encoded string which decodes
                to 96 bytes. "key" is the master key used to encrypt/decrypt
                data keys. This key should be generated and stored as securely
                as possible.

            KMS providers may be specified with an optional name suffix
            separated by a colon, for example "kmip:name" or "aws:name".
            Named KMS providers do not support :ref:`CSFLE on-demand credentials`.
        :param key_vault_namespace: The namespace for the key vault collection.
            The key vault collection contains all data keys used for encryption
            and decryption. Data keys are stored as documents in this MongoDB
            collection. Data keys are protected with encryption by a KMS
            provider.
        :param key_vault_client: An AsyncMongoClient connected to a MongoDB cluster
            containing the `key_vault_namespace` collection.
        :param codec_options: An instance of
            :class:`~bson.codec_options.CodecOptions` to use when encoding a
            value for encryption and decoding the decrypted BSON value. This
            should be the same CodecOptions instance configured on the
            AsyncMongoClient, AsyncDatabase, or AsyncCollection used to access application
            data.
        :param kms_tls_options: A map of KMS provider names to TLS
            options to use when creating secure connections to KMS providers.
            Accepts the same TLS options as
            :class:`pymongo.mongo_client.AsyncMongoClient`. For example, to
            override the system default CA file::

              kms_tls_options={'kmip': {'tlsCAFile': certifi.where()}}

            Or to supply a client certificate::

              kms_tls_options={'kmip': {'tlsCertificateKeyFile': 'client.pem'}}

        .. versionchanged:: 4.0
           Added the `kms_tls_options` parameter and the "kmip" KMS provider.

        .. versionadded:: 3.9
        """
        if not _HAVE_PYMONGOCRYPT:
            raise ConfigurationError(
                "client-side field level encryption requires the pymongocrypt "
                "library: install a compatible version with: "
                "python -m pip install --upgrade 'pymongo[encryption]'"
            )

        if not isinstance(codec_options, CodecOptions):
            raise TypeError("codec_options must be an instance of bson.codec_options.CodecOptions")

        if not isinstance(key_vault_client, AsyncMongoClient):
            raise TypeError(
                f"AsyncMongoClient required but {key_vault_client} is an instance of {type(key_vault_client)}"
            )

        self._kms_providers = kms_providers
        self._key_vault_namespace = key_vault_namespace
        self._key_vault_client = key_vault_client
        self._codec_options = codec_options

        db, coll = key_vault_namespace.split(".", 1)
        key_vault_coll = key_vault_client[db][coll]

        opts = AutoEncryptionOpts(
            kms_providers, key_vault_namespace, kms_tls_options=kms_tls_options
        )
        self._io_callbacks: Optional[_EncryptionIO] = _EncryptionIO(
            None, key_vault_coll, None, opts
        )
        self._encryption = AsyncExplicitEncrypter(
            self._io_callbacks,
            _create_mongocrypt_options(kms_providers=kms_providers, schema_map=None),
        )
        # Use the same key vault collection as the callback.
        assert self._io_callbacks.key_vault_coll is not None
        self._key_vault_coll = self._io_callbacks.key_vault_coll

    async def create_encrypted_collection(
        self,
        database: AsyncDatabase[_DocumentTypeArg],
        name: str,
        encrypted_fields: Mapping[str, Any],
        kms_provider: Optional[str] = None,
        master_key: Optional[Mapping[str, Any]] = None,
        **kwargs: Any,
    ) -> tuple[AsyncCollection[_DocumentTypeArg], Mapping[str, Any]]:
        """Create a collection with encryptedFields.

        .. warning::
            This function does not update the encryptedFieldsMap in the client's
            AutoEncryptionOpts, thus the user must create a new client after calling this function with
            the encryptedFields returned.

        Normally collection creation is automatic. This method should
        only be used to specify options on
        creation. :class:`~pymongo.errors.EncryptionError` will be
        raised if the collection already exists.

        :param name: the name of the collection to create
        :param encrypted_fields: Document that describes the encrypted fields for
            Queryable Encryption. The "keyId" may be set to ``None`` to auto-generate the data keys.  For example:

            .. code-block: python

              {
                "escCollection": "enxcol_.encryptedCollection.esc",
                "ecocCollection": "enxcol_.encryptedCollection.ecoc",
                "fields": [
                    {
                        "path": "firstName",
                        "keyId": Binary.from_uuid(UUID('00000000-0000-0000-0000-000000000000')),
                        "bsonType": "string",
                        "queries": {"queryType": "equality"}
                    },
                    {
                        "path": "ssn",
                        "keyId": Binary.from_uuid(UUID('04104104-1041-0410-4104-104104104104')),
                        "bsonType": "string"
                    }
                  ]
              }

          :param kms_provider: the KMS provider to be used
          :param master_key: Identifies a KMS-specific key used to encrypt the
            new data key. If the kmsProvider is "local" the `master_key` is
            not applicable and may be omitted.
          :param kwargs: additional keyword arguments are the same as "create_collection".

        All optional `create collection command`_ parameters should be passed
        as keyword arguments to this method.
        See the documentation for :meth:`~pymongo.asynchronous.database.AsyncDatabase.create_collection` for all valid options.

        :raises: - :class:`~pymongo.errors.EncryptedCollectionError`: When either data-key creation or creating the collection fails.

        .. versionadded:: 4.4

        .. _create collection command:
            https://mongodb.com/docs/manual/reference/command/create

        """
        if not isinstance(database, AsyncDatabase):
            raise TypeError(
                f"create_encrypted_collection() requires an AsyncDatabase, {database} is an instance of {type(database)}"
            )

        encrypted_fields = deepcopy(encrypted_fields)
        for i, field in enumerate(encrypted_fields["fields"]):
            if isinstance(field, dict) and field.get("keyId") is None:
                try:
                    encrypted_fields["fields"][i]["keyId"] = await self.create_data_key(
                        kms_provider=kms_provider,  # type:ignore[arg-type]
                        master_key=master_key,
                    )
                except EncryptionError as exc:
                    raise EncryptedCollectionError(exc, encrypted_fields) from exc
        kwargs["encryptedFields"] = encrypted_fields
        kwargs["check_exists"] = False
        try:
            return (
                await database.create_collection(name=name, **kwargs),
                encrypted_fields,
            )
        except Exception as exc:
            raise EncryptedCollectionError(exc, encrypted_fields) from exc

    async def create_data_key(
        self,
        kms_provider: str,
        master_key: Optional[Mapping[str, Any]] = None,
        key_alt_names: Optional[Sequence[str]] = None,
        key_material: Optional[bytes] = None,
    ) -> Binary:
        """Create and insert a new data key into the key vault collection.

        :param kms_provider: The KMS provider to use. Supported values are
            "aws", "azure", "gcp", "kmip", "local", or a named provider like
            "kmip:name".
        :param master_key: Identifies a KMS-specific key used to encrypt the
            new data key. If the kmsProvider is "local" the `master_key` is
            not applicable and may be omitted.

            If the `kms_provider` type is "aws" it is required and has the
            following fields::

              - `region` (string): Required. The AWS region, e.g. "us-east-1".
              - `key` (string): Required. The Amazon Resource Name (ARN) to
                 the AWS customer.
              - `endpoint` (string): Optional. An alternate host to send KMS
                requests to. May include port number, e.g.
                "kms.us-east-1.amazonaws.com:443".

            If the `kms_provider` type is "azure" it is required and has the
            following fields::

              - `keyVaultEndpoint` (string): Required. Host with optional
                 port, e.g. "example.vault.azure.net".
              - `keyName` (string): Required. Key name in the key vault.
              - `keyVersion` (string): Optional. Version of the key to use.

            If the `kms_provider` type is "gcp" it is required and has the
            following fields::

              - `projectId` (string): Required. The Google cloud project ID.
              - `location` (string): Required. The GCP location, e.g. "us-east1".
              - `keyRing` (string): Required. Name of the key ring that contains
                the key to use.
              - `keyName` (string): Required. Name of the key to use.
              - `keyVersion` (string): Optional. Version of the key to use.
              - `endpoint` (string): Optional. Host with optional port.
                Defaults to "cloudkms.googleapis.com".

            If the `kms_provider` type is "kmip" it is optional and has the
            following fields::

              - `keyId` (string): Optional. `keyId` is the KMIP Unique
                Identifier to a 96 byte KMIP Secret Data managed object. If
                keyId is omitted, the driver creates a random 96 byte KMIP
                Secret Data managed object.
              - `endpoint` (string): Optional. Host with optional
                 port, e.g. "example.vault.azure.net:".

        :param key_alt_names: An optional list of string alternate
            names used to reference a key. If a key is created with alternate
            names, then encryption may refer to the key by the unique alternate
            name instead of by ``key_id``. The following example shows creating
            and referring to a data key by alternate name::

              client_encryption.create_data_key("local", key_alt_names=["name1"])
              # reference the key with the alternate name
              client_encryption.encrypt("457-55-5462", key_alt_name="name1",
                                        algorithm=Algorithm.AEAD_AES_256_CBC_HMAC_SHA_512_Random)
        :param key_material: Sets the custom key material to be used
            by the data key for encryption and decryption.

        :return: The ``_id`` of the created data key document as a
          :class:`~bson.binary.Binary` with subtype
          :data:`~bson.binary.UUID_SUBTYPE`.

        .. versionchanged:: 4.2
           Added the `key_material` parameter.
        """
        self._check_closed()
        with _wrap_encryption_errors():
            return cast(
                Binary,
                await self._encryption.create_data_key(
                    kms_provider,
                    master_key=master_key,
                    key_alt_names=key_alt_names,
                    key_material=key_material,
                ),
            )

    async def _encrypt_helper(
        self,
        value: Any,
        algorithm: str,
        key_id: Optional[Union[Binary, uuid.UUID]] = None,
        key_alt_name: Optional[str] = None,
        query_type: Optional[str] = None,
        contention_factor: Optional[int] = None,
        range_opts: Optional[RangeOpts] = None,
        is_expression: bool = False,
    ) -> Any:
        self._check_closed()
        if isinstance(key_id, uuid.UUID):
            key_id = Binary.from_uuid(key_id)
        if key_id is not None and not (
            isinstance(key_id, Binary) and key_id.subtype == UUID_SUBTYPE
        ):
            raise TypeError("key_id must be a bson.binary.Binary with subtype 4")

        doc = encode(
            {"v": value},
            codec_options=self._codec_options,
        )
        range_opts_bytes = None
        if range_opts:
            range_opts_bytes = encode(
                range_opts.document,
                codec_options=self._codec_options,
            )
        with _wrap_encryption_errors():
            encrypted_doc = await self._encryption.encrypt(
                value=doc,
                algorithm=algorithm,
                key_id=key_id,
                key_alt_name=key_alt_name,
                query_type=query_type,
                contention_factor=contention_factor,
                range_opts=range_opts_bytes,
                is_expression=is_expression,
            )
            return decode(encrypted_doc)["v"]

    async def encrypt(
        self,
        value: Any,
        algorithm: str,
        key_id: Optional[Union[Binary, uuid.UUID]] = None,
        key_alt_name: Optional[str] = None,
        query_type: Optional[str] = None,
        contention_factor: Optional[int] = None,
        range_opts: Optional[RangeOpts] = None,
    ) -> Binary:
        """Encrypt a BSON value with a given key and algorithm.

        Note that exactly one of ``key_id`` or  ``key_alt_name`` must be
        provided.

        :param value: The BSON value to encrypt.
        :param algorithm` (string): The encryption algorithm to use. See
            :class:`Algorithm` for some valid options.
        :param key_id: Identifies a data key by ``_id`` which must be a
            :class:`~bson.binary.Binary` with subtype 4 (
            :attr:`~bson.binary.UUID_SUBTYPE`).
        :param key_alt_name: Identifies a key vault document by 'keyAltName'.
        :param query_type` (str): The query type to execute. See :class:`QueryType` for valid options.
        :param contention_factor` (int): The contention factor to use
            when the algorithm is :attr:`Algorithm.INDEXED`.  An integer value
            *must* be given when the :attr:`Algorithm.INDEXED` algorithm is
            used.
        :param range_opts: Index options for `range` queries. See
            :class:`RangeOpts` for some valid options.

        :return: The encrypted value, a :class:`~bson.binary.Binary` with subtype 6.

        .. versionchanged:: 4.9
           Added the `range_opts` parameter.

        .. versionchanged:: 4.7
           ``key_id`` can now be passed in as a :class:`uuid.UUID`.

        .. versionchanged:: 4.2
           Added the `query_type` and `contention_factor` parameters.
        """
        return cast(
            Binary,
            await self._encrypt_helper(
                value=value,
                algorithm=algorithm,
                key_id=key_id,
                key_alt_name=key_alt_name,
                query_type=query_type,
                contention_factor=contention_factor,
                range_opts=range_opts,
                is_expression=False,
            ),
        )

    async def encrypt_expression(
        self,
        expression: Mapping[str, Any],
        algorithm: str,
        key_id: Optional[Union[Binary, uuid.UUID]] = None,
        key_alt_name: Optional[str] = None,
        query_type: Optional[str] = None,
        contention_factor: Optional[int] = None,
        range_opts: Optional[RangeOpts] = None,
    ) -> RawBSONDocument:
        """Encrypt a BSON expression with a given key and algorithm.

        Note that exactly one of ``key_id`` or  ``key_alt_name`` must be
        provided.

        :param expression: The BSON aggregate or match expression to encrypt.
        :param algorithm` (string): The encryption algorithm to use. See
            :class:`Algorithm` for some valid options.
        :param key_id: Identifies a data key by ``_id`` which must be a
            :class:`~bson.binary.Binary` with subtype 4 (
            :attr:`~bson.binary.UUID_SUBTYPE`).
        :param key_alt_name: Identifies a key vault document by 'keyAltName'.
        :param query_type` (str): The query type to execute. See
            :class:`QueryType` for valid options.
        :param contention_factor` (int): The contention factor to use
            when the algorithm is :attr:`Algorithm.INDEXED`.  An integer value
            *must* be given when the :attr:`Algorithm.INDEXED` algorithm is
            used.
        :param range_opts: Index options for `range` queries. See
            :class:`RangeOpts` for some valid options.

        :return: The encrypted expression, a :class:`~bson.RawBSONDocument`.

        .. versionchanged:: 4.9
           Added the `range_opts` parameter.

        .. versionchanged:: 4.7
           ``key_id`` can now be passed in as a :class:`uuid.UUID`.

        .. versionadded:: 4.4
        """
        return cast(
            RawBSONDocument,
            await self._encrypt_helper(
                value=expression,
                algorithm=algorithm,
                key_id=key_id,
                key_alt_name=key_alt_name,
                query_type=query_type,
                contention_factor=contention_factor,
                range_opts=range_opts,
                is_expression=True,
            ),
        )

    async def decrypt(self, value: Binary) -> Any:
        """Decrypt an encrypted value.

        :param value` (Binary): The encrypted value, a
            :class:`~bson.binary.Binary` with subtype 6.

        :return: The decrypted BSON value.
        """
        self._check_closed()
        if not (isinstance(value, Binary) and value.subtype == 6):
            raise TypeError("value to decrypt must be a bson.binary.Binary with subtype 6")

        with _wrap_encryption_errors():
            doc = encode({"v": value})
            decrypted_doc = await self._encryption.decrypt(doc)
            return decode(decrypted_doc, codec_options=self._codec_options)["v"]

    async def get_key(self, id: Binary) -> Optional[RawBSONDocument]:
        """Get a data key by id.

        :param id` (Binary): The UUID of a key a which must be a
            :class:`~bson.binary.Binary` with subtype 4 (
            :attr:`~bson.binary.UUID_SUBTYPE`).

        :return: The key document.

        .. versionadded:: 4.2
        """
        self._check_closed()
        assert self._key_vault_coll is not None
        return await self._key_vault_coll.find_one({"_id": id})

    def get_keys(self) -> AsyncCursor[RawBSONDocument]:
        """Get all of the data keys.

        :return: An instance of :class:`~pymongo.asynchronous.cursor.AsyncCursor` over the data key
          documents.

        .. versionadded:: 4.2
        """
        self._check_closed()
        assert self._key_vault_coll is not None
        return self._key_vault_coll.find({})

    async def delete_key(self, id: Binary) -> DeleteResult:
        """Delete a key document in the key vault collection that has the given ``key_id``.

        :param id` (Binary): The UUID of a key a which must be a
            :class:`~bson.binary.Binary` with subtype 4 (
            :attr:`~bson.binary.UUID_SUBTYPE`).

        :return: The delete result.

        .. versionadded:: 4.2
        """
        self._check_closed()
        assert self._key_vault_coll is not None
        return await self._key_vault_coll.delete_one({"_id": id})

    async def add_key_alt_name(self, id: Binary, key_alt_name: str) -> Any:
        """Add ``key_alt_name`` to the set of alternate names in the key document with UUID ``key_id``.

        :param id: The UUID of a key a which must be a
            :class:`~bson.binary.Binary` with subtype 4 (
            :attr:`~bson.binary.UUID_SUBTYPE`).
        :param key_alt_name: The key alternate name to add.

        :return: The previous version of the key document.

        .. versionadded:: 4.2
        """
        self._check_closed()
        update = {"$addToSet": {"keyAltNames": key_alt_name}}
        assert self._key_vault_coll is not None
        return await self._key_vault_coll.find_one_and_update({"_id": id}, update)

    async def get_key_by_alt_name(self, key_alt_name: str) -> Optional[RawBSONDocument]:
        """Get a key document in the key vault collection that has the given ``key_alt_name``.

        :param key_alt_name: (str): The key alternate name of the key to get.

        :return: The key document.

        .. versionadded:: 4.2
        """
        self._check_closed()
        assert self._key_vault_coll is not None
        return await self._key_vault_coll.find_one({"keyAltNames": key_alt_name})

    async def remove_key_alt_name(self, id: Binary, key_alt_name: str) -> Optional[RawBSONDocument]:
        """Remove ``key_alt_name`` from the set of keyAltNames in the key document with UUID ``id``.

        Also removes the ``keyAltNames`` field from the key document if it would otherwise be empty.

        :param id: The UUID of a key a which must be a
            :class:`~bson.binary.Binary` with subtype 4 (
            :attr:`~bson.binary.UUID_SUBTYPE`).
        :param key_alt_name: The key alternate name to remove.

        :return: Returns the previous version of the key document.

        .. versionadded:: 4.2
        """
        self._check_closed()
        pipeline = [
            {
                "$set": {
                    "keyAltNames": {
                        "$cond": [
                            {"$eq": ["$keyAltNames", [key_alt_name]]},
                            "$$REMOVE",
                            {
                                "$filter": {
                                    "input": "$keyAltNames",
                                    "cond": {"$ne": ["$$this", key_alt_name]},
                                }
                            },
                        ]
                    }
                }
            }
        ]
        assert self._key_vault_coll is not None
        return await self._key_vault_coll.find_one_and_update({"_id": id}, pipeline)

    async def rewrap_many_data_key(
        self,
        filter: Mapping[str, Any],
        provider: Optional[str] = None,
        master_key: Optional[Mapping[str, Any]] = None,
    ) -> RewrapManyDataKeyResult:
        """Decrypts and encrypts all matching data keys in the key vault with a possibly new `master_key` value.

        :param filter: A document used to filter the data keys.
        :param provider: The new KMS provider to use to encrypt the data keys,
            or ``None`` to use the current KMS provider(s).
        :param master_key: The master key fields corresponding to the new KMS
            provider when ``provider`` is not ``None``.

        :return: A :class:`RewrapManyDataKeyResult`.

        This method allows you to re-encrypt all of your data-keys with a new CMK, or master key.
        Note that this does *not* require re-encrypting any of the data in your encrypted collections,
        but rather refreshes the key that protects the keys that encrypt the data:

        .. code-block:: python

           client_encryption.rewrap_many_data_key(
               filter={"keyAltNames": "optional filter for which keys you want to update"},
               master_key={
                   "provider": "azure",  # replace with your cloud provider
                   "master_key": {
                       # put the rest of your master_key options here
                       "key": "<your new key>"
                   },
               },
           )

        .. versionadded:: 4.2
        """
        if master_key is not None and provider is None:
            raise ConfigurationError("A provider must be given if a master_key is given")
        self._check_closed()
        with _wrap_encryption_errors():
            raw_result = await self._encryption.rewrap_many_data_key(filter, provider, master_key)
            if raw_result is None:
                return RewrapManyDataKeyResult()

        raw_doc = RawBSONDocument(raw_result, DEFAULT_RAW_BSON_OPTIONS)
        replacements = []
        for key in raw_doc["v"]:
            update_model = {
                "$set": {"keyMaterial": key["keyMaterial"], "masterKey": key["masterKey"]},
                "$currentDate": {"updateDate": True},
            }
            op = UpdateOne({"_id": key["_id"]}, update_model)
            replacements.append(op)
        if not replacements:
            return RewrapManyDataKeyResult()
        assert self._key_vault_coll is not None
        result = await self._key_vault_coll.bulk_write(replacements)
        return RewrapManyDataKeyResult(result)

    async def __aenter__(self) -> AsyncClientEncryption[_DocumentType]:
        return self

    async def __aexit__(self, exc_type: Any, exc_val: Any, exc_tb: Any) -> None:
        await self.close()

    def _check_closed(self) -> None:
        if self._encryption is None:
            raise InvalidOperation("Cannot use closed AsyncClientEncryption")

    async def close(self) -> None:
        """Release resources.

        Note that using this class in a with-statement will automatically call
        :meth:`close`::

            with AsyncClientEncryption(...) as client_encryption:
                encrypted = client_encryption.encrypt(value, ...)
                decrypted = client_encryption.decrypt(encrypted)

        """
        if self._io_callbacks:
            await self._io_callbacks.close()
            self._encryption.close()
            self._io_callbacks = None
            self._encryption = None<|MERGE_RESOLUTION|>--- conflicted
+++ resolved
@@ -207,16 +207,12 @@
 
         :return: The first document from the listCollections command response as BSON.
         """
-<<<<<<< HEAD
         if not isinstance(database, AsyncDatabase):
             raise TypeError(
                 f"collection_info() requires an AsyncDatabase, {database} is an instance of {type(database)}"
             )
 
-        async with self.client_ref()[database].list_collections(
-=======
         async with await self.client_ref()[database].list_collections(
->>>>>>> e6b95f65
             filter=RawBSONDocument(filter)
         ) as cursor:
             async for doc in cursor:
