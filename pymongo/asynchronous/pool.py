--- conflicted
+++ resolved
@@ -146,7 +146,7 @@
         self.conn.get_conn.settimeout(timeout)
 
     def apply_timeout(
-        self, client: AsyncMongoClient, cmd: Optional[MutableMapping[str, Any]]
+        self, client: AsyncMongoClient[Any], cmd: Optional[MutableMapping[str, Any]]
     ) -> Optional[float]:
         # CSOT: use remaining timeout when set.
         timeout = _csot.remaining()
@@ -270,47 +270,6 @@
         # For gossiping $clusterTime from the connection handshake to the client.
         self._cluster_time = None
 
-<<<<<<< HEAD
-=======
-    def set_conn_timeout(self, timeout: Optional[float]) -> None:
-        """Cache last timeout to avoid duplicate calls to conn.settimeout."""
-        if timeout == self.last_timeout:
-            return
-        self.last_timeout = timeout
-        self.conn.get_conn.settimeout(timeout)
-
-    def apply_timeout(
-        self, client: AsyncMongoClient[Any], cmd: Optional[MutableMapping[str, Any]]
-    ) -> Optional[float]:
-        # CSOT: use remaining timeout when set.
-        timeout = _csot.remaining()
-        if timeout is None:
-            # Reset the socket timeout unless we're performing a streaming monitor check.
-            if not self.more_to_come:
-                self.set_conn_timeout(self.opts.socket_timeout)
-            return None
-        # RTT validation.
-        rtt = _csot.get_rtt()
-        if rtt is None:
-            rtt = self.connect_rtt
-        max_time_ms = timeout - rtt
-        if max_time_ms < 0:
-            timeout_details = _get_timeout_details(self.opts)
-            formatted = format_timeout_details(timeout_details)
-            # CSOT: raise an error without running the command since we know it will time out.
-            errmsg = f"operation would exceed time limit, remaining timeout:{timeout:.5f} <= network round trip time:{rtt:.5f} {formatted}"
-            raise ExecutionTimeout(
-                errmsg,
-                50,
-                {"ok": 0, "errmsg": errmsg, "code": 50},
-                self.max_wire_version,
-            )
-        if cmd is not None:
-            cmd["maxTimeMS"] = int(max_time_ms * 1000)
-        self.set_conn_timeout(timeout)
-        return timeout
-
->>>>>>> bbb6f88f
     def pin_txn(self) -> None:
         self.pinned_txn = True
         assert not self.pinned_cursor
