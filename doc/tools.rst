--- conflicted
+++ resolved
@@ -57,11 +57,7 @@
   `Django MongoDB Engine
   <http://django-mongodb.org/>`_ is a MongoDB
   database backend for Django that completely integrates with its ORM.
-<<<<<<< HEAD
-  For more information see the `tutorial <http://django-mongodb.org/tutorial.html>`_.
-=======
   For more information `see the tutorial <http://django-mongodb.org/tutorial.html>`_.
->>>>>>> c1eab95a
 
 Minimongo
   `minimongo <http://pypi.python.org/pypi/minimongo>`_ is a lightweight,
