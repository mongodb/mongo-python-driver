--- conflicted
+++ resolved
@@ -288,18 +288,10 @@
         return NotImplemented
 
     def __hash__(self):
-<<<<<<< HEAD
         """Get a hash value for this :class:`ObjectId`."""
-        return hash(self.__id)
-=======
-        """Get a hash value for this :class:`ObjectId`.
-
-        .. versionadded:: 1.1
-        """
         return hash(self.__id)
         
     def __json__(self, **kwargs):
         """Make :class:`ObjectId` json serializable.
         """
-        return str(self)
->>>>>>> 5feb0245
+        return str(self)