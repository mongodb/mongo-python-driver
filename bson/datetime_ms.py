# Copyright 2022-present MongoDB, Inc.
#
# Licensed under the Apache License, Version 2.0 (the "License"); you
# may not use this file except in compliance with the License.  You
# may obtain a copy of the License at
#
# http://www.apache.org/licenses/LICENSE-2.0
#
# Unless required by applicable law or agreed to in writing, software
# distributed under the License is distributed on an "AS IS" BASIS,
# WITHOUT WARRANTIES OR CONDITIONS OF ANY KIND, either express or
# implied.  See the License for the specific language governing
# permissions and limitations under the License.

"""Tools for representing the BSON datetime type.

.. versionadded:: 4.3
"""
from __future__ import annotations

import calendar
import datetime
from typing import Any, Union, cast

from bson.codec_options import DEFAULT_CODEC_OPTIONS, CodecOptions, DatetimeConversion
from bson.errors import InvalidBSON
from bson.tz_util import utc

EPOCH_AWARE = datetime.datetime.fromtimestamp(0, utc)
EPOCH_NAIVE = EPOCH_AWARE.replace(tzinfo=None)
_DATETIME_ERROR_SUGGESTION = (
    "(Consider Using CodecOptions(datetime_conversion=DATETIME_AUTO)"
    " or MongoClient(datetime_conversion='DATETIME_AUTO'))."
    " See: https://pymongo.readthedocs.io/en/stable/examples/datetimes.html#handling-out-of-range-datetimes"
)


class DatetimeMS:
    """Represents a BSON UTC datetime."""

    __slots__ = ("_value",)

    def __init__(self, value: Union[int, datetime.datetime]):
        """Represents a BSON UTC datetime.

        BSON UTC datetimes are defined as an int64 of milliseconds since the
        Unix epoch. The principal use of DatetimeMS is to represent
        datetimes outside the range of the Python builtin
        :class:`~datetime.datetime` class when
        encoding/decoding BSON.

        To decode UTC datetimes as a ``DatetimeMS``, `datetime_conversion` in
        :class:`~bson.codec_options.CodecOptions` must be set to 'datetime_ms' or
        'datetime_auto'. See :ref:`handling-out-of-range-datetimes` for
        details.

        :param value: An instance of :class:`datetime.datetime` to be
            represented as milliseconds since the Unix epoch, or int of
            milliseconds since the Unix epoch.
        """
        if isinstance(value, int):
            if not (-(2**63) <= value <= 2**63 - 1):
                raise OverflowError("Must be a 64-bit integer of milliseconds")
            self._value = value
        elif isinstance(value, datetime.datetime):
            self._value = _datetime_to_millis(value)
        else:
            raise TypeError(f"{type(value)} is not a valid type for DatetimeMS")

    def __hash__(self) -> int:
        return hash(self._value)

    def __repr__(self) -> str:
        return type(self).__name__ + "(" + str(self._value) + ")"

    def __lt__(self, other: Union[DatetimeMS, int]) -> bool:
        return self._value < other

    def __le__(self, other: Union[DatetimeMS, int]) -> bool:
        return self._value <= other

    def __eq__(self, other: Any) -> bool:
        if isinstance(other, DatetimeMS):
            return self._value == other._value
        return False

    def __ne__(self, other: Any) -> bool:
        if isinstance(other, DatetimeMS):
            return self._value != other._value
        return True

    def __gt__(self, other: Union[DatetimeMS, int]) -> bool:
        return self._value > other

    def __ge__(self, other: Union[DatetimeMS, int]) -> bool:
        return self._value >= other

    _type_marker = 9

    def as_datetime(
        self, codec_options: CodecOptions[Any] = DEFAULT_CODEC_OPTIONS
    ) -> datetime.datetime:
        """Create a Python :class:`~datetime.datetime` from this DatetimeMS object.

        :param codec_options: A CodecOptions instance for specifying how the
            resulting DatetimeMS object will be formatted using ``tz_aware``
            and ``tz_info``. Defaults to
            :const:`~bson.codec_options.DEFAULT_CODEC_OPTIONS`.
        """
        return cast(datetime.datetime, _millis_to_datetime(self._value, codec_options))

    def __int__(self) -> int:
        return self._value


def _datetime_to_millis(dtm: datetime.datetime) -> int:
    """Convert datetime to milliseconds since epoch UTC."""
    if dtm.utcoffset() is not None:
        dtm = dtm - dtm.utcoffset()  # type: ignore
    return int(calendar.timegm(dtm.timetuple()) * 1000 + dtm.microsecond // 1000)


_MIN_UTC = datetime.datetime.min.replace(tzinfo=utc)
_MAX_UTC = datetime.datetime.max.replace(tzinfo=utc)
_MIN_UTC_MS = _datetime_to_millis(_MIN_UTC)
_MAX_UTC_MS = _datetime_to_millis(_MAX_UTC)


# Inclusive and exclusive min and max for timezones.
# Timezones are hashed by their offset, which is a timedelta
# and therefore there are more than 24 possible timezones.
<<<<<<< HEAD
def _min_datetime_ms(tz: datetime.tzinfo = utc) -> int:
=======
@functools.lru_cache(maxsize=None)
def _min_datetime_ms(tz: datetime.timezone = datetime.timezone.utc) -> int:
>>>>>>> 28697df6
    delta = tz.utcoffset(_MIN_UTC)
    if delta is not None:
        offset_millis = (delta.days * 86400 + delta.seconds) * 1000 + delta.microseconds // 1000
    else:
        offset_millis = 0
    return max(_MIN_UTC_MS, _MIN_UTC_MS - offset_millis)


<<<<<<< HEAD
def _max_datetime_ms(tz: datetime.tzinfo = utc) -> int:
=======
@functools.lru_cache(maxsize=None)
def _max_datetime_ms(tz: datetime.timezone = datetime.timezone.utc) -> int:
>>>>>>> 28697df6
    delta = tz.utcoffset(_MAX_UTC)
    if delta is not None:
        offset_millis = (delta.days * 86400 + delta.seconds) * 1000 + delta.microseconds // 1000
    else:
        offset_millis = 0
    return min(_MAX_UTC_MS, _MAX_UTC_MS - offset_millis)


def _millis_to_datetime(
    millis: int, opts: CodecOptions[Any]
) -> Union[datetime.datetime, DatetimeMS]:
    """Convert milliseconds since epoch UTC to datetime."""
    if (
        opts.datetime_conversion == DatetimeConversion.DATETIME
        or opts.datetime_conversion == DatetimeConversion.DATETIME_CLAMP
        or opts.datetime_conversion == DatetimeConversion.DATETIME_AUTO
    ):
        tz = opts.tzinfo or utc
        if opts.datetime_conversion == DatetimeConversion.DATETIME_CLAMP:
            millis = max(_min_datetime_ms(tz), min(millis, _max_datetime_ms(tz)))
        elif opts.datetime_conversion == DatetimeConversion.DATETIME_AUTO:
            if not (_min_datetime_ms(tz) <= millis <= _max_datetime_ms(tz)):
                return DatetimeMS(millis)

        diff = ((millis % 1000) + 1000) % 1000
        seconds = (millis - diff) // 1000
        micros = diff * 1000

        try:
            if opts.tz_aware:
                dt = EPOCH_AWARE + datetime.timedelta(seconds=seconds, microseconds=micros)
                if opts.tzinfo:
                    dt = dt.astimezone(tz)
                return dt
            else:
                return EPOCH_NAIVE + datetime.timedelta(seconds=seconds, microseconds=micros)
        except ArithmeticError as err:
            raise InvalidBSON(f"{err} {_DATETIME_ERROR_SUGGESTION}") from err

    elif opts.datetime_conversion == DatetimeConversion.DATETIME_MS:
        return DatetimeMS(millis)
    else:
        raise ValueError("datetime_conversion must be an element of DatetimeConversion")<|MERGE_RESOLUTION|>--- conflicted
+++ resolved
@@ -126,15 +126,8 @@
 _MAX_UTC_MS = _datetime_to_millis(_MAX_UTC)
 
 
-# Inclusive and exclusive min and max for timezones.
-# Timezones are hashed by their offset, which is a timedelta
-# and therefore there are more than 24 possible timezones.
-<<<<<<< HEAD
+# Inclusive min and max for timezones.
 def _min_datetime_ms(tz: datetime.tzinfo = utc) -> int:
-=======
-@functools.lru_cache(maxsize=None)
-def _min_datetime_ms(tz: datetime.timezone = datetime.timezone.utc) -> int:
->>>>>>> 28697df6
     delta = tz.utcoffset(_MIN_UTC)
     if delta is not None:
         offset_millis = (delta.days * 86400 + delta.seconds) * 1000 + delta.microseconds // 1000
@@ -143,12 +136,7 @@
     return max(_MIN_UTC_MS, _MIN_UTC_MS - offset_millis)
 
 
-<<<<<<< HEAD
 def _max_datetime_ms(tz: datetime.tzinfo = utc) -> int:
-=======
-@functools.lru_cache(maxsize=None)
-def _max_datetime_ms(tz: datetime.timezone = datetime.timezone.utc) -> int:
->>>>>>> 28697df6
     delta = tz.utcoffset(_MAX_UTC)
     if delta is not None:
         offset_millis = (delta.days * 86400 + delta.seconds) * 1000 + delta.microseconds // 1000
