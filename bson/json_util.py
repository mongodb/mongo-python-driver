--- conflicted
+++ resolved
@@ -252,14 +252,8 @@
             kwargs["tzinfo"] = kwargs.get("tzinfo", utc)
         if datetime_representation not in (DatetimeRepresentation.LEGACY,
                                            DatetimeRepresentation.NUMBERLONG,
-<<<<<<< HEAD
                                            DatetimeRepresentation.ISO8601):
             raise ValueError(
-=======
-                                           DatetimeRepresentation.ISO8601,
-                                           None):
-            raise ConfigurationError(
->>>>>>> f64c5aa9
                 "JSONOptions.datetime_representation must be one of LEGACY, "
                 "NUMBERLONG, or ISO8601 from DatetimeRepresentation.")
         self = super(JSONOptions, cls).__new__(cls, *args, **kwargs)
