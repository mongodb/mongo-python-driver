--- conflicted
+++ resolved
@@ -242,12 +242,8 @@
     .. versionchanged:: 3.5
        Accepts the optional parameter `json_mode`.
 
-<<<<<<< HEAD
     .. versionchanged:: 4.0
-       Changed default value of `tz_aware` to False
-=======
-    .. versionadded:: 3.4
->>>>>>> ad431513
+       Changed default value of `tz_aware` to False d
     """
 
     def __new__(cls, strict_number_long=None,
